--- conflicted
+++ resolved
@@ -238,15 +238,9 @@
 
 // minimalSetRequestIntent returns a unique and minimal intent for a SetRequest.
 //
-<<<<<<< HEAD
-// TODO: Currently, support is only for SetRequests with delete paths,
-// and replace and updates that don't have conflicting leaf values. If not
-// supported, then an error will be returned.
-=======
 // TODO: Currently, support is only for SetRequests whose delete, replace and updates
 // that don't have conflicts. If a conflict exists, then an error will be
 // returned.
->>>>>>> d46b0d68
 func minimalSetRequestIntent(req *gpb.SetRequest, schema *ytypes.Schema) (setRequestIntent, error) {
 	if req == nil {
 		req = &gpb.SetRequest{}
