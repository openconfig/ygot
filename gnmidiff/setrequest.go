--- conflicted
+++ resolved
@@ -16,7 +16,6 @@
 package gnmidiff
 
 import (
-	"bytes"
 	"encoding/base64"
 	"fmt"
 	"reflect"
@@ -150,10 +149,6 @@
 // replace and updates that don't have conflicting leaf values. If not
 // supported, then an error will be returned.
 func DiffSetRequest(a *gpb.SetRequest, b *gpb.SetRequest, newSchemaFn func() (*ytypes.Schema, error)) (SetRequestIntentDiff, error) {
-<<<<<<< HEAD
-	// TODO: Handle prefix in SetRequest.
-=======
->>>>>>> e680ad76
 	intentA, err := minimalSetRequestIntent(a, newSchemaFn)
 	if err != nil {
 		return SetRequestIntentDiff{}, fmt.Errorf("DiffSetRequest on a: %v", err)
@@ -215,10 +210,7 @@
 // and replace and updates that don't have conflicting leaf values. If not
 // supported, then an error will be returned.
 func minimalSetRequestIntent(req *gpb.SetRequest, newSchemaFn func() (*ytypes.Schema, error)) (setRequestIntent, error) {
-<<<<<<< HEAD
-=======
 	// TODO: Handle prefix in SetRequest.
->>>>>>> e680ad76
 	if req == nil {
 		req = &gpb.SetRequest{}
 	}
@@ -242,7 +234,7 @@
 		intent.Deletes[path] = struct{}{}
 		t.Add(path, nil)
 
-		if err := populateUpdates(&intent, path, upd.GetVal(), newSchemaFn); err != nil {
+		if err := populateUpdate(&intent, path, upd.GetVal(), newSchemaFn); err != nil {
 			return setRequestIntent{}, err
 		}
 	}
@@ -260,7 +252,7 @@
 			return setRequestIntent{}, fmt.Errorf("gnmidiff: %v", err)
 		}
 
-		if err := populateUpdates(&intent, path, upd.GetVal(), newSchemaFn); err != nil {
+		if err := populateUpdate(&intent, path, upd.GetVal(), newSchemaFn); err != nil {
 			return setRequestIntent{}, err
 		}
 	}
@@ -283,11 +275,7 @@
 // binaryBase64 takes an input byte slice and returns it as a base64
 // encoded string.
 func binaryBase64(i []byte) string {
-	var b bytes.Buffer
-	encoder := base64.NewEncoder(base64.StdEncoding, &b)
-	encoder.Write(i)
-	encoder.Close()
-	return b.String()
+	return base64.StdEncoding.EncodeToString(i)
 }
 
 // protoLeafToJSON converts a gNMI proto scalar to the equivalent RFC7951 JSON
@@ -321,56 +309,25 @@
 	}
 }
 
-// populateUpdates populates all leaf updates at the given path into the intent.
+// populateUpdate populates all leaf updates at the given path into the intent.
+//
+// - newSchemaFn is intended to be provided via the function defined in generated
+// ygot code (e.g. exampleoc.Schema).
+// If newSchemaFn is nil, then it is assumed any JSON value in the input
+// SetRequest MUST conform to the OpenConfig YANG style guidelines. Otherwise
+// it is impossible to infer the list keys of a leaf update.
 //
 // Note: The input path must NOT end with "/".
 //
 // e.g. /a for b/c="foo" would introduce an update of /a/b/c="foo" into the intent.
-func populateUpdates(intent *setRequestIntent, path string, tv *gpb.TypedValue, newSchemaFn func() (*ytypes.Schema, error)) error {
+func populateUpdate(intent *setRequestIntent, path string, tv *gpb.TypedValue, newSchemaFn func() (*ytypes.Schema, error)) error {
 	if len(path) > 0 && path[len(path)-1] == '/' {
 		return fmt.Errorf("gnmidiff: invalid input path %q, must not end with \"/\"", path)
 	}
 
 	// Populate updates when the schema is unknown.
 	if newSchemaFn == nil {
-		var leafVal interface{}
-		isLeaf := true
-		switch tv.GetValue().(type) {
-		case *gpb.TypedValue_JsonIetfVal:
-			updates, err := flattenOCJSON(tv.GetJsonIetfVal(), false)
-			if err != nil {
-				return err
-			}
-			if val, ok := updates[""]; len(updates) == 1 && ok {
-				leafVal = val
-			} else {
-				isLeaf = false
-				for subpath, value := range updates {
-					pathToLeaf := path + subpath
-					if prevVal, ok := intent.Updates[pathToLeaf]; ok && val != prevVal {
-						return fmt.Errorf("gnmidiff: leaf value set twice in SetRequest: %v", pathToLeaf)
-					}
-					intent.Updates[pathToLeaf] = value
-				}
-			}
-		default:
-			var err error
-			leafVal, err = protoLeafToJSON(tv)
-			if err != nil {
-				return err
-			}
-		}
-
-		if isLeaf {
-			// leaf replace is the same as a leaf update, so remove
-			// the deletion action to keep the intent minimal.
-			delete(intent.Deletes, path)
-			if prevVal, ok := intent.Updates[path]; ok && leafVal != prevVal {
-				return fmt.Errorf("gnmidiff: leaf value set twice in SetRequest: %v", path)
-			}
-			intent.Updates[path] = leafVal
-		}
-		return nil
+		return populateUpdateNoSchema(intent, path, tv)
 	}
 
 	gpath, err := ygot.StringToStructuredPath(path)
@@ -378,6 +335,26 @@
 		return fmt.Errorf("gnmidiff: %v", err)
 	}
 
+	// The code below uses the schema to populate leaves specified in the
+	// input TypedValue into the generated ygot-GoStruct, and then
+	// marshals the flattened leaf updates using ygot.TogNMINotifications.
+	//
+	// The procedure for populating the leaves differs by whether the input
+	// path is a leaf or a non-leaf.
+	//
+	// - For leaves, the procedure is straightforward: simply unmarshal and
+	// then marshal.
+	// - For non-leaves, the procedure is more complicated due to the
+	// implicit creation of list keys when a leaf is unmarshalled into a
+	// GoStruct: when the input path points to a list entry, but the input
+	// TypedValue does not contain list keys, then ygot.TogNMINotifications
+	// will marshal these list keys. Although this is technically not
+	// different in intent, for consistency with the non-schema-aware
+	// result, these list keys should not be part of the returned intent.
+	//
+	// To solve this problem, the unmarshal target is set to be the
+	// non-leaf node itself, which avoids the implicit creation of these
+	// list keys.
 	schema, err := newSchemaFn()
 	if err != nil {
 		return fmt.Errorf("gnmidiff: error creating new schema: %v", err)
@@ -417,6 +394,8 @@
 	if err := ytypes.SetNode(setNodeTargetSchema, setNodeTarget, gpath, tv, &ytypes.InitMissingElements{}); err != nil {
 		return fmt.Errorf("gnmidiff: error unmarshalling update: %v", err)
 	}
+
+	// Marshal flattened leaf paths and convert to JSON types for populating the intent.
 	notifs, err := ygot.TogNMINotifications(setNodeTarget, 0, ygot.GNMINotificationsConfig{UsePathElem: true})
 	if err != nil {
 		return fmt.Errorf("gnmidiff: error marshalling GoStruct: %v", err)
@@ -449,4 +428,48 @@
 		}
 	}
 	return nil
+}
+
+// populateUpdateNoSchema populates all leaf updates at the given path into the intent.
+//
+// e.g. /a for b/c="foo" would introduce an update of /a/b/c="foo" into the intent.
+func populateUpdateNoSchema(intent *setRequestIntent, path string, tv *gpb.TypedValue) error {
+	var leafVal interface{}
+	isLeaf := true
+	switch tv.GetValue().(type) {
+	case *gpb.TypedValue_JsonIetfVal:
+		updates, err := flattenOCJSON(tv.GetJsonIetfVal(), false)
+		if err != nil {
+			return err
+		}
+		if val, ok := updates[""]; len(updates) == 1 && ok {
+			leafVal = val
+		} else {
+			isLeaf = false
+			for subpath, value := range updates {
+				pathToLeaf := path + subpath
+				if prevVal, ok := intent.Updates[pathToLeaf]; ok && val != prevVal {
+					return fmt.Errorf("gnmidiff: leaf value set twice in SetRequest: %v", pathToLeaf)
+				}
+				intent.Updates[pathToLeaf] = value
+			}
+		}
+	default:
+		var err error
+		leafVal, err = protoLeafToJSON(tv)
+		if err != nil {
+			return err
+		}
+	}
+
+	if isLeaf {
+		// leaf replace is the same as a leaf update, so remove
+		// the deletion action to keep the intent minimal.
+		delete(intent.Deletes, path)
+		if prevVal, ok := intent.Updates[path]; ok && leafVal != prevVal {
+			return fmt.Errorf("gnmidiff: leaf value set twice in SetRequest: %v", path)
+		}
+		intent.Updates[path] = leafVal
+	}
+	return nil
 }