--- conflicted
+++ resolved
@@ -73,20 +73,6 @@
 	IsTestUnion()
 }
 
-<<<<<<< HEAD
-func (String) IsTestUnion()  {}
-func (Int16) IsTestUnion()   {}
-func (Int64) IsTestUnion()   {}
-func (*Binary) IsTestUnion() {}
-
-func (String) IsUnion()  {}
-func (Int64) IsUnion()   {}
-func (*Binary) IsUnion() {}
-
-func (String) Is_UnionLeafTypeSimple()  {}
-func (Uint32) Is_UnionLeafTypeSimple()  {}
-func (*Binary) Is_UnionLeafTypeSimple() {}
-=======
 func (String) IsTestUnion() {}
 func (Int16) IsTestUnion()  {}
 func (Int64) IsTestUnion()  {}
@@ -95,4 +81,7 @@
 func (String) IsUnion() {}
 func (Int64) IsUnion()  {}
 func (Binary) IsUnion() {}
->>>>>>> fbb183a0
+
+func (String) Is_UnionLeafTypeSimple() {}
+func (Uint32) Is_UnionLeafTypeSimple() {}
+func (Binary) Is_UnionLeafTypeSimple() {}