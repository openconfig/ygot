--- conflicted
+++ resolved
@@ -73,37 +73,24 @@
 	IsTestUnion()
 }
 
-<<<<<<< HEAD
 type TestUnion2 interface {
 	IsTestUnion2()
 }
 
-func (String) IsTestUnion() {}
-func (Int16) IsTestUnion()  {}
-func (Int64) IsTestUnion()  {}
-func (Binary) IsTestUnion() {}
-=======
 func (UnionString) IsTestUnion() {}
 func (UnionInt16) IsTestUnion()  {}
 func (UnionInt64) IsTestUnion()  {}
 func (Binary) IsTestUnion()      {}
->>>>>>> 1ab234f3
 
 func (UnionString) IsUnion() {}
 func (UnionInt64) IsUnion()  {}
 func (Binary) IsUnion()      {}
 
-<<<<<<< HEAD
-func (Int16) IsTestUnion2()  {}
-func (Int64) IsTestUnion2()  {}
-func (Binary) IsTestUnion2() {}
-func (Bool) IsTestUnion2()   {}
+func (UnionInt16) IsTestUnion2() {}
+func (UnionInt64) IsTestUnion2() {}
+func (Binary) IsTestUnion2()     {}
+func (UnionBool) IsTestUnion2()  {}
 
-func (String) Is_UnionLeafTypeSimple() {}
-func (Uint32) Is_UnionLeafTypeSimple() {}
-func (Binary) Is_UnionLeafTypeSimple() {}
-=======
 func (UnionString) Is_UnionLeafTypeSimple() {}
 func (UnionUint32) Is_UnionLeafTypeSimple() {}
-func (Binary) Is_UnionLeafTypeSimple()      {}
->>>>>>> 1ab234f3
+func (Binary) Is_UnionLeafTypeSimple()      {}