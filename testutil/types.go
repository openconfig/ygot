// Copyright 2020 Google Inc.
//
// Licensed under the Apache License, Version 2.0 (the "License");
// you may not use this file except in compliance with the License.
// You may obtain a copy of the License at
//
//      http://www.apache.org/licenses/LICENSE-2.0
//
// Unless required by applicable law or agreed to in writing, software
// distributed under the License is distributed on an "AS IS" BASIS,
// WITHOUT WARRANTIES OR CONDITIONS OF ANY KIND, either express or implied.
// See the License for the specific language governing permissions and
// limitations under the License.

package testutil

// Binary is a type that is used for fields that have a YANG type of
// binary. It is used such that binary fields can be distinguished from
// leaf-lists of uint8s (which are mapped to []uint8, equivalent to
// []byte in reflection).
type Binary []byte

// YANGEmpty is a type that is used for fields that have a YANG type of
// empty. It is used such that empty fields can be distinguished from boolean fields
// in the generated code.
type YANGEmpty bool

// Int8 is an int8 type assignable to unions of which it is a subtype.
type Int8 int8

// Int16 is an int16 type assignable to unions of which it is a subtype.
type Int16 int16

// Int32 is an int32 type assignable to unions of which it is a subtype.
type Int32 int32

// Int64 is an int64 type assignable to unions of which it is a subtype.
type Int64 int64

// Uint8 is a uint8 type assignable to unions of which it is a subtype.
type Uint8 uint8

// Uint16 is a uint16 type assignable to unions of which it is a subtype.
type Uint16 uint16

// Uint32 is a uint32 type assignable to unions of which it is a subtype.
type Uint32 uint32

// Uint64 is a uint64 type assignable to unions of which it is a subtype.
type Uint64 uint64

// Float64 is a float64 type assignable to unions of which it is a subtype.
type Float64 float64

// String is a string type assignable to unions of which it is a subtype.
type String string

// Bool is a bool type assignable to unions of which it is a subtype.
type Bool bool

// Unsupported is an interface{} wrapper type for unsupported types. It is
// assignable to unions of which it is a subtype.
type Unsupported struct {
	Value interface{}
}

// TestUnion is an interface defined within *this* (testutil) package that is
// satisfied by a subset of the above union types to aid testing within other
// packages.
// Enumerations defined within other test packages can still satisfy this
// interface by defining an IsTestUnion() method.
type TestUnion interface {
	IsTestUnion()
}

<<<<<<< HEAD
type Union2 interface {
	IsUnion2()
}

func (String) IsUnion1()  {}
func (Int16) IsUnion1()   {}
func (Int64) IsUnion1()   {}
func (*Binary) IsUnion1() {}
=======
func (String) IsTestUnion()  {}
func (Int16) IsTestUnion()   {}
func (Int64) IsTestUnion()   {}
func (*Binary) IsTestUnion() {}
>>>>>>> de5a51a6

func (String) IsUnion()  {}
func (Int64) IsUnion()   {}
func (*Binary) IsUnion() {}

func (Int16) IsUnion2()   {}
func (Int64) IsUnion2()   {}
func (*Binary) IsUnion2() {}

func (String) Is_UnionLeafTypeSimple()  {}
func (Uint32) Is_UnionLeafTypeSimple()  {}
func (*Binary) Is_UnionLeafTypeSimple() {}<|MERGE_RESOLUTION|>--- conflicted
+++ resolved
@@ -73,29 +73,22 @@
 	IsTestUnion()
 }
 
-<<<<<<< HEAD
-type Union2 interface {
-	IsUnion2()
+type TestUnion2 interface {
+	IsTestUnion2()
 }
 
-func (String) IsUnion1()  {}
-func (Int16) IsUnion1()   {}
-func (Int64) IsUnion1()   {}
-func (*Binary) IsUnion1() {}
-=======
 func (String) IsTestUnion()  {}
 func (Int16) IsTestUnion()   {}
 func (Int64) IsTestUnion()   {}
 func (*Binary) IsTestUnion() {}
->>>>>>> de5a51a6
 
 func (String) IsUnion()  {}
 func (Int64) IsUnion()   {}
 func (*Binary) IsUnion() {}
 
-func (Int16) IsUnion2()   {}
-func (Int64) IsUnion2()   {}
-func (*Binary) IsUnion2() {}
+func (Int16) IsTestUnion2()   {}
+func (Int64) IsTestUnion2()   {}
+func (*Binary) IsTestUnion2() {}
 
 func (String) Is_UnionLeafTypeSimple()  {}
 func (Uint32) Is_UnionLeafTypeSimple()  {}
