// Copyright 2020 Google Inc.
//
// Licensed under the Apache License, Version 2.0 (the "License");
// you may not use this file except in compliance with the License.
// You may obtain a copy of the License at
//
//      http://www.apache.org/licenses/LICENSE-2.0
//
// Unless required by applicable law or agreed to in writing, software
// distributed under the License is distributed on an "AS IS" BASIS,
// WITHOUT WARRANTIES OR CONDITIONS OF ANY KIND, either express or implied.
// See the License for the specific language governing permissions and
// limitations under the License.

package testutil

// Binary is a type that is used for fields that have a YANG type of
// binary. It is used such that binary fields can be distinguished from
// leaf-lists of uint8s (which are mapped to []uint8, equivalent to
// []byte in reflection).
type Binary []byte

// YANGEmpty is a type that is used for fields that have a YANG type of
// empty. It is used such that empty fields can be distinguished from boolean fields
// in the generated code.
type YANGEmpty bool

// Int8 is an int8 type assignable to unions of which it is a subtype.
type Int8 int8

// Int16 is an int16 type assignable to unions of which it is a subtype.
type Int16 int16

// Int32 is an int32 type assignable to unions of which it is a subtype.
type Int32 int32

// Int64 is an int64 type assignable to unions of which it is a subtype.
type Int64 int64

// Uint8 is a uint8 type assignable to unions of which it is a subtype.
type Uint8 uint8

// Uint16 is a uint16 type assignable to unions of which it is a subtype.
type Uint16 uint16

// Uint32 is a uint32 type assignable to unions of which it is a subtype.
type Uint32 uint32

// Uint64 is a uint64 type assignable to unions of which it is a subtype.
type Uint64 uint64

// Float64 is a float64 type assignable to unions of which it is a subtype.
type Float64 float64

// String is a string type assignable to unions of which it is a subtype.
type String string

// Bool is a bool type assignable to unions of which it is a subtype.
type Bool bool

// Unsupported is an interface{} wrapper type for unsupported types. It is
// assignable to unions of which it is a subtype.
type Unsupported struct {
	Value interface{}
}

// TestUnion is an interface defined within *this* (testutil) package that is
// satisfied by a subset of the above union types to aid testing within other
// packages.
// Enumerations defined within other test packages can still satisfy this
// interface by defining an IsTestUnion() method.
type TestUnion interface {
	IsTestUnion()
}

type TestUnion2 interface {
	IsTestUnion2()
}

<<<<<<< HEAD
func (String) IsTestUnion()  {}
func (Int16) IsTestUnion()   {}
func (Int64) IsTestUnion()   {}
func (*Binary) IsTestUnion() {}

func (String) IsUnion()  {}
func (Int64) IsUnion()   {}
func (*Binary) IsUnion() {}

func (Int16) IsTestUnion2()   {}
func (Int64) IsTestUnion2()   {}
func (*Binary) IsTestUnion2() {}

func (String) Is_UnionLeafTypeSimple()  {}
func (Uint32) Is_UnionLeafTypeSimple()  {}
func (*Binary) Is_UnionLeafTypeSimple() {}

func (String) IsExampleUnion()       {}
func (Float64) IsExampleUnion()      {}
func (Int64) IsExampleUnion()        {}
func (Bool) IsExampleUnion()         {}
func (YANGEmpty) IsExampleUnion()    {}
func (*Binary) IsExampleUnion()      {}
func (*Unsupported) IsExampleUnion() {}

func (*Unsupported) IsU() {}
=======
func (String) IsTestUnion() {}
func (Int16) IsTestUnion()  {}
func (Int64) IsTestUnion()  {}
func (Binary) IsTestUnion() {}

func (String) IsUnion() {}
func (Int64) IsUnion()  {}
func (Binary) IsUnion() {}

func (Int16) IsTestUnion2()  {}
func (Int64) IsTestUnion2()  {}
func (Binary) IsTestUnion2() {}
func (Bool) IsTestUnion2()   {}

func (String) Is_UnionLeafTypeSimple() {}
func (Uint32) Is_UnionLeafTypeSimple() {}
func (Binary) Is_UnionLeafTypeSimple() {}
>>>>>>> 42c24782
<|MERGE_RESOLUTION|>--- conflicted
+++ resolved
@@ -77,34 +77,6 @@
 	IsTestUnion2()
 }
 
-<<<<<<< HEAD
-func (String) IsTestUnion()  {}
-func (Int16) IsTestUnion()   {}
-func (Int64) IsTestUnion()   {}
-func (*Binary) IsTestUnion() {}
-
-func (String) IsUnion()  {}
-func (Int64) IsUnion()   {}
-func (*Binary) IsUnion() {}
-
-func (Int16) IsTestUnion2()   {}
-func (Int64) IsTestUnion2()   {}
-func (*Binary) IsTestUnion2() {}
-
-func (String) Is_UnionLeafTypeSimple()  {}
-func (Uint32) Is_UnionLeafTypeSimple()  {}
-func (*Binary) Is_UnionLeafTypeSimple() {}
-
-func (String) IsExampleUnion()       {}
-func (Float64) IsExampleUnion()      {}
-func (Int64) IsExampleUnion()        {}
-func (Bool) IsExampleUnion()         {}
-func (YANGEmpty) IsExampleUnion()    {}
-func (*Binary) IsExampleUnion()      {}
-func (*Unsupported) IsExampleUnion() {}
-
-func (*Unsupported) IsU() {}
-=======
 func (String) IsTestUnion() {}
 func (Int16) IsTestUnion()  {}
 func (Int64) IsTestUnion()  {}
@@ -122,4 +94,13 @@
 func (String) Is_UnionLeafTypeSimple() {}
 func (Uint32) Is_UnionLeafTypeSimple() {}
 func (Binary) Is_UnionLeafTypeSimple() {}
->>>>>>> 42c24782
+
+func (String) IsExampleUnion()       {}
+func (Float64) IsExampleUnion()      {}
+func (Int64) IsExampleUnion()        {}
+func (Bool) IsExampleUnion()         {}
+func (YANGEmpty) IsExampleUnion()    {}
+func (Binary) IsExampleUnion()       {}
+func (*Unsupported) IsExampleUnion() {}
+
+func (*Unsupported) IsU() {}