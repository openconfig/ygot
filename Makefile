# ygot Makefile
#
# This makefile is used by Travis CI to run tests against the ygot library.
#
ROOT_DIR:=$(shell dirname $(realpath $(lastword $(MAKEFILE_LIST))))

test:
	go test ./...
generate:
	cd ${ROOT_DIR}/demo/getting_started && go generate
<<<<<<< HEAD
	cd ${ROOT_DIR}/proto/ywrapper && go generate
=======
	cd $(ROOT_DIR)/demo/uncompressed && go generate
>>>>>>> 64dfb894
clean:
	rm -f ${ROOT_DIR}/demo/getting_started/pkg/ocdemo/oc.go
	rm -f ${ROOT_DIR}/demo/uncompressed/pkg/demo/uncompressed.go
deps:
	go get -t -d ./...
install: deps generate
all:
	clean deps generate test<|MERGE_RESOLUTION|>--- conflicted
+++ resolved
@@ -8,11 +8,8 @@
 	go test ./...
 generate:
 	cd ${ROOT_DIR}/demo/getting_started && go generate
-<<<<<<< HEAD
 	cd ${ROOT_DIR}/proto/ywrapper && go generate
-=======
 	cd $(ROOT_DIR)/demo/uncompressed && go generate
->>>>>>> 64dfb894
 clean:
 	rm -f ${ROOT_DIR}/demo/getting_started/pkg/ocdemo/oc.go
 	rm -f ${ROOT_DIR}/demo/uncompressed/pkg/demo/uncompressed.go
