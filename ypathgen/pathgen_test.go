--- conflicted
+++ resolved
@@ -39,34 +39,6 @@
 	datapath = "../testdata/modules"
 )
 
-<<<<<<< HEAD
-// yangTestCase describes a test case for which code generation is performed
-// through Goyang's API, it provides the input set of parameters in a way that
-// can be reused across tests.
-type yangTestCase struct {
-	name                                   string      // Name is the identifier for the test.
-	inFiles                                []string    // inFiles is the set of inputFiles for the test.
-	inIncludePaths                         []string    // inIncludePaths is the set of paths that should be searched for imports.
-	inPreferOperationalState               bool        // inPreferOperationalState says whether to prefer operational state over intended config in the path-building methods.
-	inListBuilderKeyThreshold              uint        // inListBuilderKeyThreshold determines the minimum number of keys beyond which the builder API is used for building the paths.
-	inShortenEnumLeafNames                 bool        // inShortenEnumLeafNames says whether the enum leaf names are shortened (i.e. module name removed) in the generated Go code corresponding to the generated path library.
-	inUseDefiningModuleForTypedefEnumNames bool        // inUseDefiningModuleForTypedefEnumNames uses the defining module name to prefix typedef enumerated types instead of the module where the typedef enumerated value is used.
-	checkYANGPath                          bool        // checkYANGPath says whether to check for the YANG path in the NodeDataMap.
-	wantStructsCodeFile                    string      // wantStructsCodeFile is the path of the generated Go code that the output of the test should be compared to.
-	wantNodeDataMap                        NodeDataMap // wantNodeDataMap is the expected NodeDataMap to be produced to accompany the path struct outputs.
-	wantErr                                bool        // wantErr specifies whether the test should expect an error.
-}
-
-func TestGeneratePathCode(t *testing.T) {
-	tests := []yangTestCase{{
-		name:                                   "simple openconfig test",
-		inFiles:                                []string{filepath.Join(datapath, "openconfig-simple.yang")},
-		wantStructsCodeFile:                    filepath.Join(TestRoot, "testdata/structs/openconfig-simple.path-txt"),
-		inPreferOperationalState:               true,
-		inShortenEnumLeafNames:                 true,
-		inUseDefiningModuleForTypedefEnumNames: true,
-		checkYANGPath:                          true,
-=======
 func TestGeneratePathCode(t *testing.T) {
 	tests := []struct {
 		// Name is the identifier for the test.
@@ -81,8 +53,10 @@
 		inListBuilderKeyThreshold uint
 		// inShortenEnumLeafNames says whether the enum leaf names are shortened (i.e. module name removed) in the generated Go code corresponding to the generated path library.
 		inShortenEnumLeafNames bool
-		inSchemaStructPkgPath  string
-		inPathStructSuffix     string
+		// inUseDefiningModuleForTypedefEnumNames uses the defining module name to prefix typedef enumerated types instead of the module where the typedef enumerated value is used.
+		inUseDefiningModuleForTypedefEnumNames bool
+		inSchemaStructPkgPath                  string
+		inPathStructSuffix                     string
 		// checkYANGPath says whether to check for the YANG path in the NodeDataMap.
 		checkYANGPath bool
 		// wantStructsCodeFile is the path of the generated Go code that the output of the test should be compared to.
@@ -100,7 +74,6 @@
 		inSchemaStructPkgPath:    "",
 		inPathStructSuffix:       "Path",
 		checkYANGPath:            true,
->>>>>>> 0e78112d
 		wantNodeDataMap: NodeDataMap{
 			"ParentPath": {
 				GoTypeName:            "*Parent",
@@ -172,20 +145,13 @@
 				YANGPath:              "/openconfig-simple/remote-container/state/a-leaf",
 			}},
 	}, {
-<<<<<<< HEAD
 		name:                                   "simple openconfig test with preferOperationalState=false",
 		inFiles:                                []string{filepath.Join(datapath, "openconfig-simple.yang")},
 		inShortenEnumLeafNames:                 true,
 		inUseDefiningModuleForTypedefEnumNames: true,
 		wantStructsCodeFile:                    filepath.Join(TestRoot, "testdata/structs/openconfig-simple-intendedconfig.path-txt"),
-=======
-		name:                   "simple openconfig test with preferOperationalState=false",
-		inFiles:                []string{filepath.Join(datapath, "openconfig-simple.yang")},
-		inShortenEnumLeafNames: true,
-		wantStructsCodeFile:    filepath.Join(TestRoot, "testdata/structs/openconfig-simple-intendedconfig.path-txt"),
-		inSchemaStructPkgPath:  "",
-		inPathStructSuffix:     "Path",
->>>>>>> 0e78112d
+		inSchemaStructPkgPath:                  "",
+		inPathStructSuffix:                     "Path",
 		wantNodeDataMap: NodeDataMap{
 			"ParentPath": {
 				GoTypeName:            "*Parent",
@@ -249,13 +215,23 @@
 				YANGTypeName:          "string",
 			}},
 	}, {
-<<<<<<< HEAD
 		name:                                   "simple openconfig test with list",
 		inFiles:                                []string{filepath.Join(datapath, "openconfig-withlist.yang")},
 		inPreferOperationalState:               true,
 		inShortenEnumLeafNames:                 true,
 		inUseDefiningModuleForTypedefEnumNames: true,
+		inSchemaStructPkgPath:                  "",
+		inPathStructSuffix:                     "Path",
 		wantStructsCodeFile:                    filepath.Join(TestRoot, "testdata/structs/openconfig-withlist.path-txt"),
+	}, {
+		name:                                   "simple openconfig test with list",
+		inFiles:                                []string{filepath.Join(datapath, "openconfig-withlist.yang")},
+		inPreferOperationalState:               true,
+		inShortenEnumLeafNames:                 true,
+		inUseDefiningModuleForTypedefEnumNames: true,
+		inSchemaStructPkgPath:                  "github.com/openconfig/ygot/ypathgen/testdata/exampleoc",
+		inPathStructSuffix:                     "",
+		wantStructsCodeFile:                    filepath.Join(TestRoot, "testdata/structs/openconfig-withlist-separate-package.path-txt"),
 	}, {
 		name:                                   "simple openconfig test with list in builder API",
 		inFiles:                                []string{filepath.Join(datapath, "openconfig-withlist.yang")},
@@ -263,6 +239,8 @@
 		inPreferOperationalState:               true,
 		inShortenEnumLeafNames:                 true,
 		inUseDefiningModuleForTypedefEnumNames: true,
+		inSchemaStructPkgPath:                  "",
+		inPathStructSuffix:                     "Path",
 		wantStructsCodeFile:                    filepath.Join(TestRoot, "testdata/structs/openconfig-withlist-builder.path-txt"),
 	}, {
 		name:                                   "simple openconfig test with union & typedef & identity & enum",
@@ -270,41 +248,9 @@
 		inPreferOperationalState:               true,
 		inShortenEnumLeafNames:                 true,
 		inUseDefiningModuleForTypedefEnumNames: true,
+		inSchemaStructPkgPath:                  "",
+		inPathStructSuffix:                     "Path",
 		wantStructsCodeFile:                    filepath.Join(TestRoot, "testdata/structs/openconfig-unione.path-txt"),
-=======
-		name:                     "simple openconfig test with list",
-		inFiles:                  []string{filepath.Join(datapath, "openconfig-withlist.yang")},
-		inPreferOperationalState: true,
-		inShortenEnumLeafNames:   true,
-		inSchemaStructPkgPath:    "",
-		inPathStructSuffix:       "Path",
-		wantStructsCodeFile:      filepath.Join(TestRoot, "testdata/structs/openconfig-withlist.path-txt"),
-	}, {
-		name:                     "simple openconfig test with list",
-		inFiles:                  []string{filepath.Join(datapath, "openconfig-withlist.yang")},
-		inPreferOperationalState: true,
-		inShortenEnumLeafNames:   true,
-		inSchemaStructPkgPath:    "github.com/openconfig/ygot/ypathgen/testdata/exampleoc",
-		inPathStructSuffix:       "",
-		wantStructsCodeFile:      filepath.Join(TestRoot, "testdata/structs/openconfig-withlist-separate-package.path-txt"),
-	}, {
-		name:                      "simple openconfig test with list in builder API",
-		inFiles:                   []string{filepath.Join(datapath, "openconfig-withlist.yang")},
-		inListBuilderKeyThreshold: 2,
-		inPreferOperationalState:  true,
-		inShortenEnumLeafNames:    true,
-		inSchemaStructPkgPath:     "",
-		inPathStructSuffix:        "Path",
-		wantStructsCodeFile:       filepath.Join(TestRoot, "testdata/structs/openconfig-withlist-builder.path-txt"),
-	}, {
-		name:                     "simple openconfig test with union & typedef & identity & enum",
-		inFiles:                  []string{filepath.Join(datapath, "openconfig-unione.yang")},
-		inPreferOperationalState: true,
-		inShortenEnumLeafNames:   true,
-		inSchemaStructPkgPath:    "",
-		inPathStructSuffix:       "Path",
-		wantStructsCodeFile:      filepath.Join(TestRoot, "testdata/structs/openconfig-unione.path-txt"),
->>>>>>> 0e78112d
 		wantNodeDataMap: NodeDataMap{
 			"DupEnumPath": {
 				GoTypeName:            "*DupEnum",
@@ -469,22 +415,14 @@
 				YANGTypeName:          "union",
 			}},
 	}, {
-<<<<<<< HEAD
 		name:                                   "simple openconfig test with submodule and union list key",
 		inFiles:                                []string{filepath.Join(datapath, "enum-module.yang")},
 		inPreferOperationalState:               true,
 		inShortenEnumLeafNames:                 true,
 		inUseDefiningModuleForTypedefEnumNames: true,
+		inSchemaStructPkgPath:                  "",
+		inPathStructSuffix:                     "Path",
 		wantStructsCodeFile:                    filepath.Join(TestRoot, "testdata/structs/enum-module.path-txt"),
-=======
-		name:                     "simple openconfig test with submodule and union list key",
-		inFiles:                  []string{filepath.Join(datapath, "enum-module.yang")},
-		inPreferOperationalState: true,
-		inShortenEnumLeafNames:   true,
-		inSchemaStructPkgPath:    "",
-		inPathStructSuffix:       "Path",
-		wantStructsCodeFile:      filepath.Join(TestRoot, "testdata/structs/enum-module.path-txt"),
->>>>>>> 0e78112d
 		wantNodeDataMap: NodeDataMap{
 			"AListPath": {
 				GoTypeName:            "*AList",
@@ -562,40 +500,26 @@
 				YANGTypeName:          "td-enum",
 			}},
 	}, {
-<<<<<<< HEAD
 		name:                                   "simple openconfig test with choice and cases",
 		inFiles:                                []string{filepath.Join(datapath, "choice-case-example.yang")},
 		inPreferOperationalState:               true,
 		inShortenEnumLeafNames:                 true,
 		inUseDefiningModuleForTypedefEnumNames: true,
+		inSchemaStructPkgPath:                  "",
+		inPathStructSuffix:                     "Path",
 		wantStructsCodeFile:                    filepath.Join(TestRoot, "testdata/structs/choice-case-example.path-txt"),
-=======
-		name:                     "simple openconfig test with choice and cases",
-		inFiles:                  []string{filepath.Join(datapath, "choice-case-example.yang")},
-		inPreferOperationalState: true,
-		inShortenEnumLeafNames:   true,
-		inSchemaStructPkgPath:    "",
-		inPathStructSuffix:       "Path",
-		wantStructsCodeFile:      filepath.Join(TestRoot, "testdata/structs/choice-case-example.path-txt"),
->>>>>>> 0e78112d
 	}, {
 		name: "simple openconfig test with augmentations",
 		inFiles: []string{
 			filepath.Join(datapath, "openconfig-simple-target.yang"),
 			filepath.Join(datapath, "openconfig-simple-augment.yang"),
 		},
-<<<<<<< HEAD
 		inPreferOperationalState:               true,
 		inShortenEnumLeafNames:                 true,
 		inUseDefiningModuleForTypedefEnumNames: true,
+		inSchemaStructPkgPath:                  "github.com/openconfig/ygot/ypathgen/testdata/exampleoc",
+		inPathStructSuffix:                     "",
 		wantStructsCodeFile:                    filepath.Join(TestRoot, "testdata/structs/openconfig-augmented.path-txt"),
-=======
-		inPreferOperationalState: true,
-		inShortenEnumLeafNames:   true,
-		inSchemaStructPkgPath:    "github.com/openconfig/ygot/ypathgen/testdata/exampleoc",
-		inPathStructSuffix:       "",
-		wantStructsCodeFile:      filepath.Join(TestRoot, "testdata/structs/openconfig-augmented.path-txt"),
->>>>>>> 0e78112d
 		wantNodeDataMap: NodeDataMap{
 			"Native": {
 				GoTypeName:            "*oc.Native",
@@ -635,12 +559,13 @@
 				YANGTypeName:          "string",
 			}},
 	}, {
-<<<<<<< HEAD
 		name:                                   "simple openconfig test with camelcase-name extension",
 		inFiles:                                []string{filepath.Join(datapath, "openconfig-enumcamelcase.yang")},
 		inPreferOperationalState:               true,
 		inShortenEnumLeafNames:                 true,
 		inUseDefiningModuleForTypedefEnumNames: true,
+		inSchemaStructPkgPath:                  "",
+		inPathStructSuffix:                     "Path",
 		wantStructsCodeFile:                    filepath.Join(TestRoot, "testdata/structs/openconfig-enumcamelcase.path-txt"),
 	}, {
 		name:                                   "simple openconfig test with camelcase-name extension in container and leaf",
@@ -648,24 +573,9 @@
 		inPreferOperationalState:               true,
 		inShortenEnumLeafNames:                 true,
 		inUseDefiningModuleForTypedefEnumNames: true,
+		inSchemaStructPkgPath:                  "",
+		inPathStructSuffix:                     "Path",
 		wantStructsCodeFile:                    filepath.Join(TestRoot, "testdata/structs/openconfig-camelcase.path-txt"),
-=======
-		name:                     "simple openconfig test with camelcase-name extension",
-		inFiles:                  []string{filepath.Join(datapath, "openconfig-enumcamelcase.yang")},
-		inPreferOperationalState: true,
-		inShortenEnumLeafNames:   true,
-		inSchemaStructPkgPath:    "",
-		inPathStructSuffix:       "Path",
-		wantStructsCodeFile:      filepath.Join(TestRoot, "testdata/structs/openconfig-enumcamelcase.path-txt"),
-	}, {
-		name:                     "simple openconfig test with camelcase-name extension in container and leaf",
-		inFiles:                  []string{filepath.Join(datapath, "openconfig-camelcase.yang")},
-		inPreferOperationalState: true,
-		inShortenEnumLeafNames:   true,
-		inSchemaStructPkgPath:    "",
-		inPathStructSuffix:       "Path",
-		wantStructsCodeFile:      filepath.Join(TestRoot, "testdata/structs/openconfig-camelcase.path-txt"),
->>>>>>> 0e78112d
 	}}
 
 	for _, tt := range tests {
