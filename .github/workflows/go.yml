--- conflicted
+++ resolved
@@ -38,17 +38,9 @@
       - if: ${{ !(matrix.go == '1.13' || matrix.go == '1.14' || matrix.go == '1.15') }}
         name: Install protoc-gen-go, goimports, Staticcheck
         run: |
-<<<<<<< HEAD
-          go get -u golang.org/x/tools/cmd/goimports
-
-      - name: Install Staticcheck
-        run: |
-          go install honnef.co/go/tools/cmd/staticcheck
-=======
           go install google.golang.org/protobuf/cmd/protoc-gen-go@latest
           go install golang.org/x/tools/cmd/goimports@latest
           go install honnef.co/go/tools/cmd/staticcheck@latest
->>>>>>> 444fa8c3
 
       - name: Check out code
         uses: actions/checkout@v2
@@ -141,15 +133,9 @@
 
       - name: Install required static analysis tools
         run: |
-<<<<<<< HEAD
-          go install github.com/go-playground/overalls
-          go install github.com/mattn/goveralls
-          go install honnef.co/go/tools/cmd/staticcheck
-=======
           go install github.com/go-playground/overalls@latest
           go install github.com/mattn/goveralls@latest
           go install honnef.co/go/tools/cmd/staticcheck@latest
->>>>>>> 444fa8c3
 
       - name: Check out ygot code
         uses: actions/checkout@v2
