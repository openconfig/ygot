--- conflicted
+++ resolved
@@ -122,8 +122,7 @@
 	return "other"
 }
 
-<<<<<<< HEAD
-// YangTypeToDebugString returns a
+// YangTypeToDebugString returns a debug string representation of a YangType.
 func YangTypeToDebugString(yt *yang.YangType) string {
 	out := fmt.Sprintf("(TypeKind: %s", yang.TypeKindToName[yt.Kind])
 	if len(yt.Pattern) != 0 {
@@ -133,7 +132,8 @@
 		out += fmt.Sprintf(", Range: %s", yt.Range.String())
 	}
 	return out + ")"
-=======
+}
+
 // SchemaTreeString returns the schema hierarchy tree as a string with node
 // names and types only e.g.
 // clock (container)
@@ -148,5 +148,4 @@
 		out += SchemaTreeString(ch, prefix+"  ")
 	}
 	return out
->>>>>>> 54f08866
 }