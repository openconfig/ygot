--- conflicted
+++ resolved
@@ -122,7 +122,7 @@
 	return "other"
 }
 
-<<<<<<< HEAD
+
 // YangTypeToDebugString returns a
 func YangTypeToDebugString(yt *yang.YangType) string {
 	out := fmt.Sprintf("(TypeKind: %s", yang.TypeKindToName[yt.Kind])
@@ -133,7 +133,7 @@
 		out += fmt.Sprintf(", Range: %s", yt.Range.String())
 	}
 	return out + ")"
-=======
+
 // SchemaTreeString returns the schema hierarchy tree as a string with node
 // names and types only e.g.
 // clock (container)
@@ -148,5 +148,4 @@
 		out += SchemaTreeString(ch, prefix+"  ")
 	}
 	return out
->>>>>>> 54f08866
 }