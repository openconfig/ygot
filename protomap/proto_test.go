--- conflicted
+++ resolved
@@ -299,9 +299,6 @@
 		wantProto        proto.Message
 		wantErrSubstring string
 	}{{
-		desc:             "nil proto",
-		wantErrSubstring: "nil protobuf",
-	}, {
 		desc:    "string field",
 		inProto: &epb.ExampleMessage{},
 		inVals: map[*gpb.Path]interface{}{
@@ -363,7 +360,6 @@
 		},
 		wantErrSubstring: "did not map path",
 	}, {
-<<<<<<< HEAD
 		desc:    "enumeration with valid value",
 		inProto: &epb.ExampleMessage{},
 		inVals: map[*gpb.Path]interface{}{
@@ -410,15 +406,14 @@
 		wantErrSubstring: "supplied TypedValue for enumeration must be a string",
 	}, {
 		desc:             "nil input",
-		wantErrSubstring: "nil protobuf input",
-=======
+		wantErrSubstring: "nil protobuf supplied",
+	}, {
 		desc:    "field that is not directly a child",
 		inProto: &epb.ExampleMessage{},
 		inVals: map[*gpb.Path]interface{}{
 			mustPath("/one/two/three"): "ignored",
 		},
 		wantProto: &epb.ExampleMessage{},
->>>>>>> 6f54f1b0
 	}}
 
 	for _, tt := range tests {
