// Copyright 2018 Google Inc.
//
// Licensed under the Apache License, Version 2.0 (the "License");
// you may not use this file except in compliance with the License.
// You may obtain a copy of the License at
//
//      http://www.apache.org/licenses/LICENSE-2.0
//
// Unless required by applicable law or agreed to in writing, software
// distributed under the License is distributed on an "AS IS" BASIS,
// WITHOUT WARRANTIES OR CONDITIONS OF ANY KIND, either express or implied.
// See the License for the specific language governing permissions and
// limitations under the License.

// Package schematest is used for testing with the default OpenConfig generated
// structs.
package schematest

import (
<<<<<<< HEAD
=======
	"fmt"
	"io/ioutil"
>>>>>>> f2ea543e
	"testing"

	"github.com/golang/protobuf/proto"
	"github.com/kylelemons/godebug/pretty"
	"github.com/openconfig/gnmi/errdiff"
	"github.com/openconfig/gnmi/value"
	"github.com/openconfig/ygot/exampleoc"
	"github.com/openconfig/ygot/testutil"
	"github.com/openconfig/ygot/ygot"

	gnmipb "github.com/openconfig/gnmi/proto/gnmi"
)

func TestBuildEmptyEthernet(t *testing.T) {
	got := &exampleoc.Interface_Ethernet{}
	ygot.BuildEmptyTree(got)

	wantEmpty := &exampleoc.Interface_Ethernet{
		SwitchedVlan: &exampleoc.Interface_Ethernet_SwitchedVlan{},
		Counters:     &exampleoc.Interface_Ethernet_Counters{},
	}

	if diff := pretty.Compare(got, wantEmpty); diff != "" {
		t.Fatalf("did not get expected output after BuildEmptyTree, diff(-got,+want):\n%s", diff)
	}

	got.AutoNegotiate = ygot.Bool(true)
	ygot.PruneEmptyBranches(got)

	wantPruned := &exampleoc.Interface_Ethernet{
		AutoNegotiate: ygot.Bool(true),
	}

	if diff := pretty.Compare(got, wantPruned); diff != "" {
		t.Fatalf("did not get expected output after PruneEmptyBranches, diff(-got,+want):\n%s", diff)
	}
}

func TestBuildEmptyDevice(t *testing.T) {
	got := &exampleoc.Device{}
	ygot.BuildEmptyTree(got)

	ni, err := got.NewNetworkInstance("DEFAULT")
	if err != nil {
		t.Fatalf("got unexpected error: %v", err)
	}
	ygot.BuildEmptyTree(ni)

	p, err := ni.NewProtocol(exampleoc.OpenconfigPolicyTypes_INSTALL_PROTOCOL_TYPE_BGP, "15169")
	if err != nil {
		t.Fatalf("got unexpected error: %v", err)
	}

	ygot.BuildEmptyTree(p)

	n, err := p.Bgp.NewNeighbor("192.0.2.1")
	if err != nil {
		t.Fatalf("got unexpected error: %v", err)
	}
	n.PeerAs = ygot.Uint32(42)
	n.SendCommunity = exampleoc.OpenconfigBgp_CommunityType_STANDARD

	p.Bgp.Global.As = ygot.Uint32(42)

	ygot.PruneEmptyBranches(got)

	want := &exampleoc.Device{
		NetworkInstance: map[string]*exampleoc.NetworkInstance{
			"DEFAULT": {
				Name: ygot.String("DEFAULT"),
				Protocol: map[exampleoc.NetworkInstance_Protocol_Key]*exampleoc.NetworkInstance_Protocol{
					{exampleoc.OpenconfigPolicyTypes_INSTALL_PROTOCOL_TYPE_BGP, "15169"}: {
						Identifier: exampleoc.OpenconfigPolicyTypes_INSTALL_PROTOCOL_TYPE_BGP,
						Name:       ygot.String("15169"),
						Bgp: &exampleoc.NetworkInstance_Protocol_Bgp{
							Global: &exampleoc.NetworkInstance_Protocol_Bgp_Global{
								As: ygot.Uint32(42),
							},
							Neighbor: map[string]*exampleoc.NetworkInstance_Protocol_Bgp_Neighbor{
								"192.0.2.1": {
									NeighborAddress: ygot.String("192.0.2.1"),
									PeerAs:          ygot.Uint32(42),
									SendCommunity:   exampleoc.OpenconfigBgp_CommunityType_STANDARD,
								},
							},
						},
					},
				},
			},
		},
	}

	if diff := pretty.Compare(got, want); diff != "" {
		t.Errorf("did not get expected device struct, diff(-got,+want):\n%s", diff)
	}
}

// mustPath returns a string as a gNMI path, causing a panic if the string
// is invalid.
func mustPath(s string) *gnmipb.Path {
	p, err := ygot.StringToStructuredPath(s)
	if err != nil {
		panic(err)
	}
	return p
}

// mustTypedValue returns a value (interface) supplied as a gNMI path, causing
// a panic if the interface{} is not a valid typed value.
func mustTypedValue(i interface{}) *gnmipb.TypedValue {
	v, err := value.FromScalar(i)
	if err != nil {
		panic(err)
	}
	return v
}

func TestDiff(t *testing.T) {
	tests := []struct {
		desc             string
		inOrig           ygot.GoStruct
		inMod            ygot.GoStruct
		want             *gnmipb.Notification
		wantErrSubstring string
	}{{
		desc:   "diff BGP neighbour",
		inOrig: &exampleoc.NetworkInstance_Protocol_Bgp{},
		inMod: func() *exampleoc.NetworkInstance_Protocol_Bgp {
			d := &exampleoc.Device{}
			b := d.GetOrCreateNetworkInstance("DEFAULT").GetOrCreateProtocol(exampleoc.OpenconfigPolicyTypes_INSTALL_PROTOCOL_TYPE_BGP, "15169").GetOrCreateBgp()
			n := b.GetOrCreateNeighbor("192.0.2.1")
			n.PeerAs = ygot.Uint32(29636)
			n.PeerType = exampleoc.OpenconfigBgp_PeerType_EXTERNAL
			return b
		}(),
		want: &gnmipb.Notification{
			Update: []*gnmipb.Update{{
				Path: mustPath("neighbors/neighbor[neighbor-address=192.0.2.1]/neighbor-address"),
				Val:  mustTypedValue("192.0.2.1"),
			}, {
				Path: mustPath("neighbors/neighbor[neighbor-address=192.0.2.1]/config/neighbor-address"),
				Val:  mustTypedValue("192.0.2.1"),
			}, {
				Path: mustPath("neighbors/neighbor[neighbor-address=192.0.2.1]/config/peer-as"),
				Val:  mustTypedValue(uint32(29636)),
			}, {
				Path: mustPath("neighbors/neighbor[neighbor-address=192.0.2.1]/config/peer-type"),
				Val:  mustTypedValue("EXTERNAL"),
			}},
		},
	}}

	for _, tt := range tests {
		t.Run(tt.desc, func(t *testing.T) {
			got, err := ygot.Diff(tt.inOrig, tt.inMod)
			if diff := errdiff.Substring(err, tt.wantErrSubstring); diff != "" {
				t.Fatalf("ygot.Diff(%#v, %#v): did not get expected error, %s", tt.inOrig, tt.inMod, diff)
			}

			if !testutil.NotificationSetEqual([]*gnmipb.Notification{got}, []*gnmipb.Notification{tt.want}) {
				diff, err := testutil.GenerateUnifiedDiff(proto.MarshalTextString(got), proto.MarshalTextString(tt.want))
				if err != nil {
					diff = "unable to produce diff"
				}

				t.Fatalf("ygot.Diff(%#v, %#v); did not get expected diff output, diff(-got,+want):\n%s", tt.inOrig, tt.inMod, diff)
			}
		})
	}
}

func TestJSONOutput(t *testing.T) {
	tests := []struct {
		name     string
		in       *exampleoc.Device
		wantFile string
	}{{
		name: "unset enumeration",
		in: func() *exampleoc.Device {
			d := &exampleoc.Device{}
			acl := d.GetOrCreateAcl()
			set := acl.GetOrCreateAclSet("set", exampleoc.OpenconfigAcl_ACL_TYPE_ACL_IPV6)
			entry := set.GetOrCreateAclEntry(100)
			entry.GetOrCreateIpv6().Protocol = &exampleoc.Acl_AclSet_AclEntry_Ipv6_Protocol_Union_E_OpenconfigPacketMatchTypes_IP_PROTOCOL{
				exampleoc.OpenconfigPacketMatchTypes_IP_PROTOCOL_UNSET,
			}
			return d
		}(),
		wantFile: "testdata/unsetenum.json",
	}}

	for _, tt := range tests {
		t.Run(tt.name, func(t *testing.T) {
			want, err := ioutil.ReadFile(tt.wantFile)
			if err != nil {
				t.Fatalf("cannot read wantfile, %v", err)
			}

			got, err := ygot.EmitJSON(tt.in, &ygot.EmitJSONConfig{Format: ygot.RFC7951})
			if err != nil {
				t.Fatalf("got unexpected error, %v", err)
			}

			if diff := pretty.Compare(string(got), string(want)); diff != "" {
				if diffl, err := testutil.GenerateUnifiedDiff(string(got), string(want)); err == nil {
					diff = diffl
				}
				t.Fatalf("did not get expected output, diff(-got,+want):\n%s", diff)
			}
		})
	}
}<|MERGE_RESOLUTION|>--- conflicted
+++ resolved
@@ -17,11 +17,7 @@
 package schematest
 
 import (
-<<<<<<< HEAD
-=======
-	"fmt"
 	"io/ioutil"
->>>>>>> f2ea543e
 	"testing"
 
 	"github.com/golang/protobuf/proto"
