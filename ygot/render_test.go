--- conflicted
+++ resolved
@@ -1658,7 +1658,6 @@
 
 func (*exampleTransportAddressBinary) IsExampleTransportAddress() {}
 
-<<<<<<< HEAD
 // ucExampleDevice and the following structs are a set of structs used for more
 // complex testing in TestConstructIETFJSON, these structs are used to test for
 // YANG presence containers.
@@ -1667,21 +1666,30 @@
 	Bgp *ucExampleBgp `path:"bgp" yangPresence:"true"`
 }
 
-func (*ucExampleDevice) IsYANGGoStruct() {}
+func (*ucExampleDevice) IsYANGGoStruct()                         {}
+func (*ucExampleDevice) Validate(...ValidationOption) error      { return nil }
+func (*ucExampleDevice) ΛEnumTypeMap() map[string][]reflect.Type { return nil }
+func (*ucExampleDevice) ΛBelongingModule() string                { return "" }
 
 type ucExampleBgp struct {
 	Global   *ucExampleBgpGlobal              `path:"global"`
 	Neighbor map[string]*ucExampleBgpNeighbor `path:"neighbor"`
 }
 
-func (*ucExampleBgp) IsYANGGoStruct() {}
+func (*ucExampleBgp) IsYANGGoStruct()                         {}
+func (*ucExampleBgp) Validate(...ValidationOption) error      { return nil }
+func (*ucExampleBgp) ΛEnumTypeMap() map[string][]reflect.Type { return nil }
+func (*ucExampleBgp) ΛBelongingModule() string                { return "" }
 
 type ucExampleBgpGlobal struct {
 	As       *uint32 `path:"as"`
 	RouterID *string `path:"router-id"`
 }
 
-func (*ucExampleBgpGlobal) IsYANGGoStruct() {}
+func (*ucExampleBgpGlobal) IsYANGGoStruct()                         {}
+func (*ucExampleBgpGlobal) Validate(...ValidationOption) error      { return nil }
+func (*ucExampleBgpGlobal) ΛEnumTypeMap() map[string][]reflect.Type { return nil }
+func (*ucExampleBgpGlobal) ΛBelongingModule() string                { return "" }
 
 type ucExampleBgpNeighbor struct {
 	Description     *string `path:"description"`
@@ -1690,12 +1698,12 @@
 	PeerAs          *uint32 `path:"peer-as"`
 }
 
-func (*ucExampleBgpNeighbor) IsYANGGoStruct() {}
-
-// invalidGoStruct explicitly does not implement the GoStruct interface.
-=======
+func (*ucExampleBgpNeighbor) IsYANGGoStruct()                         {}
+func (*ucExampleBgpNeighbor) Validate(...ValidationOption) error      { return nil }
+func (*ucExampleBgpNeighbor) ΛEnumTypeMap() map[string][]reflect.Type { return nil }
+func (*ucExampleBgpNeighbor) ΛBelongingModule() string                { return "" }
+
 // invalidGoStruct explicitly does not implement the ValidatedGoStruct interface.
->>>>>>> c15884d0
 type invalidGoStruct struct {
 	Value *string
 }
