// Copyright 2017 Google Inc.
//
// Licensed under the Apache License, Version 2.0 (the "License");
// you may not use this file except in compliance with the License.
// You may obtain a copy of the License at
//
//      http://www.apache.org/licenses/LICENSE-2.0
//
// Unless required by applicable law or agreed to in writing, software
// distributed under the License is distributed on an "AS IS" BASIS,
// WITHOUT WARRANTIES OR CONDITIONS OF ANY KIND, either express or implied.
// See the License for the specific language governing permissions and
// limitations under the License.

package ygot

import (
	"encoding/base64"
	"encoding/json"
	"fmt"
	"reflect"
	"testing"

	"github.com/google/go-cmp/cmp"
	"github.com/google/go-cmp/cmp/cmpopts"
	"github.com/kylelemons/godebug/pretty"
	"github.com/openconfig/gnmi/errdiff"
	"github.com/openconfig/ygot/testutil"
	"google.golang.org/protobuf/encoding/prototext"
	"google.golang.org/protobuf/proto"
	"google.golang.org/protobuf/testing/protocmp"

	gnmipb "github.com/openconfig/gnmi/proto/gnmi"
)

var (
	base64testString        = "forty two"
	base64testStringEncoded = base64.StdEncoding.EncodeToString([]byte(base64testString))
	testBinary              = testutil.Binary(base64testString)
)

func TestPathElemBasics(t *testing.T) {
	tests := []struct {
		name               string
		inGNMIPath         *gnmiPath
		wantValid          bool
		wantIsStringPath   bool
		wantIsPathElemPath bool
		wantLen            int
	}{{
		name: "string path only",
		inGNMIPath: &gnmiPath{
			stringSlicePath: []string{"foo", "bar"},
		},
		wantValid:          true,
		wantIsStringPath:   true,
		wantIsPathElemPath: false,
		wantLen:            2,
	}, {
		name: "path elem path only",
		inGNMIPath: &gnmiPath{
			pathElemPath: []*gnmipb.PathElem{{
				Name: "foo",
			}},
		},
		wantValid:          true,
		wantIsStringPath:   false,
		wantIsPathElemPath: true,
		wantLen:            1,
	}, {
		name:       "invalid, both nil",
		inGNMIPath: &gnmiPath{},
		wantValid:  false,
	}, {
		name: "invalid, both set",
		inGNMIPath: &gnmiPath{
			pathElemPath: []*gnmipb.PathElem{{
				Name: "bar",
			}},
			stringSlicePath: []string{"foo"},
		},
		wantValid: false,
	}}

	for _, tt := range tests {
		if got := tt.inGNMIPath.isValid(); got != tt.wantValid {
			t.Errorf("%s: (gnmiPath)(%#v).isValid(): did not get expected result, got: %v, want: %v", tt.name, tt.inGNMIPath, got, tt.wantValid)
		}

		if !tt.inGNMIPath.isValid() {
			continue
		}

		if got := tt.inGNMIPath.isStringSlicePath(); got != tt.wantIsStringPath {
			t.Errorf("%s: (gnmiPath)(%#v).isStringSlicePath(): did not get expeted result, got: %v, want: %v", tt.name, tt.inGNMIPath, got, tt.wantIsStringPath)
		}

		if got := tt.inGNMIPath.isPathElemPath(); got != tt.wantIsPathElemPath {
			t.Errorf("%s: (gnmiPath)(%#v).isPathElemPath(): did not get expected result, got: %v, want: %v", tt.name, tt.inGNMIPath, got, tt.wantIsPathElemPath)
		}

		if got := tt.inGNMIPath.Len(); got != tt.wantLen {
			t.Errorf("%s: (gnmiPath)(%#v).Len(): did not get expected result, got: %v, want: %v", tt.name, tt.inGNMIPath, got, tt.wantLen)
		}
	}
}

func TestAppendName(t *testing.T) {
	tests := []struct {
		name    string
		inPath  *gnmiPath
		inName  string
		want    *gnmiPath
		wantErr bool
	}{{
		name:   "string slice append",
		inPath: &gnmiPath{stringSlicePath: []string{}},
		inName: "foo",
		want:   &gnmiPath{stringSlicePath: []string{"foo"}},
	}, {
		name:   "pathElem slice append",
		inPath: &gnmiPath{pathElemPath: []*gnmipb.PathElem{}},
		inName: "bar",
		want:   &gnmiPath{pathElemPath: []*gnmipb.PathElem{{Name: "bar"}}},
	}, {
		name:    "invalid input",
		inPath:  &gnmiPath{},
		inName:  "foo",
		wantErr: true,
	}, {
		name:   "existing string slice",
		inPath: &gnmiPath{stringSlicePath: []string{"bar"}},
		inName: "foo",
		want:   &gnmiPath{stringSlicePath: []string{"bar", "foo"}},
	}, {
		name: "existing pathElem",
		inPath: &gnmiPath{pathElemPath: []*gnmipb.PathElem{{
			Name: "zaphod",
			Key:  map[string]string{"just": "this-guy"},
		}}},
		inName: "beeblebrox",
		want: &gnmiPath{pathElemPath: []*gnmipb.PathElem{{
			Name: "zaphod",
			Key:  map[string]string{"just": "this-guy"},
		}, {
			Name: "beeblebrox",
		}}},
	}}

	for _, tt := range tests {
		if err := tt.inPath.AppendName(tt.inName); (err != nil) != tt.wantErr {
			t.Errorf("%s: (gnmiPath)(%#v).AppendName(%s): did not get expected error status, got: %v, want error: %v", tt.name, tt.inPath, tt.inName, err, tt.wantErr)
		}

		if tt.wantErr {
			continue
		}

		if diff := cmp.Diff(tt.want, tt.inPath, cmp.AllowUnexported(gnmiPath{}), cmp.Comparer(proto.Equal)); diff != "" {
			t.Errorf("%s: (gnmiPath)(%#v).AppendName(%s): did not get expected path, diff(-want,+got):\n%s", tt.name, tt.inPath, tt.inName, diff)
		}
	}
}

func TestGNMIPathCopy(t *testing.T) {
	tests := []struct {
		name   string
		inPath *gnmiPath
	}{{
		name:   "string element path",
		inPath: &gnmiPath{stringSlicePath: []string{"one", "two"}},
	}, {
		name: "path element path",
		inPath: &gnmiPath{pathElemPath: []*gnmipb.PathElem{
			{Name: "one"},
			{Name: "two", Key: map[string]string{"three": "four"}},
		}},
	}}

	for _, tt := range tests {
		if got := tt.inPath.Copy(); !cmp.Equal(got, tt.inPath, cmp.AllowUnexported(gnmiPath{}), protocmp.Transform()) {
			t.Errorf("%s: (gnmiPath).Copy(): did not get expected result, got: %v, want: %v", tt.name, got, tt.inPath)
		}
	}
}

func TestGNMIPathOps(t *testing.T) {
	tests := []struct {
		name                string
		inPath              *gnmiPath
		inIndex             int
		inValue             interface{}
		wantLastPathElem    *gnmipb.PathElem
		wantLastPathElemErr bool
		wantPath            *gnmiPath
		wantSetIndexErr     bool
	}{{
		name:                "string slice path",
		inPath:              newStringSliceGNMIPath([]string{"one", "two"}),
		wantLastPathElemErr: true,
		inIndex:             1,
		inValue:             "three",
		wantPath:            newStringSliceGNMIPath([]string{"one", "three"}),
	}, {
		name:             "pathElem path",
		inPath:           newPathElemGNMIPath([]*gnmipb.PathElem{{Name: "foo"}, {Name: "bar"}}),
		inIndex:          0,
		inValue:          &gnmipb.PathElem{Name: "baz", Key: map[string]string{"formerly": "foo"}},
		wantLastPathElem: &gnmipb.PathElem{Name: "bar"},
		wantPath:         &gnmiPath{pathElemPath: []*gnmipb.PathElem{{Name: "baz", Key: map[string]string{"formerly": "foo"}}, {Name: "bar"}}},
	}, {
		name:                "invalid set index - path elem into string",
		inPath:              newStringSliceGNMIPath([]string{"one", "two"}),
		inIndex:             1,
		inValue:             &gnmipb.PathElem{Name: "bar"},
		wantLastPathElemErr: true,
		wantSetIndexErr:     true,
	}, {
		name:             "invalid set index - string into path elem",
		inPath:           newPathElemGNMIPath([]*gnmipb.PathElem{{Name: "one"}}),
		inIndex:          0,
		inValue:          "foo",
		wantLastPathElem: &gnmipb.PathElem{Name: "one"},
		wantSetIndexErr:  true,
	}, {
		name:                "invalid set index - no known type",
		inPath:              newStringSliceGNMIPath([]string{"foo"}),
		inIndex:             0,
		inValue:             32,
		wantLastPathElemErr: true,
		wantSetIndexErr:     true,
	}, {
		name:                "invalid set index - index out of range",
		inPath:              newStringSliceGNMIPath([]string{"bar"}),
		inIndex:             422,
		inValue:             "hello buffer overflow!",
		wantLastPathElemErr: true,
		wantSetIndexErr:     true,
	}}

	for _, tt := range tests {
		gotLast, err := tt.inPath.LastPathElem()
		if (err != nil) != tt.wantLastPathElemErr {
			t.Errorf("%s: %v.LastPathElem(): did not get expected error, got: %v, wantErr: %v", tt.name, tt.inPath, err, tt.wantLastPathElemErr)
		}

		if err == nil && !proto.Equal(gotLast, tt.wantLastPathElem) {
			t.Errorf("%s: %v.LastPathElem(), did not get expected last element, got: %v, want: %v", tt.name, tt.inPath, gotLast, tt.wantLastPathElem)
		}

		np := tt.inPath.Copy()
		err = np.SetIndex(tt.inIndex, tt.inValue)
		if (err != nil) != tt.wantSetIndexErr {
			t.Errorf("%s: %v.SetIndex(%d, %v): did not get expected error, got: %v, wantErr: %v", tt.name, tt.inPath, tt.inIndex, tt.inValue, err, tt.wantSetIndexErr)
		}

		if err == nil && !cmp.Equal(np, tt.wantPath, cmp.AllowUnexported(gnmiPath{}), cmp.Comparer(proto.Equal)) {
			t.Errorf("%s: %v.SetIndex(%d, %v): did not get expected path, got: %v, want: %v", tt.name, tt.inPath, tt.inIndex, tt.inValue, np, tt.wantPath)
		}
	}
}

func TestGNMIPathToProto(t *testing.T) {
	tests := []struct {
		name      string
		inPath    *gnmiPath
		wantProto *gnmipb.Path
		wantErr   bool
	}{{
		name:      "string slice path",
		inPath:    newStringSliceGNMIPath([]string{"one", "two"}),
		wantProto: &gnmipb.Path{Element: []string{"one", "two"}},
	}, {
		name:      "empty string slice path",
		inPath:    newStringSliceGNMIPath([]string{}),
		wantProto: nil,
	}, {
		name:      "path elem path",
		inPath:    newPathElemGNMIPath([]*gnmipb.PathElem{{Name: "one"}}),
		wantProto: &gnmipb.Path{Elem: []*gnmipb.PathElem{{Name: "one"}}},
	}, {
		name:      "empty path elem path",
		inPath:    newPathElemGNMIPath([]*gnmipb.PathElem{}),
		wantProto: nil,
	}, {
		name:    "invalid path",
		inPath:  &gnmiPath{stringSlicePath: []string{"one"}, pathElemPath: []*gnmipb.PathElem{{Name: "bar"}}},
		wantErr: true,
	}}

	for _, tt := range tests {
		got, err := tt.inPath.ToProto()

		if (err != nil) != tt.wantErr {
			t.Errorf("%s: %v.ToProto(), did not get expected error, got: %v, wantErr: %v", tt.name, tt.inPath, err, tt.wantErr)
		}

		if !proto.Equal(got, tt.wantProto) {
			t.Errorf("%s: %v.ToProto, did not get expected return value, got: %s, want: %s", tt.name, tt.inPath, prototext.Format(got), prototext.Format(tt.wantProto))
		}
	}
}

func TestStripPrefix(t *testing.T) {
	tests := []struct {
		name     string
		inPath   *gnmiPath
		inPrefix *gnmiPath
		want     *gnmiPath
		wantErr  bool
	}{{
		name: "mismatched types",
		inPath: &gnmiPath{
			stringSlicePath: []string{},
		},
		inPrefix: &gnmiPath{
			pathElemPath: []*gnmipb.PathElem{},
		},
		wantErr: true,
	}, {
		name: "simple element prefix",
		inPath: &gnmiPath{
			stringSlicePath: []string{"one", "two", "three"},
		},
		inPrefix: &gnmiPath{
			stringSlicePath: []string{"one"},
		},
		want: &gnmiPath{
			stringSlicePath: []string{"two", "three"},
		},
	}, {
		name: "two element prefix",
		inPath: &gnmiPath{
			stringSlicePath: []string{"one", "two", "three"},
		},
		inPrefix: &gnmiPath{
			stringSlicePath: []string{"one", "two"},
		},
		want: &gnmiPath{
			stringSlicePath: []string{"three"},
		},
	}, {
		name: "invalid prefix",
		inPath: &gnmiPath{
			stringSlicePath: []string{"four", "five", "six"},
		},
		inPrefix: &gnmiPath{
			stringSlicePath: []string{"one", "two"},
		},
		wantErr: true,
	}, {
		name: "simple pathelem prefix",
		inPath: &gnmiPath{
			pathElemPath: []*gnmipb.PathElem{{
				Name: "one",
			}, {
				Name: "two",
			}, {
				Name: "three",
			}},
		},
		inPrefix: &gnmiPath{
			pathElemPath: []*gnmipb.PathElem{{
				Name: "one",
			}},
		},
		want: &gnmiPath{
			pathElemPath: []*gnmipb.PathElem{{
				Name: "two",
			}, {
				Name: "three",
			}},
		},
	}, {
		name: "two element pathelem prefix",
		inPath: &gnmiPath{
			pathElemPath: []*gnmipb.PathElem{{
				Name: "one",
			}, {
				Name: "two",
			}, {
				Name: "three",
			}},
		},
		inPrefix: &gnmiPath{
			pathElemPath: []*gnmipb.PathElem{{
				Name: "one",
			}, {
				Name: "two",
			}},
		},
		want: &gnmiPath{
			pathElemPath: []*gnmipb.PathElem{{
				Name: "three",
			}},
		},
	}, {
		name: "pathelem with a key",
		inPath: &gnmiPath{
			pathElemPath: []*gnmipb.PathElem{{
				Name: "one",
				Key:  map[string]string{"key": "value"},
			}, {
				Name: "two",
			}},
		},
		inPrefix: &gnmiPath{
			pathElemPath: []*gnmipb.PathElem{{
				Name: "one",
				Key:  map[string]string{"key": "value"},
			}},
		},
		want: &gnmiPath{
			pathElemPath: []*gnmipb.PathElem{{
				Name: "two",
			}},
		},
	}, {
		name: "invalid prefix for pathelem path",
		inPath: &gnmiPath{
			pathElemPath: []*gnmipb.PathElem{{
				Name: "one",
			}, {
				Name: "two",
			}},
		},
		inPrefix: &gnmiPath{
			pathElemPath: []*gnmipb.PathElem{{
				Name: "four",
			}},
		},
		wantErr: true,
	}, {
		name: "invalid inputs",
		inPath: &gnmiPath{
			pathElemPath:    []*gnmipb.PathElem{},
			stringSlicePath: []string{},
		},
		inPrefix: &gnmiPath{stringSlicePath: []string{"foo"}},
		wantErr:  true,
	}}

	for _, tt := range tests {
		got, err := tt.inPath.StripPrefix(tt.inPrefix)
		if err != nil {
			if !tt.wantErr {
				t.Errorf("%s: stripPrefix(%v, %v): got unexpected error: %v", tt.name, tt.inPath, tt.inPrefix, err)
			}
			continue
		}

		if !cmp.Equal(got, tt.want, cmp.AllowUnexported(gnmiPath{}), cmp.Comparer(proto.Equal)) {
			t.Errorf("%s: stripPrefix(%v, %v): did not get expected path, got: %v, want: %v", tt.name, tt.inPath, tt.inPrefix, got, tt.want)
		}
	}
}

type pathElemMultiKey struct {
	I *int8              `path:"i"`
	J *uint8             `path:"j"`
	S *string            `path:"s"`
	E EnumTest           `path:"e"`
	X renderExampleUnion `path:"x"`
	Y exampleUnion       `path:"y"`
}

func (*pathElemMultiKey) IsYANGGoStruct()                         {}
func (*pathElemMultiKey) ΛValidate(...ValidationOption) error     { return nil }
func (*pathElemMultiKey) ΛEnumTypeMap() map[string][]reflect.Type { return nil }
func (*pathElemMultiKey) ΛBelongingModule() string                { return "" }

func (e *pathElemMultiKey) ΛListKeyMap() (map[string]interface{}, error) {
	if e.I == nil || e.J == nil || e.S == nil || e.E == (EnumTest)(0) || e.X == nil || e.Y == nil {
		return nil, fmt.Errorf("unset keys")
	}
	return map[string]interface{}{
		"i": *e.I,
		"j": *e.J,
		"s": *e.S,
		"e": e.E,
		"x": e.X,
		"y": e.Y,
	}, nil
}

func TestAppendGNMIPathElemKey(t *testing.T) {
	c := complex(30, 4)

	tests := []struct {
		name     string
		inValue  reflect.Value
		inPath   *gnmiPath
		wantPath *gnmiPath
		wantErr  bool
	}{{
		name: "invalid path",
		inValue: reflect.ValueOf(&pathElemExampleChild{
			Val: String("foo"),
		}),
		inPath:  &gnmiPath{},
		wantErr: true,
	}, {
		name: "invalid path - both specified",
		inValue: reflect.ValueOf(&pathElemExampleChild{
			Val: String("bar"),
		}),
		inPath: &gnmiPath{
			stringSlicePath: []string{"fish"},
			pathElemPath:    []*gnmipb.PathElem{{Name: "bar"}},
		},
		wantErr: true,
	}, {
		name: "zero length input path",
		inValue: reflect.ValueOf(&pathElemExampleChild{
			Val: String("bar"),
		}),
		inPath:  &gnmiPath{pathElemPath: []*gnmipb.PathElem{}},
		wantErr: true,
	}, {
		name:    "invalid struct input",
		inValue: reflect.ValueOf(&struct{ Fish string }{"haddock"}),
		inPath:  &gnmiPath{pathElemPath: []*gnmipb.PathElem{{Name: "bar"}}},
		wantErr: true,
	}, {
		name:    "unserialisable input",
		inValue: reflect.ValueOf(&pathElemUnserialisable{&c}),
		inPath:  &gnmiPath{pathElemPath: []*gnmipb.PathElem{{Name: "bar"}}},
		wantErr: true,
	}, {
		name: "simple append",
		inValue: reflect.ValueOf(&pathElemExampleChild{
			Val: String("foo"),
		}),
		inPath: &gnmiPath{
			pathElemPath: []*gnmipb.PathElem{
				{Name: "foo"},
				{Name: "bar"},
			},
		},
		wantPath: &gnmiPath{
			pathElemPath: []*gnmipb.PathElem{
				{Name: "foo"},
				{Name: "bar", Key: map[string]string{"val": "foo"}},
			},
		},
	}, {
		name: "append with multiple value key, diverse values",
		inValue: reflect.ValueOf(&pathElemMultiKey{
			I: Int8(-42),
			J: Uint8(42),
			S: String("foo"),
			E: EnumTestVALTWO,
			X: &renderExampleUnionString{"hello"},
			Y: testutil.UnionFloat64(3.14),
		}),
		inPath: &gnmiPath{
			pathElemPath: []*gnmipb.PathElem{
				{Name: "foo"},
			},
		},
		wantPath: &gnmiPath{
			pathElemPath: []*gnmipb.PathElem{
				{
					Name: "foo",
					Key: map[string]string{
						"i": "-42",
						"j": "42",
						"s": "foo",
						"e": "VAL_TWO",
						"x": "hello",
						"y": "3.14",
					},
				},
			},
		},
	}, {
		name: "append with multiple value key, diverse values -- binary union value",
		inValue: reflect.ValueOf(&pathElemMultiKey{
			I: Int8(-42),
			J: Uint8(42),
			S: String("foo"),
			E: EnumTestVALTWO,
			X: &renderExampleUnionString{"hello"},
			Y: testBinary,
		}),
		inPath: &gnmiPath{
			pathElemPath: []*gnmipb.PathElem{
				{Name: "foo"},
			},
		},
		wantPath: &gnmiPath{
			pathElemPath: []*gnmipb.PathElem{
				{
					Name: "foo",
					Key: map[string]string{
						"i": "-42",
						"j": "42",
						"s": "foo",
						"e": "VAL_TWO",
						"x": "hello",
						"y": base64testStringEncoded,
					},
				},
			},
		},
	}, {
		name: "append with multiple value key, diverse values -- enum union value",
		inValue: reflect.ValueOf(&pathElemMultiKey{
			I: Int8(-42),
			J: Uint8(42),
			S: String("foo"),
			E: EnumTestVALTWO,
			X: &renderExampleUnionString{"hello"},
			Y: EnumTestVALTWO,
		}),
		inPath: &gnmiPath{
			pathElemPath: []*gnmipb.PathElem{
				{Name: "foo"},
			},
		},
		wantPath: &gnmiPath{
			pathElemPath: []*gnmipb.PathElem{
				{
					Name: "foo",
					Key: map[string]string{
						"i": "-42",
						"j": "42",
						"s": "foo",
						"e": "VAL_TWO",
						"x": "hello",
						"y": "VAL_TWO",
					},
				},
			},
		},
	}, {
		name: "append with multiple value key, invalid enum value",
		inValue: reflect.ValueOf(&pathElemMultiKey{
			I: Int8(-42),
			J: Uint8(42),
			S: String("foo"),
			E: EnumTestVALTHREE,
			X: &renderExampleUnionString{"hello"},
			Y: testutil.UnionInt64(314),
		}),
		inPath: &gnmiPath{
			pathElemPath: []*gnmipb.PathElem{
				{Name: "foo"},
			},
		},
		wantErr: true,
	}, {
		name: "append with multiple value key, invalid union value",
		inValue: reflect.ValueOf(&pathElemMultiKey{
			I: Int8(-42),
			J: Uint8(42),
			S: String("foo"),
			E: EnumTestVALTWO,
			X: &renderExampleUnionInvalid{String: "test"},
			Y: EnumTestVALTWO,
		}),
		inPath: &gnmiPath{
			pathElemPath: []*gnmipb.PathElem{
				{Name: "foo"},
			},
		},
		wantErr: true,
	}, {
		name:    "append with nil key",
		inValue: reflect.ValueOf(&pathElemMultiKey{}),
		inPath: &gnmiPath{
			pathElemPath: []*gnmipb.PathElem{
				{Name: "foo"},
			},
		},
		wantErr: true,
	}, {
		name: "append with path that does not have a pathelem in it",
		inValue: reflect.ValueOf(&pathElemExampleChild{
			Val: String("foo"),
		}),
		inPath: &gnmiPath{
			stringSlicePath: []string{},
		},
		wantErr: true,
	}, {
		name:    "nil input",
		inValue: reflect.ValueOf(nil),
		inPath: &gnmiPath{
			pathElemPath: []*gnmipb.PathElem{
				{Name: "foo"},
			},
		},
		wantErr: true,
	}, {
		name: "nil path input",
		inValue: reflect.ValueOf(&pathElemExampleChild{
			Val: String("bar"),
		}),
		inPath:  nil,
		wantErr: true,
	}}

	for _, tt := range tests {
		got, err := appendgNMIPathElemKey(tt.inValue, tt.inPath)
		if (err != nil) != tt.wantErr {
			t.Errorf("%s: appendgNMIPathElemKey(%v, %v): did not get expected error status, got: %v, want error: %v", tt.name, tt.inValue, tt.inPath, err, tt.wantErr)
		}

		if diff := cmp.Diff(tt.wantPath, got, cmp.AllowUnexported(gnmiPath{}), cmp.Comparer(proto.Equal)); diff != "" {
			t.Errorf("%s: appendgNMIPathElemKey(%v, %v): did not get expected return path, diff(-want,+got):\n%s", tt.name, tt.inValue, tt.inPath, diff)
		}
	}
}

func TestSliceToScalarArray(t *testing.T) {
	tests := []struct {
		name    string
		in      []interface{}
		want    *gnmipb.ScalarArray
		wantErr bool
	}{{
		name: "simple scalar array with only strings",
		in:   []interface{}{"forty", "two"},
		want: &gnmipb.ScalarArray{
			Element: []*gnmipb.TypedValue{
				{Value: &gnmipb.TypedValue_StringVal{"forty"}},
				{Value: &gnmipb.TypedValue_StringVal{"two"}},
			},
		},
	}, {
		name: "mixed scalar array with strings and integers",
		in:   []interface{}{uint8(42), uint16(1642), uint32(3242), "towel"},
		want: &gnmipb.ScalarArray{
			Element: []*gnmipb.TypedValue{
				{Value: &gnmipb.TypedValue_UintVal{42}},
				{Value: &gnmipb.TypedValue_UintVal{1642}},
				{Value: &gnmipb.TypedValue_UintVal{3242}},
				{Value: &gnmipb.TypedValue_StringVal{"towel"}},
			},
		},
	}, {
		name:    "scalar array with an unmappable type",
		in:      []interface{}{uint8(1), struct{ val string }{"hello"}},
		wantErr: true,
	}}

	for _, tt := range tests {
		got, err := sliceToScalarArray(tt.in)

		if err != nil {
			if !tt.wantErr {
				t.Errorf("%s: sliceToScalarArray(%v): got unexpected error: %v", tt.name, tt.in, err)
			}
			continue
		}

		if !proto.Equal(got, tt.want) {
			t.Errorf("%s: sliceToScalarArray(%v): did not get expected protobuf, got: %v, want: %v", tt.name, tt.in, got, tt.want)
		}
	}
}

// Binary is the name used for binary encoding in the Go structures.
type Binary []byte

// YANGEmpty is the name used for a leaf of type empty in the Go structures.
type YANGEmpty bool

// renderExample is used within TestTogNMINotifications as a GoStruct.
type renderExample struct {
	Str                 *string                             `path:"str" shadow-path:"srt"`
	IntVal              *int32                              `path:"int-val"`
	Int64Val            *int64                              `path:"int64-val"`
	FloatVal            *float64                            `path:"floatval"`
	EnumField           EnumTest                            `path:"enum"`
	Ch                  *renderExampleChild                 `path:"ch"`
	LeafList            []string                            `path:"leaf-list"`
	MixedList           []interface{}                       `path:"mixed-list"`
	List                map[uint32]*renderExampleList       `path:"list"`
	EnumList            map[EnumTest]*renderExampleEnumList `path:"enum-list"`
	UnionVal            renderExampleUnion                  `path:"union-val"`
	UnionLeafList       []renderExampleUnion                `path:"union-list"`
	UnionValSimple      exampleUnion                        `path:"union-val-simple"`
	UnionLeafListSimple []exampleUnion                      `path:"union-list-simple"`
	Binary              Binary                              `path:"binary"`
	KeylessList         []*renderExampleList                `path:"keyless-list"`
	InvalidMap          map[string]*invalidGoStruct         `path:"invalid-gostruct-map"`
	InvalidPtr          *invalidGoStruct                    `path:"invalid-gostruct"`
	Empty               YANGEmpty                           `path:"empty"`
	EnumLeafList        []EnumTest                          `path:"enum-leaflist"`
}

// IsYANGGoStruct ensures that the renderExample type implements the GoStruct
// interface.
func (*renderExample) IsYANGGoStruct()                         {}
func (*renderExample) ΛValidate(...ValidationOption) error     { return nil }
func (*renderExample) ΛEnumTypeMap() map[string][]reflect.Type { return nil }
func (*renderExample) ΛBelongingModule() string                { return "" }

// exampleUnion is an interface that is used to represent a mixed type
// union.
type exampleUnion interface {
	IsExampleUnion()
}

// renderExampleUnion is an interface that is used to represent a mixed type
// union.
type renderExampleUnion interface {
	IsRenderUnionExample()
}

type renderExampleUnionString struct {
	String string
}

func (*renderExampleUnionString) IsRenderUnionExample() {}

type renderExampleUnionInt64 struct {
	Int64 int64
}

func (*renderExampleUnionInt64) IsRenderUnionExample() {}

type renderExampleUnionBinary struct {
	Binary Binary
}

func (*renderExampleUnionBinary) IsRenderUnionExample() {}

// renderExampleUnionInvalid is an invalid union struct.
type renderExampleUnionInvalid struct {
	String string
	Int8   int8
}

func (*renderExampleUnionInvalid) IsRenderUnionExample() {}

type renderExampleUnionEnum struct {
	Enum EnumTest
}

func (*renderExampleUnionEnum) IsRenderUnionExample() {}

// renderExampleChild is a child of the renderExample struct.
type renderExampleChild struct {
	Val   *uint64   `path:"val"`
	Enum  EnumTest  `path:"enum"`
	Empty YANGEmpty `path:"empty"`
}

// IsYANGGoStruct implements the GoStruct interface.
func (*renderExampleChild) IsYANGGoStruct()                         {}
func (*renderExampleChild) ΛValidate(...ValidationOption) error     { return nil }
func (*renderExampleChild) ΛEnumTypeMap() map[string][]reflect.Type { return nil }
func (*renderExampleChild) ΛBelongingModule() string                { return "" }

// renderExampleList is a list entry in the renderExample struct.
type renderExampleList struct {
	Val *string `path:"val|state/val"`
}

// IsYANGGoStruct implements the GoStruct interface.
func (*renderExampleList) IsYANGGoStruct()                         {}
func (*renderExampleList) ΛValidate(...ValidationOption) error     { return nil }
func (*renderExampleList) ΛEnumTypeMap() map[string][]reflect.Type { return nil }
func (*renderExampleList) ΛBelongingModule() string                { return "" }

func (r *renderExampleList) ΛListKeyMap() (map[string]interface{}, error) {
	return map[string]interface{}{"val": *r.Val}, nil
}

// renderExampleEnumList is a list entry that is keyed on an enum
// in renderExample.
type renderExampleEnumList struct {
	Key EnumTest `path:"config/key|key"`
}

// IsYANGGoStruct implements the GoStruct interface.
func (*renderExampleEnumList) IsYANGGoStruct()                         {}
func (*renderExampleEnumList) ΛValidate(...ValidationOption) error     { return nil }
func (*renderExampleEnumList) ΛEnumTypeMap() map[string][]reflect.Type { return nil }
func (*renderExampleEnumList) ΛBelongingModule() string                { return "" }

// EnumTest is a synthesised derived type which is used to represent
// an enumeration in the YANG schema.
type EnumTest int64

// IsYANGEnumeration ensures that the EnumTest derived enum type implemnts
// the GoEnum interface.
func (EnumTest) IsYANGGoEnum() {}

func (EnumTest) IsExampleUnion() {}

// ΛMap returns the enumeration dictionary associated with the mapStructTestFiveC
// struct.
func (EnumTest) ΛMap() map[string]map[int64]EnumDefinition {
	return map[string]map[int64]EnumDefinition{
		"EnumTest": {
			1: EnumDefinition{Name: "VAL_ONE", DefiningModule: "foo"},
			2: EnumDefinition{Name: "VAL_TWO", DefiningModule: "bar"},
		},
	}
}

func (e EnumTest) String() string {
	return EnumLogString(e, int64(e), "EnumTest")
}

const (
	// EnumTestUNSET is used to represent the unset value of the
	// /c/test enumerated value across a number of tests.
	EnumTestUNSET EnumTest = 0
	// EnumTestVALONE is used to represent VAL_ONE of the /c/test
	// enumerated leaf in the schema-with-list test.
	EnumTestVALONE EnumTest = 1
	// EnumTestVALTWO is used to represent VAL_TWO of the /c/test
	// enumerated leaf in the schema-with-list test.
	EnumTestVALTWO EnumTest = 2
	// EnumTestVALTHREE is an an enum value that does not have
	// a corresponding string mapping.
	EnumTestVALTHREE EnumTest = 3
)

// pathElemExample is an example struct used for rendering using gNMI PathElems.
type pathElemExample struct {
	List        map[string]*pathElemExampleChild                                  `path:"list"`
	StringField *string                                                           `path:"string-field"`
	MKey        map[pathElemExampleMultiKeyChildKey]*pathElemExampleMultiKeyChild `path:"m-key"`
}

// IsYANGGoStruct ensures that pathElemExample implements GoStruct.
func (*pathElemExample) IsYANGGoStruct()                         {}
func (*pathElemExample) ΛValidate(...ValidationOption) error     { return nil }
func (*pathElemExample) ΛEnumTypeMap() map[string][]reflect.Type { return nil }
func (*pathElemExample) ΛBelongingModule() string                { return "" }

// pathElemExampleChild is an example struct that is used as a list child struct.
type pathElemExampleChild struct {
	Val        *string `path:"val|config/val" shadow-path:"val|state/val"`
	OtherField *uint8  `path:"other-field"`
}

// IsYANGGoStruct ensures that pathElemExampleChild implements GoStruct.
func (*pathElemExampleChild) IsYANGGoStruct()                         {}
func (*pathElemExampleChild) ΛValidate(...ValidationOption) error     { return nil }
func (*pathElemExampleChild) ΛEnumTypeMap() map[string][]reflect.Type { return nil }
func (*pathElemExampleChild) ΛBelongingModule() string                { return "" }

// ΛListKeyMap ensures that pathElemExampleChild implements the KeyHelperGoStruct
// helper.
func (p *pathElemExampleChild) ΛListKeyMap() (map[string]interface{}, error) {
	if p.Val == nil {
		return nil, fmt.Errorf("invalid input, key Val was nil")
	}
	return map[string]interface{}{
		"val": *p.Val,
	}, nil
}

// pathElemUnserialisable is an example struct that is used as a list child struct.
type pathElemUnserialisable struct {
	Complex *complex128 `path:"complex"`
}

// IsYANGGoStruct ensures that pathElemUnserialisable implements GoStruct.
func (*pathElemUnserialisable) IsYANGGoStruct()                         {}
func (*pathElemUnserialisable) ΛValidate(...ValidationOption) error     { return nil }
func (*pathElemUnserialisable) ΛEnumTypeMap() map[string][]reflect.Type { return nil }
func (*pathElemUnserialisable) ΛBelongingModule() string                { return "" }

// ΛListKeyMap ensures that pathElemUnserialisable implements the KeyHelperGoStruct
// helper.
func (p *pathElemUnserialisable) ΛListKeyMap() (map[string]interface{}, error) {
	if p.Complex == nil {
		return nil, fmt.Errorf("invalid input, key Val was nil")
	}
	return map[string]interface{}{
		"complex": *p.Complex,
	}, nil
}

// pathElemExampleMultiKeyChild is an example struct that is used as a list child
// struct where there are multiple keys.
type pathElemExampleMultiKeyChild struct {
	Foo *string `path:"foo"`
	Bar *uint16 `path:"bar"`
	Baz *uint8  `path:"baz"`
}

// IsYANGGoStruct ensures that pathElemExampleMultiKeyChild implements the GoStruct
// interface.
func (*pathElemExampleMultiKeyChild) IsYANGGoStruct()                         {}
func (*pathElemExampleMultiKeyChild) ΛValidate(...ValidationOption) error     { return nil }
func (*pathElemExampleMultiKeyChild) ΛEnumTypeMap() map[string][]reflect.Type { return nil }
func (*pathElemExampleMultiKeyChild) ΛBelongingModule() string                { return "" }

// ΛListKeyMap ensurs that pathElemExampleMultiKeyChild implements the KeyHelperGoStruct
// interface.
func (p *pathElemExampleMultiKeyChild) ΛListKeyMap() (map[string]interface{}, error) {
	if p.Foo == nil {
		return nil, fmt.Errorf("invalid input, key Foo was nil")
	}

	if p.Bar == nil {
		return nil, fmt.Errorf("invalid input, key Bar was nil")
	}
	return map[string]interface{}{
		"foo": *p.Foo,
		"bar": *p.Bar,
	}, nil
}

// pathElemExampleMultiKeyChildKey is the key type used for the MultiKeyChild list.
type pathElemExampleMultiKeyChildKey struct {
	Foo string `path:"foo"`
	Bar uint16 `path:"bar"`
}

func TestTogNMINotifications(t *testing.T) {
	tests := []struct {
		name        string
		inTimestamp int64
		inStruct    GoStruct
		inConfig    GNMINotificationsConfig
		want        []*gnmipb.Notification
		wantErr     bool
	}{{
		name:        "simple single leaf example",
		inTimestamp: 42,
		inStruct:    &renderExample{Str: String("hello")},
		want: []*gnmipb.Notification{{
			Timestamp: 42,
			Update: []*gnmipb.Update{{
				Path: &gnmipb.Path{Element: []string{"str"}},
				Val:  &gnmipb.TypedValue{Value: &gnmipb.TypedValue_StringVal{"hello"}},
			}},
		}},
	}, {
		name:        "simple float value leaf example",
		inTimestamp: 42,
		inStruct:    &renderExample{FloatVal: Float64(42.0)},
		want: []*gnmipb.Notification{{
			Timestamp: 42,
			Update: []*gnmipb.Update{{
				Path: &gnmipb.Path{Element: []string{"floatval"}},
				Val:  &gnmipb.TypedValue{Value: &gnmipb.TypedValue_DoubleVal{42.0}},
			}},
		}},
	}, {
		name:        "struct with invalid GoStruct map",
		inTimestamp: 42,
		inStruct: &renderExample{
			InvalidMap: map[string]*invalidGoStruct{
				"test": {Value: String("test")},
			},
		},
		wantErr: true,
	}, {
		name:        "nil value",
		inTimestamp: 42,
		inStruct:    nil,
		wantErr:     true,
	}, {
		name:        "no path tags on struct",
		inTimestamp: 42,
		inStruct:    &invalidGoStructEntity{NoPath: String("foo")},
		wantErr:     true,
	}, {
		name:        "struct with invalid pointer",
		inTimestamp: 42,
		inStruct: &renderExample{
			InvalidPtr: &invalidGoStruct{Value: String("fish")},
		},
		wantErr: true,
	}, {
		name:        "simple binary single leaf example",
		inTimestamp: 42,
		inStruct: &renderExample{
			Binary: Binary([]byte{42}),
		},
		want: []*gnmipb.Notification{{
			Timestamp: 42,
			Update: []*gnmipb.Update{{
				Path: &gnmipb.Path{Element: []string{"binary"}},
				Val:  &gnmipb.TypedValue{Value: &gnmipb.TypedValue_BytesVal{[]byte{42}}},
			}},
		}},
	}, {
		name:        "struct with enum",
		inTimestamp: 84,
		inStruct:    &renderExample{EnumField: EnumTestVALONE},
		want: []*gnmipb.Notification{{
			Timestamp: 84,
			Update: []*gnmipb.Update{{
				Path: &gnmipb.Path{Element: []string{"enum"}},
				Val:  &gnmipb.TypedValue{Value: &gnmipb.TypedValue_StringVal{"VAL_ONE"}},
			}},
		}},
	}, {
		name:        "struct with invalid enum",
		inTimestamp: 42,
		inStruct:    &renderExample{EnumField: EnumTestVALTHREE},
		wantErr:     true,
	}, {
		name:        "struct with leaflist",
		inTimestamp: 42,
		inStruct:    &renderExample{LeafList: []string{"one", "two"}},
		want: []*gnmipb.Notification{{
			Timestamp: 42,
			Update: []*gnmipb.Update{{
				Path: &gnmipb.Path{Element: []string{"leaf-list"}},
				Val: &gnmipb.TypedValue{
					Value: &gnmipb.TypedValue_LeaflistVal{
						&gnmipb.ScalarArray{
							Element: []*gnmipb.TypedValue{{
								Value: &gnmipb.TypedValue_StringVal{"one"},
							}, {
								Value: &gnmipb.TypedValue_StringVal{"two"},
							}},
						},
					},
				},
			}},
		}},
	}, {
		name:        "struct with enum union",
		inTimestamp: 42,
		inStruct:    &renderExample{UnionValSimple: EnumTestVALONE},
		want: []*gnmipb.Notification{{
			Timestamp: 42,
			Update: []*gnmipb.Update{{
				Path: &gnmipb.Path{Element: []string{"union-val-simple"}},
				Val:  &gnmipb.TypedValue{Value: &gnmipb.TypedValue_StringVal{"VAL_ONE"}},
			}},
		}},
	}, {
		name:        "struct with int64 union",
		inTimestamp: 42,
		inStruct:    &renderExample{UnionValSimple: testutil.UnionInt64(42)},
		want: []*gnmipb.Notification{{
			Timestamp: 42,
			Update: []*gnmipb.Update{{
				Path: &gnmipb.Path{Element: []string{"union-val-simple"}},
				Val:  &gnmipb.TypedValue{Value: &gnmipb.TypedValue_IntVal{42}},
			}},
		}},
	}, {
		name:        "struct with float64 union",
		inTimestamp: 42,
		inStruct:    &renderExample{UnionValSimple: testutil.UnionFloat64(3.14)},
		want: []*gnmipb.Notification{{
			Timestamp: 42,
			Update: []*gnmipb.Update{{
				Path: &gnmipb.Path{Element: []string{"union-val-simple"}},
				Val:  &gnmipb.TypedValue{Value: &gnmipb.TypedValue_DoubleVal{3.14}},
			}},
		}},
	}, {
		name:        "struct with binary union",
		inTimestamp: 42,
		inStruct:    &renderExample{UnionValSimple: testBinary},
		want: []*gnmipb.Notification{{
			Timestamp: 42,
			Update: []*gnmipb.Update{{
				Path: &gnmipb.Path{Element: []string{"union-val-simple"}},
				Val:  &gnmipb.TypedValue{Value: &gnmipb.TypedValue_BytesVal{[]byte(base64testString)}},
			}},
		}},
	}, {
		name:        "string with leaf-list of union",
		inTimestamp: 42,
		inStruct: &renderExample{
			UnionLeafListSimple: []exampleUnion{
				testBinary,
				EnumTestVALTWO,
				testutil.UnionInt64(42),
				testutil.UnionFloat64(3.14),
			},
		},
		want: []*gnmipb.Notification{{
			Timestamp: 42,
			Update: []*gnmipb.Update{{
				Path: &gnmipb.Path{Element: []string{"union-list-simple"}},
				Val: &gnmipb.TypedValue{
					Value: &gnmipb.TypedValue_LeaflistVal{
						&gnmipb.ScalarArray{
							Element: []*gnmipb.TypedValue{{
								Value: &gnmipb.TypedValue_BytesVal{[]byte(base64testString)},
							}, {
								Value: &gnmipb.TypedValue_StringVal{"VAL_TWO"},
							}, {
								Value: &gnmipb.TypedValue_IntVal{42},
							}, {
								Value: &gnmipb.TypedValue_DoubleVal{3.14},
							}},
						},
					},
				},
			}},
		}},
	}, {
		name:        "struct with string union (wrapper union)",
		inTimestamp: 42,
		inStruct:    &renderExample{UnionVal: &renderExampleUnionString{"hello"}},
		want: []*gnmipb.Notification{{
			Timestamp: 42,
			Update: []*gnmipb.Update{{
				Path: &gnmipb.Path{Element: []string{"union-val"}},
				Val:  &gnmipb.TypedValue{Value: &gnmipb.TypedValue_StringVal{"hello"}},
			}},
		}},
	}, {
		name:        "struct with int64 union (wrapper union)",
		inTimestamp: 42,
		inStruct:    &renderExample{UnionVal: &renderExampleUnionInt64{42}},
		want: []*gnmipb.Notification{{
			Timestamp: 42,
			Update: []*gnmipb.Update{{
				Path: &gnmipb.Path{Element: []string{"union-val"}},
				Val:  &gnmipb.TypedValue{Value: &gnmipb.TypedValue_IntVal{42}},
			}},
		}},
	}, {
		name:        "struct with binary union (wrapper union)",
		inTimestamp: 42,
		inStruct:    &renderExample{UnionVal: &renderExampleUnionBinary{Binary(base64testString)}},
		want: []*gnmipb.Notification{{
			Timestamp: 42,
			Update: []*gnmipb.Update{{
				Path: &gnmipb.Path{Element: []string{"union-val"}},
				Val:  &gnmipb.TypedValue{Value: &gnmipb.TypedValue_BytesVal{[]byte(base64testString)}},
			}},
		}},
	}, {
		name:        "invalid union (wrapper union)",
		inTimestamp: 42,
		inStruct:    &renderExample{UnionVal: &renderExampleUnionInvalid{String: "hello", Int8: 42}},
		wantErr:     true,
	}, {
		name:        "string with leaf-list of union (wrapper union)",
		inTimestamp: 42,
		inStruct: &renderExample{
			UnionLeafList: []renderExampleUnion{
				&renderExampleUnionString{"frog"},
			},
		},
		want: []*gnmipb.Notification{{
			Timestamp: 42,
			Update: []*gnmipb.Update{{
				Path: &gnmipb.Path{Element: []string{"union-list"}},
				Val: &gnmipb.TypedValue{
					Value: &gnmipb.TypedValue_LeaflistVal{
						&gnmipb.ScalarArray{
							Element: []*gnmipb.TypedValue{{
								Value: &gnmipb.TypedValue_StringVal{"frog"},
							}},
						},
					},
				},
			}},
		}},
	}, {
		name:        "struct with mixed leaflist",
		inTimestamp: 720,
		inStruct: &renderExample{MixedList: []interface{}{
			42.42, int8(-42), int16(-84), int32(-168), int64(-336),
			uint8(12), uint16(144), uint32(20736), uint64(429981696),
			true, EnumTestVALTWO, float32(42.0),
		}},
		want: []*gnmipb.Notification{{
			Timestamp: 720,
			Update: []*gnmipb.Update{{
				Path: &gnmipb.Path{Element: []string{"mixed-list"}},
				Val: &gnmipb.TypedValue{
					Value: &gnmipb.TypedValue_LeaflistVal{
						&gnmipb.ScalarArray{
							Element: []*gnmipb.TypedValue{{
								Value: &gnmipb.TypedValue_DoubleVal{42.42},
							}, {
								Value: &gnmipb.TypedValue_IntVal{-42},
							}, {
								Value: &gnmipb.TypedValue_IntVal{-84},
							}, {
								Value: &gnmipb.TypedValue_IntVal{-168},
							}, {
								Value: &gnmipb.TypedValue_IntVal{-336},
							}, {
								Value: &gnmipb.TypedValue_UintVal{12},
							}, {
								Value: &gnmipb.TypedValue_UintVal{144},
							}, {
								Value: &gnmipb.TypedValue_UintVal{20736},
							}, {
								Value: &gnmipb.TypedValue_UintVal{429981696},
							}, {
								Value: &gnmipb.TypedValue_BoolVal{true},
							}, {
								Value: &gnmipb.TypedValue_StringVal{"VAL_TWO"},
							}, {
								Value: &gnmipb.TypedValue_DoubleVal{42.0},
							}},
						},
					},
				},
			}},
		}},
	}, {
		name:        "struct with child struct",
		inTimestamp: 420042,
		inStruct: &renderExample{
			Str:    String("beeblebrox"),
			IntVal: Int32(42),
			Ch:     &renderExampleChild{Val: Uint64(42)},
		},
		inConfig: GNMINotificationsConfig{
			StringSlicePrefix: []string{"base"},
		},
		want: []*gnmipb.Notification{{
			Timestamp: 420042,
			Prefix: &gnmipb.Path{
				Element: []string{"base"},
			},
			Update: []*gnmipb.Update{{
				Path: &gnmipb.Path{Element: []string{"str"}},
				Val:  &gnmipb.TypedValue{Value: &gnmipb.TypedValue_StringVal{"beeblebrox"}},
			}, {
				Path: &gnmipb.Path{Element: []string{"int-val"}},
				Val:  &gnmipb.TypedValue{Value: &gnmipb.TypedValue_IntVal{42}},
			}, {
				Path: &gnmipb.Path{Element: []string{"ch", "val"}},
				Val:  &gnmipb.TypedValue{Value: &gnmipb.TypedValue_UintVal{42}},
			}},
		}},
	}, {
		name:        "struct with list",
		inTimestamp: 42,
		inStruct: &renderExample{
			List: map[uint32]*renderExampleList{
				42: {String("hello")},
				84: {String("zaphod")},
			},
		},
		inConfig: GNMINotificationsConfig{
			StringSlicePrefix: []string{"heart", "of", "gold"},
		},
		want: []*gnmipb.Notification{{
			Timestamp: 42,
			Prefix:    &gnmipb.Path{Element: []string{"heart", "of", "gold"}},
			Update: []*gnmipb.Update{{
				Path: &gnmipb.Path{Element: []string{"list", "42", "val"}},
				Val:  &gnmipb.TypedValue{Value: &gnmipb.TypedValue_StringVal{"hello"}},
			}, {
				Path: &gnmipb.Path{Element: []string{"list", "42", "state", "val"}},
				Val:  &gnmipb.TypedValue{Value: &gnmipb.TypedValue_StringVal{"hello"}},
			}, {
				Path: &gnmipb.Path{Element: []string{"list", "84", "val"}},
				Val:  &gnmipb.TypedValue{Value: &gnmipb.TypedValue_StringVal{"zaphod"}},
			}, {
				Path: &gnmipb.Path{Element: []string{"list", "84", "state", "val"}},
				Val:  &gnmipb.TypedValue{Value: &gnmipb.TypedValue_StringVal{"zaphod"}},
			}},
		}},
	}, {
		name:        "struct with enum keyed list",
		inTimestamp: 42,
		inStruct: &renderExample{
			EnumList: map[EnumTest]*renderExampleEnumList{
				EnumTestVALTWO: {EnumTestVALTWO},
			},
		},
		want: []*gnmipb.Notification{{
			Timestamp: 42,
			Update: []*gnmipb.Update{{
				Path: &gnmipb.Path{Element: []string{"enum-list", "VAL_TWO", "key"}},
				Val:  &gnmipb.TypedValue{Value: &gnmipb.TypedValue_StringVal{"VAL_TWO"}},
			}, {
				Path: &gnmipb.Path{Element: []string{"enum-list", "VAL_TWO", "config", "key"}},
				Val:  &gnmipb.TypedValue{Value: &gnmipb.TypedValue_StringVal{"VAL_TWO"}},
			}},
		}},
	}, {
		name:        "keyless list",
		inTimestamp: 42,
		inStruct: &renderExample{
			KeylessList: []*renderExampleList{
				{String("trillian")},
				{String("arthur")},
			},
		},
		wantErr: true, //unimplemented.
	}, {
		name:        "invalid element in leaf-list",
		inTimestamp: 42,
		inStruct: &renderExample{
			MixedList: []interface{}{struct{ Foo string }{"bar"}},
		},
		wantErr: true,
	}, {
		name:        "invalid slice within a slice",
		inTimestamp: 42,
		inStruct: &renderExample{
			MixedList: []interface{}{[]string{"foo"}},
		},
		wantErr: true,
	}, {
		name:        "simple pathElemExample",
		inTimestamp: 42,
		inStruct: &pathElemExample{
			StringField: String("foo"),
			List: map[string]*pathElemExampleChild{
				"p1": {Val: String("p1"), OtherField: Uint8(42)},
				"p2": {Val: String("p2"), OtherField: Uint8(84)},
			},
		},
		inConfig: GNMINotificationsConfig{UsePathElem: true},
		want: []*gnmipb.Notification{{
			Timestamp: 42,
			Update: []*gnmipb.Update{{
				Path: &gnmipb.Path{
					Elem: []*gnmipb.PathElem{{
						Name: "string-field",
					}},
				},
				Val: &gnmipb.TypedValue{Value: &gnmipb.TypedValue_StringVal{"foo"}},
			}, {
				Path: &gnmipb.Path{
					Elem: []*gnmipb.PathElem{{
						Name: "list",
						Key:  map[string]string{"val": "p1"},
					}, {
						Name: "val",
					}},
				},
				Val: &gnmipb.TypedValue{Value: &gnmipb.TypedValue_StringVal{"p1"}},
			}, {
				Path: &gnmipb.Path{
					Elem: []*gnmipb.PathElem{{
						Name: "list",
						Key:  map[string]string{"val": "p1"},
					}, {
						Name: "config",
					}, {
						Name: "val",
					}},
				},
				Val: &gnmipb.TypedValue{Value: &gnmipb.TypedValue_StringVal{"p1"}},
			}, {
				Path: &gnmipb.Path{
					Elem: []*gnmipb.PathElem{{
						Name: "list",
						Key:  map[string]string{"val": "p1"},
					}, {
						Name: "other-field",
					}},
				},
				Val: &gnmipb.TypedValue{Value: &gnmipb.TypedValue_UintVal{42}},
			}, {
				Path: &gnmipb.Path{
					Elem: []*gnmipb.PathElem{{
						Name: "list",
						Key:  map[string]string{"val": "p2"},
					}, {
						Name: "val",
					}},
				},
				Val: &gnmipb.TypedValue{Value: &gnmipb.TypedValue_StringVal{"p2"}},
			}, {
				Path: &gnmipb.Path{
					Elem: []*gnmipb.PathElem{{
						Name: "list",
						Key:  map[string]string{"val": "p2"},
					}, {
						Name: "config",
					}, {
						Name: "val",
					}},
				},
				Val: &gnmipb.TypedValue{Value: &gnmipb.TypedValue_StringVal{"p2"}},
			}, {
				Path: &gnmipb.Path{
					Elem: []*gnmipb.PathElem{{
						Name: "list",
						Key:  map[string]string{"val": "p2"},
					}, {
						Name: "other-field",
					}},
				},
				Val: &gnmipb.TypedValue{Value: &gnmipb.TypedValue_UintVal{84}},
			}},
		}},
	}, {
		name:        "multi key example with path elements",
		inTimestamp: 42,
		inStruct: &pathElemExample{
			MKey: map[pathElemExampleMultiKeyChildKey]*pathElemExampleMultiKeyChild{
				{Foo: "foo", Bar: 16}: {Foo: String("foo"), Bar: Uint16(16)},
			},
		},
		inConfig: GNMINotificationsConfig{UsePathElem: true},
		want: []*gnmipb.Notification{{
			Timestamp: 42,
			Update: []*gnmipb.Update{{
				Path: &gnmipb.Path{
					Elem: []*gnmipb.PathElem{{
						Name: "m-key",
						Key: map[string]string{
							"foo": "foo",
							"bar": "16",
						},
					}, {
						Name: "foo",
					}},
				},
				Val: &gnmipb.TypedValue{Value: &gnmipb.TypedValue_StringVal{"foo"}},
			}, {
				Path: &gnmipb.Path{
					Elem: []*gnmipb.PathElem{{
						Name: "m-key",
						Key: map[string]string{
							"foo": "foo",
							"bar": "16",
						},
					}, {
						Name: "bar",
					}},
				},
				Val: &gnmipb.TypedValue{Value: &gnmipb.TypedValue_UintVal{16}},
			}},
		}},
	}}

	for _, tt := range tests {
		t.Run(tt.name, func(t *testing.T) {
			got, err := TogNMINotifications(tt.inStruct, tt.inTimestamp, tt.inConfig)
			if err != nil {
				if !tt.wantErr {
					t.Errorf("%s: TogNMINotifications(%v, %v, %v): got unexpected error: %v", tt.name, tt.inStruct, tt.inTimestamp, tt.inConfig, err)
				}
				return
			}

			// Avoid test flakiness by ignoring the update ordering. Required because
			// there is no order to the map of fields that are returned by the struct
			// output.

			if !testutil.NotificationSetEqual(got, tt.want) {
				diff := cmp.Diff(got, tt.want, protocmp.Transform())
				t.Errorf("%s: TogNMINotifications(%v, %v): did not get expected Notification, diff(-got,+want):%s\n", tt.name, tt.inStruct, tt.inTimestamp, diff)
			}
		})
	}
}

// exampleDevice and the following structs are a set of structs used for more
// complex testing in TestConstructIETFJSON
type exampleDevice struct {
	Bgp *exampleBgp `path:""`
}

func (*exampleDevice) IsYANGGoStruct()                         {}
func (*exampleDevice) ΛValidate(...ValidationOption) error     { return nil }
func (*exampleDevice) ΛEnumTypeMap() map[string][]reflect.Type { return nil }
func (*exampleDevice) ΛBelongingModule() string                { return "" }

type exampleBgp struct {
	Global   *exampleBgpGlobal              `path:"bgp/global"`
	Neighbor map[string]*exampleBgpNeighbor `path:"bgp/neighbors/neighbor"`
}

func (*exampleBgp) IsYANGGoStruct()                         {}
func (*exampleBgp) ΛValidate(...ValidationOption) error     { return nil }
func (*exampleBgp) ΛEnumTypeMap() map[string][]reflect.Type { return nil }
func (*exampleBgp) ΛBelongingModule() string                { return "" }

type exampleBgpGlobal struct {
	As       *uint32 `path:"config/as"`
	RouterID *string `path:"config/router-id"`
}

func (*exampleBgpGlobal) IsYANGGoStruct()                         {}
func (*exampleBgpGlobal) ΛValidate(...ValidationOption) error     { return nil }
func (*exampleBgpGlobal) ΛEnumTypeMap() map[string][]reflect.Type { return nil }
func (*exampleBgpGlobal) ΛBelongingModule() string                { return "" }

type exampleBgpNeighbor struct {
	Description                  *string                                         `path:"config/description"`
	Enabled                      *bool                                           `path:"config/enabled"`
	NeighborAddress              *string                                         `path:"config/neighbor-address|neighbor-address"`
	PeerAs                       *uint32                                         `path:"config/peer-as"`
	TransportAddress             exampleTransportAddress                         `path:"state/transport-address"`
	TransportAddressSimple       exampleUnion                                    `path:"state/transport-address-simple"`
	EnabledAddressFamilies       []exampleBgpNeighborEnabledAddressFamiliesUnion `path:"state/enabled-address-families"`
	EnabledAddressFamiliesSimple []exampleUnion                                  `path:"state/enabled-address-families-simple"`
	MessageDump                  Binary                                          `path:"state/message-dump"`
	Updates                      []Binary                                        `path:"state/updates"`
}

func (*exampleBgpNeighbor) IsYANGGoStruct()                         {}
func (*exampleBgpNeighbor) ΛValidate(...ValidationOption) error     { return nil }
func (*exampleBgpNeighbor) ΛEnumTypeMap() map[string][]reflect.Type { return nil }
func (*exampleBgpNeighbor) ΛBelongingModule() string                { return "" }

// exampleBgpNeighborEnabledAddressFamiliesUnion is an interface that is implemented by
// valid types of the EnabledAddressFamilies field of the exampleBgpNeighbor struct.
type exampleBgpNeighborEnabledAddressFamiliesUnion interface {
	IsExampleBgpNeighborEnabledAddressFamiliesUnion()
}

type exampleBgpNeighborEnabledAddressFamiliesUnionString struct {
	String string
}

func (*exampleBgpNeighborEnabledAddressFamiliesUnionString) IsExampleBgpNeighborEnabledAddressFamiliesUnion() {
}

type exampleBgpNeighborEnabledAddressFamiliesUnionUint64 struct {
	Uint64 uint64
}

func (*exampleBgpNeighborEnabledAddressFamiliesUnionUint64) IsExampleBgpNeighborEnabledAddressFamiliesUnion() {
}

type exampleBgpNeighborEnabledAddressFamiliesUnionBinary struct {
	Binary Binary
}

func (*exampleBgpNeighborEnabledAddressFamiliesUnionBinary) IsExampleBgpNeighborEnabledAddressFamiliesUnion() {
}

// exampleTransportAddress is an interface implemnented by valid types of the
// TransportAddress union.
type exampleTransportAddress interface {
	IsExampleTransportAddress()
}

type exampleTransportAddressString struct {
	String string
}

func (*exampleTransportAddressString) IsExampleTransportAddress() {}

type exampleTransportAddressUint64 struct {
	Uint64 uint64
}

func (*exampleTransportAddressUint64) IsExampleTransportAddress() {}

type exampleTransportAddressEnum struct {
	E EnumTest
}

func (*exampleTransportAddressEnum) IsExampleTransportAddress() {}

type exampleTransportAddressBinary struct {
	Binary Binary
}

func (*exampleTransportAddressBinary) IsExampleTransportAddress() {}

// ucExampleDevice and the following structs are a set of structs used for more
// complex testing in TestConstructIETFJSON, these structs are used to test for
// YANG presence containers.

type ucExampleDevice struct {
	Bgp    *ucExampleBgp    `path:"bgp" yangPresence:"true"`
	Isis   *ucExampleIsis   `path:"isis"`
	System *ucExampleSystem `path:"system"`
}

func (*ucExampleDevice) IsYANGGoStruct()                         {}
func (*ucExampleDevice) ΛValidate(...ValidationOption) error     { return nil }
func (*ucExampleDevice) ΛEnumTypeMap() map[string][]reflect.Type { return nil }
func (*ucExampleDevice) ΛBelongingModule() string                { return "" }

type ucExampleBgp struct {
	Global   *ucExampleBgpGlobal              `path:"global"`
	Neighbor map[string]*ucExampleBgpNeighbor `path:"neighbor"`
}

func (*ucExampleBgp) IsYANGGoStruct()                         {}
func (*ucExampleBgp) ΛValidate(...ValidationOption) error     { return nil }
func (*ucExampleBgp) ΛEnumTypeMap() map[string][]reflect.Type { return nil }
func (*ucExampleBgp) ΛBelongingModule() string                { return "" }

type ucExampleIsis struct {
	Instance map[string]*ucExampleIsisInstance `path:"instance"`
}

func (*ucExampleIsis) IsYANGGoStruct()                         {}
func (*ucExampleIsis) ΛValidate(...ValidationOption) error     { return nil }
func (*ucExampleIsis) ΛEnumTypeMap() map[string][]reflect.Type { return nil }
func (*ucExampleIsis) ΛBelongingModule() string                { return "" }

type ucExampleSystem struct {
	SshServer *ucExampleSystemSshServer `path:"ssh-server" yangPresence:"true"`
}

func (*ucExampleSystem) IsYANGGoStruct()                         {}
func (*ucExampleSystem) ΛValidate(...ValidationOption) error     { return nil }
func (*ucExampleSystem) ΛEnumTypeMap() map[string][]reflect.Type { return nil }
func (*ucExampleSystem) ΛBelongingModule() string                { return "" }

type ucExampleBgpGlobal struct {
	As       *uint32 `path:"as"`
	RouterID *string `path:"router-id"`
}

func (*ucExampleBgpGlobal) IsYANGGoStruct()                         {}
func (*ucExampleBgpGlobal) ΛValidate(...ValidationOption) error     { return nil }
func (*ucExampleBgpGlobal) ΛEnumTypeMap() map[string][]reflect.Type { return nil }
func (*ucExampleBgpGlobal) ΛBelongingModule() string                { return "" }

type ucExampleBgpNeighbor struct {
	Description     *string `path:"description"`
	Enabled         *bool   `path:"enabled"`
	NeighborAddress *string `path:"neighbor-address"`
	PeerAs          *uint32 `path:"peer-as"`
}

func (*ucExampleBgpNeighbor) IsYANGGoStruct()                         {}
func (*ucExampleBgpNeighbor) ΛValidate(...ValidationOption) error     { return nil }
func (*ucExampleBgpNeighbor) ΛEnumTypeMap() map[string][]reflect.Type { return nil }
func (*ucExampleBgpNeighbor) ΛBelongingModule() string                { return "" }

type ucExampleIsisInstance struct {
	Name     *string                        `path:"name"`
	Enabled  *bool                          `path:"enabled"`
	Overload *ucExampleIsisInstanceOverload `path:"overload" yangPresence:"true"`
}

func (*ucExampleIsisInstance) IsYANGGoStruct()                         {}
func (*ucExampleIsisInstance) ΛValidate(...ValidationOption) error     { return nil }
func (*ucExampleIsisInstance) ΛEnumTypeMap() map[string][]reflect.Type { return nil }
func (*ucExampleIsisInstance) ΛBelongingModule() string                { return "" }

type ucExampleSystemSshServer struct {
	Instance map[string]*ucExampleSystemSshServer_Instance `path:"instance"`
}

func (*ucExampleSystemSshServer) IsYANGGoStruct()                         {}
func (*ucExampleSystemSshServer) ΛValidate(...ValidationOption) error     { return nil }
func (*ucExampleSystemSshServer) ΛEnumTypeMap() map[string][]reflect.Type { return nil }
func (*ucExampleSystemSshServer) ΛBelongingModule() string                { return "" }

type ucExampleIsisInstanceOverload struct {
	AdvertiseExternal *bool `path:"advertise-external"`
	AdvertiseInternal *bool `path:"advertise-internal"`
}

func (*ucExampleIsisInstanceOverload) IsYANGGoStruct()                         {}
func (*ucExampleIsisInstanceOverload) ΛValidate(...ValidationOption) error     { return nil }
func (*ucExampleIsisInstanceOverload) ΛEnumTypeMap() map[string][]reflect.Type { return nil }
func (*ucExampleIsisInstanceOverload) ΛBelongingModule() string                { return "" }

type ucExampleSystemSshServer_Instance struct {
	Name *string `path:"name"`
}

func (*ucExampleSystemSshServer_Instance) IsYANGGoStruct()                         {}
func (*ucExampleSystemSshServer_Instance) ΛValidate(...ValidationOption) error     { return nil }
func (*ucExampleSystemSshServer_Instance) ΛEnumTypeMap() map[string][]reflect.Type { return nil }
func (*ucExampleSystemSshServer_Instance) ΛBelongingModule() string                { return "" }

// invalidGoStruct explicitly does not implement the GoStruct interface.
type invalidGoStruct struct {
	Value *string
}

type invalidGoStructChild struct {
	Child *invalidGoStruct `path:"child"`
}

func (*invalidGoStructChild) IsYANGGoStruct()                         {}
func (*invalidGoStructChild) ΛValidate(...ValidationOption) error     { return nil }
func (*invalidGoStructChild) ΛEnumTypeMap() map[string][]reflect.Type { return nil }
func (*invalidGoStructChild) ΛBelongingModule() string                { return "" }

type invalidGoStructField struct {
	// A string is not directly allowed inside a GoStruct
	Value string `path:"value"`
}

func (*invalidGoStructField) IsYANGGoStruct()                         {}
func (*invalidGoStructField) ΛValidate(...ValidationOption) error     { return nil }
func (*invalidGoStructField) ΛEnumTypeMap() map[string][]reflect.Type { return nil }
func (*invalidGoStructField) ΛBelongingModule() string                { return "" }

// invalidGoStructEntity is a GoStruct that contains invalid path data.
type invalidGoStructEntity struct {
	EmptyPath   *string `path:""`
	NoPath      *string
	InvalidEnum int64 `path:"an-enum"`
}

func (*invalidGoStructEntity) IsYANGGoStruct()                         {}
func (*invalidGoStructEntity) ΛValidate(...ValidationOption) error     { return nil }
func (*invalidGoStructEntity) ΛEnumTypeMap() map[string][]reflect.Type { return nil }
func (*invalidGoStructEntity) ΛBelongingModule() string                { return "" }

type invalidGoStructMapChild struct {
	InvalidField string
}

func (*invalidGoStructMapChild) IsYANGGoStruct()                         {}
func (*invalidGoStructMapChild) ΛValidate(...ValidationOption) error     { return nil }
func (*invalidGoStructMapChild) ΛEnumTypeMap() map[string][]reflect.Type { return nil }
func (*invalidGoStructMapChild) ΛBelongingModule() string                { return "" }

type invalidGoStructMap struct {
	Map    map[string]*invalidGoStructMapChild `path:"foobar"`
	FooBar map[string]*invalidGoStruct         `path:"baz"`
}

func (*invalidGoStructMap) IsYANGGoStruct()                         {}
func (*invalidGoStructMap) ΛValidate(...ValidationOption) error     { return nil }
func (*invalidGoStructMap) ΛEnumTypeMap() map[string][]reflect.Type { return nil }
func (*invalidGoStructMap) ΛBelongingModule() string                { return "" }

type structWithMultiKey struct {
	Map map[mapKey]*structMultiKeyChild `path:"foo" module:"rootmod"`
}

func (*structWithMultiKey) IsYANGGoStruct()                         {}
func (*structWithMultiKey) ΛValidate(...ValidationOption) error     { return nil }
func (*structWithMultiKey) ΛEnumTypeMap() map[string][]reflect.Type { return nil }
func (*structWithMultiKey) ΛBelongingModule() string                { return "" }

type structWithMultiKeyInvalidModuleTag struct {
	Map map[mapKey]*structMultiKeyChild `path:"foo/bar" module:"rootmod"`
}

func (*structWithMultiKeyInvalidModuleTag) IsYANGGoStruct()                         {}
func (*structWithMultiKeyInvalidModuleTag) ΛValidate(...ValidationOption) error     { return nil }
func (*structWithMultiKeyInvalidModuleTag) ΛEnumTypeMap() map[string][]reflect.Type { return nil }
func (*structWithMultiKeyInvalidModuleTag) ΛBelongingModule() string                { return "" }

type structWithMultiKeyInvalidModuleTag2 struct {
	Map map[mapKey]*structMultiKeyChild `path:"foo" module:"rootmod/rootmod"`
}

func (*structWithMultiKeyInvalidModuleTag2) IsYANGGoStruct()                         {}
func (*structWithMultiKeyInvalidModuleTag2) ΛValidate(...ValidationOption) error     { return nil }
func (*structWithMultiKeyInvalidModuleTag2) ΛEnumTypeMap() map[string][]reflect.Type { return nil }
func (*structWithMultiKeyInvalidModuleTag2) ΛBelongingModule() string                { return "" }

type structWithMultiKeyInvalidModuleTag3 struct {
	Map map[mapKey]*structMultiKeyChild `path:"foo/bar" module:"rootmod/rootmod|rootmod"`
}

func (*structWithMultiKeyInvalidModuleTag3) IsYANGGoStruct()                         {}
func (*structWithMultiKeyInvalidModuleTag3) ΛValidate(...ValidationOption) error     { return nil }
func (*structWithMultiKeyInvalidModuleTag3) ΛEnumTypeMap() map[string][]reflect.Type { return nil }
func (*structWithMultiKeyInvalidModuleTag3) ΛBelongingModule() string                { return "" }

type structWithMultiKeyInvalidModuleTag4 struct {
	Map map[mapKey]*structMultiKeyChild `path:"foo/bar" module:""`
}

func (*structWithMultiKeyInvalidModuleTag4) IsYANGGoStruct()                         {}
func (*structWithMultiKeyInvalidModuleTag4) ΛValidate(...ValidationOption) error     { return nil }
func (*structWithMultiKeyInvalidModuleTag4) ΛEnumTypeMap() map[string][]reflect.Type { return nil }
func (*structWithMultiKeyInvalidModuleTag4) ΛBelongingModule() string                { return "" }

type structWithMultiKeyInvalidModuleTag5 struct {
	Map map[mapKey]*structMultiKeyChild `path:"foo/bar" module:"rootmod/rootmod2|rootmod"`
}

func (*structWithMultiKeyInvalidModuleTag5) IsYANGGoStruct()                         {}
func (*structWithMultiKeyInvalidModuleTag5) ΛValidate(...ValidationOption) error     { return nil }
func (*structWithMultiKeyInvalidModuleTag5) ΛEnumTypeMap() map[string][]reflect.Type { return nil }
func (*structWithMultiKeyInvalidModuleTag5) ΛBelongingModule() string                { return "" }

type mapKey struct {
	F1 string `path:"fOne"`
	F2 string `path:"fTwo"`
}

type structMultiKeyChild struct {
	F1 *string `path:"config/fOne|fOne" module:"fmod/f1mod|f1mod" shadow-path:"state/fOne|fOne" shadow-module:"fmod/f1mod|f1mod"`
	F2 *string `path:"config/fTwo|fTwo" module:"fmod/f2mod|f2mod" shadow-path:"state/fTwo|fTwo" shadow-module:"fmod/f2mod-shadow|f2mod-shadow"`
}

func (*structMultiKeyChild) IsYANGGoStruct()                         {}
func (*structMultiKeyChild) ΛValidate(...ValidationOption) error     { return nil }
func (*structMultiKeyChild) ΛEnumTypeMap() map[string][]reflect.Type { return nil }
func (*structMultiKeyChild) ΛBelongingModule() string                { return "" }

// ietfRenderExampleEnumList is a list entry that is keyed on an enum
// in ietfRenderExample.
type ietfRenderExampleEnumList struct {
	Key EnumTest `path:"config/key|key" module:"f1mod/f1mod|f1mod"`
}

// IsYANGGoStruct implements the GoStruct interface.
func (*ietfRenderExampleEnumList) IsYANGGoStruct()                         {}
func (*ietfRenderExampleEnumList) ΛValidate(...ValidationOption) error     { return nil }
func (*ietfRenderExampleEnumList) ΛEnumTypeMap() map[string][]reflect.Type { return nil }
func (*ietfRenderExampleEnumList) ΛBelongingModule() string                { return "f1mod" }

type ietfRenderExample struct {
	F1        *string                                 `path:"f1" module:"f1mod"`
	F2        *string                                 `path:"config/f2" module:"f2mod/f2mod"`
	F3        *ietfRenderExampleChild                 `path:"f3" module:"f1mod"`
	F6        *string                                 `path:"config/f6" module:"f1mod/f2mod"`
	F7        *string                                 `path:"config/f7" module:"f2mod/f3mod"`
	MixedList []interface{}                           `path:"mixed-list" module:"f1mod"`
	EnumList  map[EnumTest]*ietfRenderExampleEnumList `path:"enum-list" module:"f1mod"`
}

func (*ietfRenderExample) IsYANGGoStruct()                         {}
func (*ietfRenderExample) ΛValidate(...ValidationOption) error     { return nil }
func (*ietfRenderExample) ΛEnumTypeMap() map[string][]reflect.Type { return nil }
func (*ietfRenderExample) ΛBelongingModule() string                { return "f1mod" }

type ietfRenderExampleChild struct {
	F4 *string `path:"config/f4" module:"f42mod/f42mod"`
	F5 *string `path:"f5" module:"f1mod"`
}

func (*ietfRenderExampleChild) IsYANGGoStruct()                         {}
func (*ietfRenderExampleChild) ΛValidate(...ValidationOption) error     { return nil }
func (*ietfRenderExampleChild) ΛEnumTypeMap() map[string][]reflect.Type { return nil }
func (*ietfRenderExampleChild) ΛBelongingModule() string                { return "" }

type listAtRoot struct {
	Foo map[string]*listAtRootChild `path:"foo" rootname:"foo" module:"m1"`
}

func (*listAtRoot) IsYANGGoStruct()                         {}
func (*listAtRoot) ΛValidate(...ValidationOption) error     { return nil }
func (*listAtRoot) ΛEnumTypeMap() map[string][]reflect.Type { return nil }
func (*listAtRoot) ΛBelongingModule() string                { return "" }

type listAtRootChild struct {
	Bar *string `path:"bar" module:"m1"`
}

func (*listAtRootChild) IsYANGGoStruct()                         {}
func (*listAtRootChild) ΛValidate(...ValidationOption) error     { return nil }
func (*listAtRootChild) ΛEnumTypeMap() map[string][]reflect.Type { return nil }
func (*listAtRootChild) ΛBelongingModule() string                { return "m1" }

type listAtRootEnumKeyed struct {
	Foo map[EnumTest]*listAtRootChildEnumKeyed `path:"foo" rootname:"foo" module:"m1"`
}

func (*listAtRootEnumKeyed) IsYANGGoStruct()                         {}
func (*listAtRootEnumKeyed) ΛValidate(...ValidationOption) error     { return nil }
func (*listAtRootEnumKeyed) ΛEnumTypeMap() map[string][]reflect.Type { return nil }
func (*listAtRootEnumKeyed) ΛBelongingModule() string                { return "" }

type listAtRootChildEnumKeyed struct {
	Bar EnumTest `path:"bar" module:"m1"`
}

func (*listAtRootChildEnumKeyed) IsYANGGoStruct()                         {}
func (*listAtRootChildEnumKeyed) ΛValidate(...ValidationOption) error     { return nil }
func (*listAtRootChildEnumKeyed) ΛEnumTypeMap() map[string][]reflect.Type { return nil }
func (*listAtRootChildEnumKeyed) ΛBelongingModule() string                { return "m1" }

// Types to ensure correct serialisation of elements with different
// modules at the root.
type diffModAtRoot struct {
	Child *diffModAtRootChild `path:"" module:"m1"`
	Elem  *diffModAtRootElem  `path:"" module:"m1"`
}

func (*diffModAtRoot) IsYANGGoStruct()                         {}
func (*diffModAtRoot) ΛValidate(...ValidationOption) error     { return nil }
func (*diffModAtRoot) ΛEnumTypeMap() map[string][]reflect.Type { return nil }
func (*diffModAtRoot) ΛBelongingModule() string                { return "" }

type diffModAtRootChild struct {
	ValueOne   *string `path:"/foo/value-one" module:"/m1/m2"`
	ValueTwo   *string `path:"/foo/value-two" module:"/m1/m3"`
	ValueThree *string `path:"/foo/value-three" module:"/m1/m1"`
}

func (*diffModAtRootChild) IsYANGGoStruct()                         {}
func (*diffModAtRootChild) ΛValidate(...ValidationOption) error     { return nil }
func (*diffModAtRootChild) ΛEnumTypeMap() map[string][]reflect.Type { return nil }
func (*diffModAtRootChild) ΛBelongingModule() string                { return "m1" }

type diffModAtRootElem struct {
	C *diffModAtRootElemTwo `path:"/baz/c" module:"/m1/m1"`
}

func (*diffModAtRootElem) IsYANGGoStruct()                         {}
func (*diffModAtRootElem) ΛValidate(...ValidationOption) error     { return nil }
func (*diffModAtRootElem) ΛEnumTypeMap() map[string][]reflect.Type { return nil }
func (*diffModAtRootElem) ΛBelongingModule() string                { return "m1" }

type diffModAtRootElemTwo struct {
	Name *string `path:"name" module:"m1"`
}

func (*diffModAtRootElemTwo) IsYANGGoStruct()                         {}
func (*diffModAtRootElemTwo) ΛValidate(...ValidationOption) error     { return nil }
func (*diffModAtRootElemTwo) ΛEnumTypeMap() map[string][]reflect.Type { return nil }
func (*diffModAtRootElemTwo) ΛBelongingModule() string                { return "m1" }

type annotatedJSONTestStruct struct {
	Field       *string      `path:"field" module:"bar"`
	ΛField      []Annotation `path:"@field" ygotAnnotation:"true"`
	ΛFieldTwo   []Annotation `path:"@emptyannotation" ygotAnnotation:"true"`
	ΛFieldThree []Annotation `path:"@one|config/@two" ygotAnnotation:"true"`
}

func (*annotatedJSONTestStruct) IsYANGGoStruct()                         {}
func (*annotatedJSONTestStruct) ΛValidate(...ValidationOption) error     { return nil }
func (*annotatedJSONTestStruct) ΛEnumTypeMap() map[string][]reflect.Type { return nil }
func (*annotatedJSONTestStruct) ΛBelongingModule() string                { return "" }

type testAnnotation struct {
	AnnotationFieldOne string `json:"field"`
}

// MarshalJSON repeats the string in the JSON representation.
func (t *testAnnotation) MarshalJSON() ([]byte, error) {
	return json.Marshal(*t)
}

// UnmarshalJSON halves the string from the JSON representation.
func (t *testAnnotation) UnmarshalJSON(d []byte) error {
	return json.Unmarshal(d, t)
}

type errorAnnotation struct {
	AnnotationField string `json:"field"`
}

func (t *errorAnnotation) MarshalJSON() ([]byte, error) {
	return nil, fmt.Errorf("injected error")
}

func (t *errorAnnotation) UnmarshalJSON(d []byte) error {
	return fmt.Errorf("unimplemented")
}

type unmarshalableJSON struct {
	AnnotationField string `json:"field"`
}

func (t *unmarshalableJSON) MarshalJSON() ([]byte, error) {
	return []byte("{{"), nil
}

func (t *unmarshalableJSON) UnmarshalJSON(d []byte) error {
	return fmt.Errorf("unimplemented")
}

func TestConstructJSON(t *testing.T) {
	tests := []struct {
		name                     string
		in                       GoStruct
		inAppendMod              bool
		inPrependModIref         bool
		inRewriteModuleNameRules map[string]string
		inPreferShadowPath       bool
		wantIETF                 map[string]interface{}
		wantInternal             map[string]interface{}
		wantSame                 bool
		wantErr                  bool
		wantJSONErr              bool
	}{{
		name: "invalidGoStruct",
		in: &invalidGoStructChild{
			Child: &invalidGoStruct{
				Value: String("foo"),
			},
		},
		wantErr: true,
	}, {
		name: "invalid go struct field",
		in: &invalidGoStructField{
			Value: "invalid",
		},
		wantErr: true,
	}, {
		name: "field with empty path",
		in: &invalidGoStructEntity{
			EmptyPath: String("some string"),
		},
		wantErr: true,
	}, {
		name: "field with no path",
		in: &invalidGoStructEntity{
			NoPath: String("other string"),
		},
		wantErr: true,
	}, {
		name: "field with invalid enum",
		in: &invalidGoStructEntity{
			InvalidEnum: int64(42),
		},
		wantErr: true,
	}, {
		name: "different modules at root",
		in: &diffModAtRoot{
			Child: &diffModAtRootChild{
				ValueOne:   String("one"),
				ValueTwo:   String("two"),
				ValueThree: String("three"),
			},
			Elem: &diffModAtRootElem{
				C: &diffModAtRootElemTwo{
					Name: String("baz"),
				},
			},
		},
		inAppendMod: true,
		wantIETF: map[string]interface{}{
			"m1:foo": map[string]interface{}{
				"m2:value-one": "one",
				"m3:value-two": "two",
				"value-three":  "three",
			},
			"m1:baz": map[string]interface{}{
				"c": map[string]interface{}{
					"name": "baz",
				},
			},
		},
		wantInternal: map[string]interface{}{
			"foo": map[string]interface{}{
				"value-one":   "one",
				"value-two":   "two",
				"value-three": "three",
			},
			"baz": map[string]interface{}{
				"c": map[string]interface{}{
					"name": "baz",
				},
			},
		},
	}, {
		name: "rewrite module name for an element with children",
		in: &diffModAtRoot{
			Child: &diffModAtRootChild{
				ValueOne:   String("one"),
				ValueTwo:   String("two"),
				ValueThree: String("three"),
			},
			Elem: &diffModAtRootElem{
				C: &diffModAtRootElemTwo{
					Name: String("baz"),
				},
			},
		},
		inAppendMod: true,
		inRewriteModuleNameRules: map[string]string{
			// rewrite m1 to m2
			"m1": "m2",
		},
		wantIETF: map[string]interface{}{
			"m2:foo": map[string]interface{}{
				"value-one":    "one",
				"m3:value-two": "two",
				"value-three":  "three",
			},
			"m2:baz": map[string]interface{}{
				"c": map[string]interface{}{
					"name": "baz",
				},
			},
		},
	}, {
		name: "rewrite leaf node module",
		in: &diffModAtRoot{
			Child: &diffModAtRootChild{
				ValueOne:   String("one"),
				ValueTwo:   String("two"),
				ValueThree: String("three"),
			},
			Elem: &diffModAtRootElem{
				C: &diffModAtRootElemTwo{
					Name: String("baz"),
				},
			},
		},
		inAppendMod: true,
		inRewriteModuleNameRules: map[string]string{
			"m3": "fish",
		},
		wantIETF: map[string]interface{}{
			"m1:foo": map[string]interface{}{
				"m2:value-one":   "one",
				"fish:value-two": "two",
				"value-three":    "three",
			},
			"m1:baz": map[string]interface{}{
				"c": map[string]interface{}{
					"name": "baz",
				},
			},
		},
	}, {
		name: "simple render",
		in: &renderExample{
			Str: String("hello"),
		},
		wantIETF: map[string]interface{}{
			"str": "hello",
		},
		wantSame: true,
	}, {
		name: "empty value",
		in: &renderExample{
			Empty: true,
		},
		wantIETF: map[string]interface{}{
			"empty": []interface{}{nil},
		},
		wantInternal: map[string]interface{}{
			"empty": true,
		},
	}, {
		name: "multi-keyed list",
		in: &structWithMultiKey{
			Map: map[mapKey]*structMultiKeyChild{
				{F1: "one", F2: "two"}: {F1: String("one"), F2: String("two")},
			},
		},
		wantIETF: map[string]interface{}{
			"foo": []interface{}{
				map[string]interface{}{
					"fOne": "one",
					"fTwo": "two",
					"config": map[string]interface{}{
						"fOne": "one",
						"fTwo": "two",
					},
				},
			},
		},
		wantInternal: map[string]interface{}{
			"foo": map[string]interface{}{
				"one two": map[string]interface{}{
					"fOne": "one",
					"fTwo": "two",
					"config": map[string]interface{}{
						"fOne": "one",
						"fTwo": "two",
					},
				},
			},
		},
	}, {
		name: "multi-keyed list with PreferShadowPath=true",
		in: &structWithMultiKey{
			Map: map[mapKey]*structMultiKeyChild{
				{F1: "one", F2: "two"}: {F1: String("one"), F2: String("two")},
			},
		},
		inPreferShadowPath: true,
		wantIETF: map[string]interface{}{
			"foo": []interface{}{
				map[string]interface{}{
					"fOne": "one",
					"fTwo": "two",
					"state": map[string]interface{}{
						"fOne": "one",
						"fTwo": "two",
					},
				},
			},
		},
		wantInternal: map[string]interface{}{
			"foo": map[string]interface{}{
				"one two": map[string]interface{}{
					"fOne": "one",
					"fTwo": "two",
					// NOTE: internal JSON generation doesn't have the
					// preferShadowPath option, so its results are unchanged.
					"config": map[string]interface{}{
						"fOne": "one",
						"fTwo": "two",
					},
				},
			},
		},
	}, {
		name: "multi-keyed list with PreferShadowPath=true and appendModules=true",
		in: &structWithMultiKey{
			Map: map[mapKey]*structMultiKeyChild{
				{F1: "one", F2: "two"}: {F1: String("one"), F2: String("two")},
			},
		},
		inPreferShadowPath: true,
		inAppendMod:        true,
		wantIETF: map[string]interface{}{
			"rootmod:foo": []interface{}{
				map[string]interface{}{
					"f1mod:fOne":        "one",
					"f2mod-shadow:fTwo": "two",
					"fmod:state": map[string]interface{}{
						"f1mod:fOne":        "one",
						"f2mod-shadow:fTwo": "two",
					},
				},
			},
		},
		wantInternal: map[string]interface{}{
			"foo": map[string]interface{}{
				"one two": map[string]interface{}{
					"fOne": "one",
					"fTwo": "two",
					// NOTE: internal JSON generation doesn't have the
					// preferShadowPath option, so its results are unchanged.
					"config": map[string]interface{}{
						"fOne": "one",
						"fTwo": "two",
					},
				},
			},
		},
	}, {
		name: "not enough module elements",
		in: &structWithMultiKeyInvalidModuleTag{
			Map: map[mapKey]*structMultiKeyChild{
				{F1: "one", F2: "two"}: {F1: String("one"), F2: String("two")},
			},
		},
		inAppendMod: true,
		wantErr:     true,
	}, {
		name: "too many module elements",
		in: &structWithMultiKeyInvalidModuleTag2{
			Map: map[mapKey]*structMultiKeyChild{
				{F1: "one", F2: "two"}: {F1: String("one"), F2: String("two")},
			},
		},
		inAppendMod: true,
		wantErr:     true,
	}, {
		name: "too many module paths",
		in: &structWithMultiKeyInvalidModuleTag3{
			Map: map[mapKey]*structMultiKeyChild{
				{F1: "one", F2: "two"}: {F1: String("one"), F2: String("two")},
			},
		},
		inAppendMod: true,
		wantErr:     true,
	}, {
		name: "empty modules tag",
		in: &structWithMultiKeyInvalidModuleTag4{
			Map: map[mapKey]*structMultiKeyChild{
				{F1: "one", F2: "two"}: {F1: String("one"), F2: String("two")},
			},
		},
		inAppendMod: true,
		wantErr:     true,
	}, {
		name: "module paths with inconsistent child modules",
		in: &structWithMultiKeyInvalidModuleTag5{
			Map: map[mapKey]*structMultiKeyChild{
				{F1: "one", F2: "two"}: {F1: String("one"), F2: String("two")},
			},
		},
		inAppendMod: true,
		wantErr:     true,
	}, {
		name: "multi-element render",
		in: &renderExample{
			Str:       String("hello"),
			IntVal:    Int32(42),
			EnumField: EnumTestVALTWO,
			LeafList:  []string{"hello", "world"},
			MixedList: []interface{}{uint64(42)},
			KeylessList: []*renderExampleList{
				{Val: String("21st Amendment")},
				{Val: String("Anchor")},
			},
		},
		inAppendMod: true,
		wantIETF: map[string]interface{}{
			"str":        "hello",
			"leaf-list":  []string{"hello", "world"},
			"int-val":    42,
			"enum":       "bar:VAL_TWO",
			"mixed-list": []interface{}{"42"},
			"keyless-list": []interface{}{
				map[string]interface{}{
					"val": "21st Amendment",
					"state": map[string]interface{}{
						"val": "21st Amendment",
					},
				},
				map[string]interface{}{
					"val": "Anchor",
					"state": map[string]interface{}{
						"val": "Anchor",
					},
				},
			},
		},
		wantInternal: map[string]interface{}{
			"str":        "hello",
			"leaf-list":  []string{"hello", "world"},
			"int-val":    42,
			"enum":       "VAL_TWO",
			"mixed-list": []interface{}{42},
			"keyless-list": []interface{}{
				map[string]interface{}{
					"val": "21st Amendment",
					"state": map[string]interface{}{
						"val": "21st Amendment",
					},
				},
				map[string]interface{}{
					"val": "Anchor",
					"state": map[string]interface{}{
						"val": "Anchor",
					},
				},
			},
		},
	}, {
		name: "empty map",
		in: &renderExample{
			Ch: &renderExampleChild{
				Val: Uint64(42),
			},
			List: map[uint32]*renderExampleList{},
		},
		wantIETF: map[string]interface{}{
			"ch": map[string]interface{}{"val": "42"},
			/// RFC7951 Section 5.4 defines a YANG list as an JSON array. Per RFC 8259 Section 5 an empty array should be [] rather than 'null'.
			"list": []interface{}{},
		},
		wantInternal: map[string]interface{}{
			"ch": map[string]interface{}{"val": 42},
		},
	}, {
		name: "empty map nil",
		in: &renderExample{
			Ch: &renderExampleChild{
				Val: Uint64(42),
			},
			List: nil,
		},
		wantIETF: map[string]interface{}{
			"ch": map[string]interface{}{"val": "42"},
		},
		wantInternal: map[string]interface{}{
			"ch": map[string]interface{}{"val": 42},
		},
	}, {
		name:     "empty child",
		in:       &renderExample{Ch: &renderExampleChild{}},
		wantIETF: map[string]interface{}{},
	}, {
		name:    "child with invalid map contents",
		in:      &invalidGoStructMap{Map: map[string]*invalidGoStructMapChild{"foobar": {InvalidField: "foobar"}}},
		wantErr: true,
	}, {
		name:    "child that is not a GoStruct",
		in:      &invalidGoStructMap{FooBar: map[string]*invalidGoStruct{"foobar": {Value: String("fooBar")}}},
		wantErr: true,
	}, {
		name: "json test with complex children",
		in: &renderExample{
			Ch: &renderExampleChild{
				Val: Uint64(42),
			},
			MixedList: []interface{}{EnumTestVALONE, "test", 42},
			List: map[uint32]*renderExampleList{
				42: {Val: String("forty two")},
				84: {Val: String("eighty four")},
			},
			EnumList: map[EnumTest]*renderExampleEnumList{
				EnumTestVALONE: {Key: EnumTestVALONE},
			},
		},
		inAppendMod: true,
		wantIETF: map[string]interface{}{
			"ch": map[string]interface{}{"val": "42"},
			"enum-list": []interface{}{
				map[string]interface{}{
					"config": map[string]interface{}{
						"key": "foo:VAL_ONE",
					},
					"key": "foo:VAL_ONE",
				},
			},
			"list": []interface{}{
				map[string]interface{}{
					"state": map[string]interface{}{
						"val": "forty two",
					},
					"val": "forty two",
				},
				map[string]interface{}{
					"state": map[string]interface{}{
						"val": "eighty four",
					},
					"val": "eighty four",
				},
			},
			"mixed-list": []interface{}{"foo:VAL_ONE", "test", uint32(42)},
		},
		wantInternal: map[string]interface{}{
			"ch": map[string]interface{}{"val": 42},
			"enum-list": map[string]interface{}{
				"VAL_ONE": map[string]interface{}{
					"config": map[string]interface{}{
						"key": "VAL_ONE",
					},
					"key": "VAL_ONE",
				},
			},
			"list": map[string]interface{}{
				"42": map[string]interface{}{
					"state": map[string]interface{}{
						"val": "forty two",
					},
					"val": "forty two",
				},
				"84": map[string]interface{}{
					"state": map[string]interface{}{
						"val": "eighty four",
					},
					"val": "eighty four",
				},
			},
			"mixed-list": []interface{}{"VAL_ONE", "test", uint32(42)},
		},
	}, {
		name: "json test with complex children with PrependModuleNameIdentityref=true",
		in: &renderExample{
			Ch: &renderExampleChild{
				Val: Uint64(42),
			},
			MixedList: []interface{}{EnumTestVALONE, "test", 42},
			List: map[uint32]*renderExampleList{
				42: {Val: String("forty two")},
				84: {Val: String("eighty four")},
			},
			EnumList: map[EnumTest]*renderExampleEnumList{
				EnumTestVALONE: {Key: EnumTestVALONE},
			},
		},
		inPrependModIref: true,
		wantIETF: map[string]interface{}{
			"ch": map[string]interface{}{"val": "42"},
			"enum-list": []interface{}{
				map[string]interface{}{
					"config": map[string]interface{}{
						"key": "foo:VAL_ONE",
					},
					"key": "foo:VAL_ONE",
				},
			},
			"list": []interface{}{
				map[string]interface{}{
					"state": map[string]interface{}{
						"val": "forty two",
					},
					"val": "forty two",
				},
				map[string]interface{}{
					"state": map[string]interface{}{
						"val": "eighty four",
					},
					"val": "eighty four",
				},
			},
			"mixed-list": []interface{}{"foo:VAL_ONE", "test", uint32(42)},
		},
		wantInternal: map[string]interface{}{
			"ch": map[string]interface{}{"val": 42},
			"enum-list": map[string]interface{}{
				"VAL_ONE": map[string]interface{}{
					"config": map[string]interface{}{
						"key": "VAL_ONE",
					},
					"key": "VAL_ONE",
				},
			},
			"list": map[string]interface{}{
				"42": map[string]interface{}{
					"state": map[string]interface{}{
						"val": "forty two",
					},
					"val": "forty two",
				},
				"84": map[string]interface{}{
					"state": map[string]interface{}{
						"val": "eighty four",
					},
					"val": "eighty four",
				},
			},
			"mixed-list": []interface{}{"VAL_ONE", "test", uint32(42)},
		},
	}, {
		name: "device example #1",
		in: &exampleDevice{
			Bgp: &exampleBgp{
				Global: &exampleBgpGlobal{
					As:       Uint32(15169),
					RouterID: String("192.0.2.1"),
				},
			},
		},
		wantIETF: map[string]interface{}{
			"bgp": map[string]interface{}{
				"global": map[string]interface{}{
					"config": map[string]interface{}{
						"as":        15169,
						"router-id": "192.0.2.1",
					},
				},
			},
		},
		wantSame: true,
	}, {
		name: "device example #2",
		in: &exampleDevice{
			Bgp: &exampleBgp{
				Neighbor: map[string]*exampleBgpNeighbor{
					"192.0.2.1": {
						Description:     String("a neighbor"),
						Enabled:         Bool(true),
						NeighborAddress: String("192.0.2.1"),
						PeerAs:          Uint32(29636),
					},
					"100.64.32.96": {
						Description:     String("a second neighbor"),
						Enabled:         Bool(false),
						NeighborAddress: String("100.64.32.96"),
						PeerAs:          Uint32(5413),
					},
				},
			},
		},
		wantIETF: map[string]interface{}{
			"bgp": map[string]interface{}{
				"neighbors": map[string]interface{}{
					"neighbor": []interface{}{
						map[string]interface{}{
							"config": map[string]interface{}{
								"description":      "a second neighbor",
								"enabled":          false,
								"neighbor-address": "100.64.32.96",
								"peer-as":          5413,
							},
							"neighbor-address": "100.64.32.96",
						},
						map[string]interface{}{
							"config": map[string]interface{}{
								"description":      "a neighbor",
								"enabled":          true,
								"neighbor-address": "192.0.2.1",
								"peer-as":          29636,
							},
							"neighbor-address": "192.0.2.1",
						},
					},
				},
			},
		},
		wantInternal: map[string]interface{}{
			"bgp": map[string]interface{}{
				"neighbors": map[string]interface{}{
					"neighbor": map[string]interface{}{
						"192.0.2.1": map[string]interface{}{
							"config": map[string]interface{}{
								"description":      "a neighbor",
								"enabled":          true,
								"neighbor-address": "192.0.2.1",
								"peer-as":          29636,
							},
							"neighbor-address": "192.0.2.1",
						},
						"100.64.32.96": map[string]interface{}{
							"config": map[string]interface{}{
								"description":      "a second neighbor",
								"enabled":          false,
								"neighbor-address": "100.64.32.96",
								"peer-as":          5413,
							},
							"neighbor-address": "100.64.32.96",
						},
					},
				},
			},
		},
	}, {
		name: "union leaf-list example",
		in: &exampleBgpNeighbor{
			EnabledAddressFamiliesSimple: []exampleUnion{
				testutil.UnionFloat64(3.14),
				testutil.UnionInt64(42),
				testBinary,
				EnumTestVALONE,
			},
		},
		wantIETF: map[string]interface{}{
			"state": map[string]interface{}{
				"enabled-address-families-simple": []interface{}{"3.14", "42", base64testStringEncoded, "VAL_ONE"},
			},
		},
		wantInternal: map[string]interface{}{
			"state": map[string]interface{}{
				"enabled-address-families-simple": []interface{}{3.14, 42, base64testStringEncoded, "VAL_ONE"},
			},
		},
	}, {
		name: "union example - string",
		in: &exampleBgpNeighbor{
			TransportAddressSimple: testutil.UnionString("42.42.42.42"),
		},
		wantIETF: map[string]interface{}{
			"state": map[string]interface{}{
				"transport-address-simple": "42.42.42.42",
			},
		},
		wantSame: true,
	}, {
		name: "union example - enum",
		in: &exampleBgpNeighbor{
			TransportAddressSimple: EnumTestVALONE,
		},
		wantIETF: map[string]interface{}{
			"state": map[string]interface{}{
				"transport-address-simple": "VAL_ONE",
			},
		},
		wantSame: true,
	}, {
		name: "union example - binary",
		in: &exampleBgpNeighbor{
			TransportAddressSimple: testBinary,
		},
		wantIETF: map[string]interface{}{
			"state": map[string]interface{}{
				"transport-address-simple": base64testStringEncoded,
			},
		},
		wantSame: true,
	}, {
		name: "union with IETF content",
		in: &exampleBgpNeighbor{
			TransportAddressSimple: testutil.UnionFloat64(3.14),
		},
		wantIETF: map[string]interface{}{
			"state": map[string]interface{}{
				"transport-address-simple": "3.14",
			},
		},
		wantInternal: map[string]interface{}{
			"state": map[string]interface{}{
				"transport-address-simple": 3.14,
			},
		},
	}, {
		name: "union leaf-list example (wrapper union)",
		in: &exampleBgpNeighbor{
			EnabledAddressFamilies: []exampleBgpNeighborEnabledAddressFamiliesUnion{
				&exampleBgpNeighborEnabledAddressFamiliesUnionString{"IPV4"},
				&exampleBgpNeighborEnabledAddressFamiliesUnionBinary{[]byte{42}},
			},
		},
		wantIETF: map[string]interface{}{
			"state": map[string]interface{}{
				"enabled-address-families": []interface{}{"IPV4", "Kg=="},
			},
		},
		wantSame: true,
	}, {
		name: "union example (wrapper union)",
		in: &exampleBgpNeighbor{
			TransportAddress: &exampleTransportAddressString{"42.42.42.42"},
		},
		wantIETF: map[string]interface{}{
			"state": map[string]interface{}{
				"transport-address": "42.42.42.42",
			},
		},
		wantSame: true,
	}, {
		name: "union enum example (wrapper union)",
		in: &exampleBgpNeighbor{
			TransportAddress: &exampleTransportAddressEnum{EnumTestVALONE},
		},
		wantIETF: map[string]interface{}{
			"state": map[string]interface{}{
				"transport-address": "VAL_ONE",
			},
		},
		wantSame: true,
	}, {
		name: "union binary example (wrapper union)",
		in: &exampleBgpNeighbor{
			TransportAddress: &exampleTransportAddressBinary{Binary(base64testString)},
		},
		wantIETF: map[string]interface{}{
			"state": map[string]interface{}{
				"transport-address": base64testStringEncoded,
			},
		},
		wantSame: true,
	}, {
		name: "union with IETF content (wrapper union)",
		in: &exampleBgpNeighbor{
			TransportAddress: &exampleTransportAddressUint64{42},
		},
		wantIETF: map[string]interface{}{
			"state": map[string]interface{}{
				"transport-address": "42",
			},
		},
		wantInternal: map[string]interface{}{
			"state": map[string]interface{}{
				"transport-address": 42,
			},
		},
	}, {
		name: "union leaf-list with IETF content (wrapper union)",
		in: &exampleBgpNeighbor{
			EnabledAddressFamilies: []exampleBgpNeighborEnabledAddressFamiliesUnion{
				&exampleBgpNeighborEnabledAddressFamiliesUnionString{"IPV6"},
				&exampleBgpNeighborEnabledAddressFamiliesUnionUint64{42},
			},
		},
		wantIETF: map[string]interface{}{
			"state": map[string]interface{}{
				"enabled-address-families": []interface{}{"IPV6", "42"},
			},
		},
		wantInternal: map[string]interface{}{
			"state": map[string]interface{}{
				"enabled-address-families": []interface{}{"IPV6", 42},
			},
		},
	}, {
		name: "binary example",
		in: &exampleBgpNeighbor{
			MessageDump: []byte{1, 2, 3, 4},
			Updates:     []Binary{[]byte{1, 2, 3}, {1, 2, 3, 4}},
		},
		wantIETF: map[string]interface{}{
			"state": map[string]interface{}{
				"message-dump": "AQIDBA==",
				"updates":      []string{"AQID", "AQIDBA=="},
			},
		},
		wantSame: true,
	}, {
		name: "binary example 2",
		in: &exampleBgpNeighbor{
			MessageDump: Binary(base64testString),
		},
		wantIETF: map[string]interface{}{
			"state": map[string]interface{}{
				"message-dump": base64testStringEncoded,
			},
		},
		wantSame: true,
	}, {
		name: "module append example",
		in: &ietfRenderExample{
			F1: String("foo"),
			F2: String("bar"),
			F3: &ietfRenderExampleChild{
				F4: String("baz"),
				F5: String("hat"),
			},
			F6: String("mat"),
			F7: String("bat"),
		},
		inAppendMod: true,
		wantIETF: map[string]interface{}{
			"f1mod:f1": "foo",
			"f1mod:config": map[string]interface{}{
				"f2mod:f6": "mat",
			},
			"f2mod:config": map[string]interface{}{
				"f2":       "bar",
				"f3mod:f7": "bat",
			},
			"f1mod:f3": map[string]interface{}{
				"f42mod:config": map[string]interface{}{
					"f4": "baz",
				},
				"f5": "hat",
			},
		},
		wantInternal: map[string]interface{}{
			"f1": "foo",
			"config": map[string]interface{}{
				"f2": "bar",
				"f6": "mat",
				"f7": "bat",
			},
			"f3": map[string]interface{}{
				"config": map[string]interface{}{
					"f4": "baz",
				},
				"f5": "hat",
			},
		},
	}, {
		name: "list at root",
		in: &listAtRoot{
			Foo: map[string]*listAtRootChild{
				"bar": {
					Bar: String("bar"),
				},
				"baz": {
					Bar: String("baz"),
				},
			},
		},
		wantIETF: map[string]interface{}{
			"foo": []interface{}{
				map[string]interface{}{"bar": "bar"},
				map[string]interface{}{"bar": "baz"},
			},
		},
		wantInternal: map[string]interface{}{
			"foo": map[string]interface{}{
				"bar": map[string]interface{}{
					"bar": "bar",
				},
				"baz": map[string]interface{}{
					"bar": "baz",
				},
			},
		},
	}, {
		name: "list at root enum keyed",
		in: &listAtRootEnumKeyed{
			Foo: map[EnumTest]*listAtRootChildEnumKeyed{
				EnumTest(1): {
					Bar: EnumTest(1),
				},
				EnumTest(2): {
					Bar: EnumTest(2),
				},
			},
		},
		wantIETF: map[string]interface{}{
			"foo": []interface{}{
				map[string]interface{}{"bar": "VAL_ONE"},
				map[string]interface{}{"bar": "VAL_TWO"},
			},
		},
		wantInternal: map[string]interface{}{
			"foo": map[string]interface{}{
				"VAL_ONE": map[string]interface{}{
					"bar": "VAL_ONE",
				},
				"VAL_TWO": map[string]interface{}{
					"bar": "VAL_TWO",
				},
			},
		},
	}, {
		name: "list at root enum keyed with zero enum",
		in: &listAtRootEnumKeyed{
			Foo: map[EnumTest]*listAtRootChildEnumKeyed{
				EnumTest(0): {
					Bar: EnumTest(0),
				},
				EnumTest(2): {
					Bar: EnumTest(2),
				},
			},
		},
		wantErr: true,
	}, {
		name: "list at root enum keyed but invalid enum value",
		in: &listAtRootEnumKeyed{
			Foo: map[EnumTest]*listAtRootChildEnumKeyed{
				EnumTest(42): {
					Bar: EnumTest(42),
				},
				EnumTest(2): {
					Bar: EnumTest(2),
				},
			},
		},
		wantErr: true,
	}, {
		name: "annotated struct",
		in: &annotatedJSONTestStruct{
			ΛFieldThree: []Annotation{
				&testAnnotation{AnnotationFieldOne: "alexander-valley"},
			},
		},
		wantIETF: map[string]interface{}{
			"@one": []interface{}{
				map[string]interface{}{"field": "alexander-valley"},
			},
			"config": map[string]interface{}{
				"@two": []interface{}{
					map[string]interface{}{"field": "alexander-valley"},
				},
			},
		},
		wantSame: true,
	}, {
		name: "annotation with two paths",
		in: &annotatedJSONTestStruct{
			Field: String("russian-river"),
			ΛField: []Annotation{
				&testAnnotation{AnnotationFieldOne: "alexander-valley"},
			},
		},
		wantIETF: map[string]interface{}{
			"field": "russian-river",
			"@field": []interface{}{
				map[string]interface{}{"field": "alexander-valley"},
			},
		},
		wantSame: true,
	}, {
		name: "error in annotation - cannot marshal",
		in: &annotatedJSONTestStruct{
			Field: String("dry-creek"),
			ΛField: []Annotation{
				&errorAnnotation{AnnotationField: "chalk-hill"},
			},
		},
		wantErr:     true,
		wantJSONErr: true,
	}, {
		name: "error in annotation - unmarshalable",
		in: &annotatedJSONTestStruct{
			Field: String("los-carneros"),
			ΛField: []Annotation{
				&unmarshalableJSON{AnnotationField: "knights-valley"},
			},
		},
		wantErr:     true,
		wantJSONErr: true,
	}, {
		name: "uncompressed device example with presence containers with empty value",
		in: &ucExampleDevice{
			Bgp: &ucExampleBgp{},
		},
		wantIETF: map[string]interface{}{"bgp": map[string]interface{}{}},
		wantSame: true,
	}, {
		name: "uncompressed device example with presence containers with nil value",
		in: &ucExampleDevice{
			Bgp: nil,
		},
		wantIETF: map[string]interface{}{},
		wantSame: true,
	}, {
		name: "uncompressed device example with presence containers with data in tree",
		in: &ucExampleDevice{
			Bgp: &ucExampleBgp{
				Neighbor: map[string]*ucExampleBgpNeighbor{
					"192.0.2.1": {
						Description:     String("a neighbor"),
						Enabled:         Bool(true),
						NeighborAddress: String("192.0.2.1"),
						PeerAs:          Uint32(29636),
					},
					"100.64.32.96": {
						Description:     String("a second neighbor"),
						Enabled:         Bool(false),
						NeighborAddress: String("100.64.32.96"),
						PeerAs:          Uint32(5413),
					},
				},
			},
		},
		wantIETF: map[string]interface{}{
			"bgp": map[string]interface{}{
				"neighbor": []interface{}{
					map[string]interface{}{
						"description":      "a second neighbor",
						"enabled":          false,
						"neighbor-address": "100.64.32.96",
						"peer-as":          5413,
					},
					map[string]interface{}{
						"description":      "a neighbor",
						"enabled":          true,
						"neighbor-address": "192.0.2.1",
						"peer-as":          29636,
					},
				},
			},
		},
		wantInternal: map[string]interface{}{
			"bgp": map[string]interface{}{
				"neighbor": map[string]interface{}{
					"192.0.2.1": map[string]interface{}{
						"description":      "a neighbor",
						"enabled":          true,
						"neighbor-address": "192.0.2.1",
						"peer-as":          29636,
					},
					"100.64.32.96": map[string]interface{}{
						"description":      "a second neighbor",
						"enabled":          false,
						"neighbor-address": "100.64.32.96",
						"peer-as":          5413,
					},
				},
			},
		},
	}, {
		name: "uncompressed device example with presence containers in list with empty and nil value",
		in: &ucExampleDevice{
			Isis: &ucExampleIsis{
				Instance: map[string]*ucExampleIsisInstance{
					"default": {
						Name:     String("default"),
						Enabled:  Bool(true),
						Overload: &ucExampleIsisInstanceOverload{},
					},
					"instance1": {
						Name:     String("instance1"),
						Enabled:  Bool(false),
						Overload: nil,
					},
				},
			},
		},
		wantIETF: map[string]interface{}{
			"isis": map[string]interface{}{
				"instance": []interface{}{
					map[string]interface{}{
						"name":     "default",
						"enabled":  true,
						"overload": map[string]interface{}{},
					},
					map[string]interface{}{
						"name":    "instance1",
						"enabled": false,
					},
				},
			},
		},
		wantInternal: map[string]interface{}{
			"isis": map[string]interface{}{
				"instance": map[string]interface{}{
					"default": map[string]interface{}{
						"name":     "default",
						"enabled":  true,
						"overload": map[string]interface{}{},
					},
					"instance1": map[string]interface{}{
						"name":    "instance1",
						"enabled": false,
					},
				},
			},
		},
	}, {
		name: "uncompressed device example with presence containers in list with data in tree",
		in: &ucExampleDevice{
			Isis: &ucExampleIsis{
				Instance: map[string]*ucExampleIsisInstance{
					"default": {
						Name:     String("default"),
						Enabled:  Bool(true),
						Overload: &ucExampleIsisInstanceOverload{},
					},
					"instance1": {
						Name:     String("instance1"),
						Enabled:  Bool(false),
						Overload: &ucExampleIsisInstanceOverload{AdvertiseExternal: Bool(true), AdvertiseInternal: Bool(false)},
					},
				},
			},
		},
		wantIETF: map[string]interface{}{
			"isis": map[string]interface{}{
				"instance": []interface{}{
					map[string]interface{}{
						"name":     "default",
						"enabled":  true,
						"overload": map[string]interface{}{},
					},
					map[string]interface{}{
						"name":    "instance1",
						"enabled": false,
						"overload": map[string]interface{}{
							"advertise-external": true,
							"advertise-internal": false,
						},
					},
				},
			},
		},
		wantInternal: map[string]interface{}{
			"isis": map[string]interface{}{
				"instance": map[string]interface{}{
					"default": map[string]interface{}{
						"name":     "default",
						"enabled":  true,
						"overload": map[string]interface{}{},
					},
					"instance1": map[string]interface{}{
						"name":    "instance1",
						"enabled": false,
						"overload": map[string]interface{}{
							"advertise-external": true,
							"advertise-internal": false,
						},
					},
				},
			},
		},
	}, {
		name: "uncompressed device example with presence container encapsulated in regular container with nil value",
		in: &ucExampleDevice{
			Bgp: &ucExampleBgp{},
			System: &ucExampleSystem{
				SshServer: nil,
			},
		},
		wantIETF: map[string]interface{}{
			"bgp": map[string]interface{}{},
		},
		wantSame: true,
	}, {
		name: "uncompressed device example with presence container encapsulated in regular container with empty value",
		in: &ucExampleDevice{
			Bgp: &ucExampleBgp{},
			System: &ucExampleSystem{
				SshServer: &ucExampleSystemSshServer{},
			},
		},
		wantIETF: map[string]interface{}{
			"bgp": map[string]interface{}{},
			"system": map[string]interface{}{
				"ssh-server": map[string]interface{}{},
			},
		},
		wantSame: true,
	}, {
		name: "uncompressed device example with presence container encapsulated in regular container with data in tree",
		in: &ucExampleDevice{
			Bgp: &ucExampleBgp{},
			System: &ucExampleSystem{
				SshServer: &ucExampleSystemSshServer{
					Instance: map[string]*ucExampleSystemSshServer_Instance{
						"mgmt": {
							Name: String("system"),
						},
					},
				},
			},
		},
		wantIETF: map[string]interface{}{
			"bgp": map[string]interface{}{},
			"system": map[string]interface{}{
				"ssh-server": map[string]interface{}{
					"instance": []interface{}{
						map[string]interface{}{
							"name": "system",
						},
					},
				},
			},
		},
		wantInternal: map[string]interface{}{
			"bgp": map[string]interface{}{},
			"system": map[string]interface{}{
				"ssh-server": map[string]interface{}{
					"instance": map[string]interface{}{
						"mgmt": map[string]interface{}{
							"name": "system",
						},
					},
				},
			},
		},
	}, {
		name:     "unset enum",
		in:       &renderExample{EnumField: EnumTestUNSET},
		wantIETF: map[string]interface{}{},
		wantSame: true,
	}, {
		name: "set enum in union",
		in:   &renderExample{UnionValSimple: EnumTestVALONE},
		wantIETF: map[string]interface{}{
			"union-val-simple": "VAL_ONE",
		},
		wantSame: true,
	}, {
		name:     "unset enum in union",
		in:       &renderExample{UnionValSimple: EnumTestUNSET},
		wantIETF: map[string]interface{}{},
		wantSame: true,
	}, {
		name: "set enum in union (wrapper union)",
		in:   &renderExample{UnionVal: &renderExampleUnionEnum{EnumTestVALONE}},
		wantIETF: map[string]interface{}{
			"union-val": "VAL_ONE",
		},
		wantSame: true,
	}, {
		name:     "unset enum in union (wrapper union)",
		in:       &renderExample{UnionVal: &renderExampleUnionEnum{EnumTestUNSET}},
		wantIETF: map[string]interface{}{},
		wantSame: true,
	}}

	for _, tt := range tests {
		t.Run(tt.name+" ConstructIETFJSON", func(t *testing.T) {
			gotietf, err := ConstructIETFJSON(tt.in, &RFC7951JSONConfig{
				AppendModuleName:             tt.inAppendMod,
				PrependModuleNameIdentityref: tt.inPrependModIref,
				RewriteModuleNames:           tt.inRewriteModuleNameRules,
				PreferShadowPath:             tt.inPreferShadowPath,
			})
			if (err != nil) != tt.wantErr {
				t.Fatalf("ConstructIETFJSON(%v): got unexpected error: %v, want error %v", tt.in, err, tt.wantErr)
			}
			if err != nil {
				return
			}

			_, err = json.Marshal(gotietf)
			if (err != nil) != tt.wantJSONErr {
				t.Fatalf("json.Marshal(%v): got unexpected error: %v, want error: %v", gotietf, err, tt.wantJSONErr)
			}
			if err != nil {
				return
			}

			if diff := pretty.Compare(gotietf, tt.wantIETF); diff != "" {
				t.Errorf("ConstructIETFJSON(%v): did not get expected output, diff(-got,+want):\n%v", tt.in, diff)
			}
		})

		if tt.wantSame || tt.wantInternal != nil {
			t.Run(tt.name+" ConstructInternalJSON", func(t *testing.T) {
				gotjson, err := ConstructInternalJSON(tt.in)
				if (err != nil) != tt.wantErr {
					t.Fatalf("ConstructJSON(%v): got unexpected error: %v", tt.in, err)
				}
				if err != nil {
					return
				}

				_, err = json.Marshal(gotjson)
				if (err != nil) != tt.wantJSONErr {
					t.Fatalf("json.Marshal(%v): got unexpected error: %v, want error: %v", gotjson, err, tt.wantJSONErr)
				}
				if err != nil {
					return
				}

				wantInternal := tt.wantInternal
				if tt.wantSame == true {
					wantInternal = tt.wantIETF
				}
				if diff := pretty.Compare(gotjson, wantInternal); diff != "" {
					t.Errorf("ConstructJSON(%v): did not get expected output, diff(-got,+want):\n%v", tt.in, diff)
				}
			})
		}
	}
}

// Synthesised types for TestUnionInterfaceValue
type unionTestOne struct {
	UField uFieldInterface
}

type uFieldInterface interface {
	IsU()
}

type uFieldString struct {
	U string
}

func (*uFieldString) IsU() {}

type uFieldInt32 struct {
	I int32
}

func (uFieldInt32) IsU() {}

type uFieldE struct {
	E EnumTest
}

func (*uFieldE) IsU() {}

type uFieldInt64 int64

func (*uFieldInt64) IsU() {}

type uFieldMulti struct {
	One string
	Two string
}

func (*uFieldMulti) IsU() {}

func TestUnwrapUnionInterfaceValue(t *testing.T) {

	// This is the only unwrap test that is used by the simple union API
	// (i.e. unsupported types).
	testZero := &unionTestOne{
		UField: &testutil.UnionUnsupported{"Foo"},
	}

	testOne := &unionTestOne{
		UField: &uFieldString{"Foo"},
	}

	testTwo := struct {
		U unionTestOne
	}{
		U: unionTestOne{},
	}

	testThree := &unionTestOne{
		UField: uFieldInt32{42},
	}

	valFour := uFieldInt64(32)
	testFour := &unionTestOne{
		UField: &valFour,
	}

	testFive := &unionTestOne{
		UField: &uFieldMulti{
			One: "one",
			Two: "two",
		},
	}

	testSix := &unionTestOne{
		UField: &uFieldE{EnumTestVALONE},
	}

	testSeven := &unionTestOne{
		UField: &uFieldE{EnumTestVALTHREE},
	}

	tests := []struct {
		name        string
		in          reflect.Value
		inAppendMod bool
		want        interface{}
		wantErr     bool
	}{{
		name: "simple valid unsupported type",
		in:   reflect.ValueOf(testZero).Elem().Field(0),
		want: "Foo",
	}, {
		name: "simple valid union (wrapped union)",
		in:   reflect.ValueOf(testOne).Elem().Field(0),
		want: "Foo",
	}, {
		name:    "invalid input, non interface",
		in:      reflect.ValueOf(42),
		wantErr: true,
	}, {
		name:    "invalid input, non pointer",
		in:      reflect.ValueOf(testTwo),
		wantErr: true,
	}, {
		name:    "invalid input, non struct pointer",
		in:      reflect.ValueOf(testThree).Elem().Field(0),
		wantErr: true,
	}, {
		name:    "invalid input, non struct pointer",
		in:      reflect.ValueOf(testFour).Elem().Field(0),
		wantErr: true,
	}, {
		name:    "invalid input, two fields in struct value",
		in:      reflect.ValueOf(testFive).Elem().Field(0),
		wantErr: true,
	}, {
		name: "valid enum union",
		in:   reflect.ValueOf(testSix).Elem().Field(0),
		want: "VAL_ONE",
	}, {
		name:        "valid enum with append mod",
		in:          reflect.ValueOf(testSix).Elem().Field(0),
		inAppendMod: true,
		want:        "foo:VAL_ONE",
	}, {
		name:    "enum without a string mapping",
		in:      reflect.ValueOf(testSeven).Elem().Field(0),
		wantErr: true,
	}}

	for _, tt := range tests {
		got, err := unwrapUnionInterfaceValue(tt.in, tt.inAppendMod)
		if err != nil {
			if !tt.wantErr {
				t.Errorf("%s: unwrapUnionInterfaceValue(%v): got unexpected error: %v", tt.name, tt.in, err)
			}
			continue
		}

		if got != tt.want {
			t.Errorf("%s: unwrapUnionInterfaceValue(%v): did not get expected value, got: %v, want: %v", tt.name, tt.in, got, tt.want)
		}
	}
}

func TestUnionPtrValue(t *testing.T) {
	s := "hello world"

	type twoFieldStruct struct {
		S string
		T string
	}

	type oneFieldEnum struct {
		E EnumTest
	}

	tests := []struct {
		name            string
		inValue         reflect.Value
		inAppendModName bool
		want            interface{}
		wantErr         bool
	}{{
		// This is the only test that is used by the simple union API.
		name:    "simple value ptr for unsupported type",
		inValue: reflect.ValueOf(&testutil.UnionUnsupported{"one"}),
		want:    "one",
	}, {
		name:    "simple value ptr",
		inValue: reflect.ValueOf(&renderExampleUnionString{"one"}),
		want:    "one",
	}, {
		name:    "non-ptr input",
		inValue: reflect.ValueOf(renderExampleUnionString{"world"}),
		wantErr: true,
	}, {
		name:    "ptr to a non-struct",
		inValue: reflect.ValueOf(&s),
		wantErr: true,
	}, {
		name:    "two field struct",
		inValue: reflect.ValueOf(&twoFieldStruct{S: "hello", T: "world"}),
		wantErr: true,
	}, {
		name:    "bad enum value",
		inValue: reflect.ValueOf(&oneFieldEnum{E: EnumTestVALTHREE}),
		wantErr: true,
	}}

	for _, tt := range tests {
		got, err := unionPtrValue(tt.inValue, tt.inAppendModName)
		if (err != nil) != tt.wantErr {
			t.Errorf("%s: unionPtrValue(%v, %v): did not get expected error, got: %v, want error: %v", tt.name, tt.inValue, tt.inAppendModName, err, tt.wantErr)
		}

		if !cmp.Equal(got, tt.want) {
			t.Errorf("%s: unionPtrValue(%v, %v): did not get expected value, got: %v, want: %v", tt.name, tt.inValue, tt.inAppendModName, got, tt.want)
		}
	}
}

func TestLeaflistToSlice(t *testing.T) {
	unsupported := testutil.UnionUnsupported{"Foo"}

	tests := []struct {
		name               string
		inVal              reflect.Value
		inAppendModuleName bool
		wantSlice          []interface{}
		wantErr            bool
	}{{
		name:      "string",
		inVal:     reflect.ValueOf([]string{"one", "two"}),
		wantSlice: []interface{}{"one", "two"},
	}, {
		name:      "uint8",
		inVal:     reflect.ValueOf([]uint8{1, 2}),
		wantSlice: []interface{}{uint8(1), uint8(2)},
	}, {
		name:      "uint16",
		inVal:     reflect.ValueOf([]uint16{3, 4}),
		wantSlice: []interface{}{uint16(3), uint16(4)},
	}, {
		name:      "uint32",
		inVal:     reflect.ValueOf([]uint32{5, 6}),
		wantSlice: []interface{}{uint32(5), uint32(6)},
	}, {
		name:      "uint64",
		inVal:     reflect.ValueOf([]uint64{7, 8}),
		wantSlice: []interface{}{uint64(7), uint64(8)},
	}, {
		name:      "int8",
		inVal:     reflect.ValueOf([]int8{1, 2}),
		wantSlice: []interface{}{int8(1), int8(2)},
	}, {
		name:      "int16",
		inVal:     reflect.ValueOf([]int16{3, 4}),
		wantSlice: []interface{}{int16(3), int16(4)},
	}, {
		name:      "int32",
		inVal:     reflect.ValueOf([]int32{5, 6}),
		wantSlice: []interface{}{int32(5), int32(6)},
	}, {
		name:      "int64",
		inVal:     reflect.ValueOf([]int64{7, 8}),
		wantSlice: []interface{}{int64(7), int64(8)},
	}, {
		name:      "enumerated int64",
		inVal:     reflect.ValueOf([]EnumTest{EnumTestVALONE, EnumTestVALTWO}),
		wantSlice: []interface{}{"VAL_ONE", "VAL_TWO"},
	}, {
		name:               "enumerated int64 with append",
		inVal:              reflect.ValueOf([]EnumTest{EnumTestVALTWO, EnumTestVALONE}),
		inAppendModuleName: true,
		wantSlice:          []interface{}{"bar:VAL_TWO", "foo:VAL_ONE"},
	}, {
		name:      "float32",
		inVal:     reflect.ValueOf([]float32{float32(42)}),
		wantSlice: []interface{}{float64(42)},
	}, {
		name:      "float64",
		inVal:     reflect.ValueOf([]float64{64.84}),
		wantSlice: []interface{}{float64(64.84)},
	}, {
		name:      "boolean",
		inVal:     reflect.ValueOf([]bool{true, false}),
		wantSlice: []interface{}{true, false},
	}, {
		name:      "union",
		inVal:     reflect.ValueOf([]exampleUnion{testutil.UnionString("hello"), testutil.UnionFloat64(3.14), testutil.UnionInt64(42), EnumTestVALTWO, testBinary, &unsupported}),
		wantSlice: []interface{}{"hello", float64(3.14), int64(42), "VAL_TWO", []byte(base64testString), "Foo"},
	}, {
		name:      "union (wrapped union)",
		inVal:     reflect.ValueOf([]uFieldInterface{&uFieldString{"hello"}}),
		wantSlice: []interface{}{"hello"},
	}, {
		name:      "int",
		inVal:     reflect.ValueOf([]int{1}),
		wantSlice: []interface{}{int64(1)},
	}, {
		name:      "binary",
		inVal:     reflect.ValueOf([]Binary{Binary([]byte{1, 2, 3})}),
		wantSlice: []interface{}{[]byte{1, 2, 3}},
	}, {
		name:    "invalid type",
		inVal:   reflect.ValueOf([]complex128{complex(42.42, 84.84)}),
		wantErr: true,
	}}

	for _, tt := range tests {
		got, err := leaflistToSlice(tt.inVal, tt.inAppendModuleName)
		if (err != nil) != tt.wantErr {
			t.Errorf("%s: leaflistToSlice(%v): got unexpected error: %v", tt.name, tt.inVal.Interface(), err)
		}

		if !cmp.Equal(got, tt.wantSlice) {
			t.Errorf("%s: leaflistToSlice(%v): did not get expected slice, got: %v, want: %v", tt.name, tt.inVal.Interface(), got, tt.wantSlice)
		}
	}
}

// binary2 is a different defined type but with the same underlying []byte type.
type binary2 []byte

func TestKeyValueAsString(t *testing.T) {
	unsupported := testutil.UnionUnsupported{"Foo"}

	tests := []struct {
		i                interface{}
		want             string
		wantErrSubstring string
	}{
		{
			i:    int16(42),
			want: "42",
		},
		{
			i:    uint16(42),
			want: "42",
		},
		{
			i:    int16(-42),
			want: "-42",
		},
		{
			i:    string("42"),
			want: "42",
		},
		{
			i:    true,
			want: "true",
		},
		{
			i:    false,
			want: "false",
		},
		{
			i:    Binary{'b', 'i', 'n', 'a', 'r', 'y'},
			want: "YmluYXJ5",
		},
		{
			i:    Binary{'s'},
			want: "cw==",
		},
		{
			i:    binary2{'s'},
			want: "cw==",
		},
		{
			i:                []uint16{100, 101, 102},
			wantErrSubstring: "cannot convert slice of type uint16 to a string for use in a key",
		},
		{
			i:    EnumTest(2),
			want: "VAL_TWO",
		},
		{
			i:                EnumTest(42),
			wantErrSubstring: "cannot map enumerated value as type EnumTest has unknown value 42",
		},
		{
			i:                interface{}(nil),
			wantErrSubstring: "cannot convert type invalid to a string for use in a key",
		},
		{
			i:    &renderExampleUnionString{"hello"},
			want: "hello",
		},
		{
			i:    testutil.UnionString("hello"),
			want: "hello",
		},
		{
			i:    testutil.UnionInt8(-5),
			want: "-5",
		},
		{
			i:    testutil.UnionUint64(42),
			want: "42",
		},
		{
			i:    testutil.UnionFloat64(3.14),
			want: "3.14",
		},
		{
			i:    testutil.UnionBool(true),
			want: "true",
		},
		{
			i:    testBinary,
			want: base64testStringEncoded,
		},
		{
			i:    &unsupported,
			want: "Foo",
		},
		{
			i:    testutil.YANGEmpty(false),
			want: "false",
		},
	}

	for _, tt := range tests {
		s, e := KeyValueAsString(tt.i)
		if diff := errdiff.Substring(e, tt.wantErrSubstring); diff != "" {
			t.Errorf("got %v, want %v", e, tt.wantErrSubstring)
			if e != nil {
				continue
			}
		}
		if !cmp.Equal(s, tt.want) {
			t.Errorf("got %v, want %v", s, tt.want)
		}
	}
}

func TestEncodeTypedValue(t *testing.T) {
	tests := []struct {
		name             string
		inVal            interface{}
		inEnc            gnmipb.Encoding
		inArgs           []EncodeTypedValueOpt
		want             *gnmipb.TypedValue
		wantErrSubstring string
	}{{
		name:  "simple string encoding",
		inVal: "hello",
		want:  &gnmipb.TypedValue{Value: &gnmipb.TypedValue_StringVal{"hello"}},
	}, {
		name:  "enumeration",
		inVal: EnumTestVALONE,
		want:  &gnmipb.TypedValue{Value: &gnmipb.TypedValue_StringVal{"VAL_ONE"}},
	}, {
		name:  "leaf-list of enumeration",
		inVal: []EnumTest{EnumTestVALONE},
		want: &gnmipb.TypedValue{Value: &gnmipb.TypedValue_LeaflistVal{
			&gnmipb.ScalarArray{
				Element: []*gnmipb.TypedValue{{
					Value: &gnmipb.TypedValue_StringVal{"VAL_ONE"},
				}},
			},
		}},
	}, {
		name:  "leaf-list of string",
		inVal: []string{"one", "two"},
		want: &gnmipb.TypedValue{Value: &gnmipb.TypedValue_LeaflistVal{
			&gnmipb.ScalarArray{
				Element: []*gnmipb.TypedValue{{
					Value: &gnmipb.TypedValue_StringVal{"one"},
				}, {
					Value: &gnmipb.TypedValue_StringVal{"two"},
				}},
			},
		}},
	}, {
		name:             "invalid enum",
		inVal:            int64(42),
		wantErrSubstring: "cannot represent field value 42 as TypedValue",
	}, {
		name:  "binary",
		inVal: Binary([]byte{0x00, 0x01}),
		want:  &gnmipb.TypedValue{Value: &gnmipb.TypedValue_BytesVal{[]byte{0x00, 0x01}}},
	}, {
		name:  "empty",
		inVal: YANGEmpty(true),
		want:  &gnmipb.TypedValue{Value: &gnmipb.TypedValue_BoolVal{true}},
	}, {
		name:  "nil scalar",
		inVal: nil,
		want:  nil,
	}, {
		name:  "leaf-list",
		inVal: []string{"one", "two"},
		want: &gnmipb.TypedValue{Value: &gnmipb.TypedValue_LeaflistVal{
			&gnmipb.ScalarArray{
				Element: []*gnmipb.TypedValue{{
					Value: &gnmipb.TypedValue_StringVal{"one"},
				}, {
					Value: &gnmipb.TypedValue_StringVal{"two"},
				}},
			},
		}},
	}, {
		name:  "pointer val",
		inVal: string("val"),
		want:  &gnmipb.TypedValue{Value: &gnmipb.TypedValue_StringVal{"val"}},
	}, {
		name:  "string union encoding",
		inVal: testutil.UnionString("hello"),
		want:  &gnmipb.TypedValue{Value: &gnmipb.TypedValue_StringVal{"hello"}},
	}, {
		name:  "Int64 union encoding",
		inVal: testutil.UnionInt64(42),
		want:  &gnmipb.TypedValue{Value: &gnmipb.TypedValue_IntVal{42}},
	}, {
		name:  "decimal64 union encoding",
		inVal: testutil.UnionFloat64(3.14),
		want:  &gnmipb.TypedValue{Value: &gnmipb.TypedValue_DoubleVal{3.14}},
	}, {
		name:  "binary union encoding",
		inVal: testBinary,
		want:  &gnmipb.TypedValue{Value: &gnmipb.TypedValue_BytesVal{[]byte(base64testString)}},
	}, {
		name:  "bool type union encoding",
		inVal: testutil.UnionBool(true),
		want:  &gnmipb.TypedValue{Value: &gnmipb.TypedValue_BoolVal{true}},
	}, {
		name:  "empty type union encoding",
		inVal: testutil.YANGEmpty(true),
		want:  &gnmipb.TypedValue{Value: &gnmipb.TypedValue_BoolVal{true}},
	}, {
		name:  "slice union encoding",
		inVal: []exampleUnion{testutil.UnionString("hello"), testutil.UnionInt64(42), testutil.UnionFloat64(3.14), testBinary, testutil.UnionBool(true), testutil.YANGEmpty(false)},
		want: &gnmipb.TypedValue{Value: &gnmipb.TypedValue_LeaflistVal{
			&gnmipb.ScalarArray{
				Element: []*gnmipb.TypedValue{
					{Value: &gnmipb.TypedValue_StringVal{"hello"}},
					{Value: &gnmipb.TypedValue_IntVal{42}},
					{Value: &gnmipb.TypedValue_DoubleVal{3.14}},
					{Value: &gnmipb.TypedValue_BytesVal{[]byte(base64testString)}},
					{Value: &gnmipb.TypedValue_BoolVal{true}},
					{Value: &gnmipb.TypedValue_BoolVal{false}}},
			}},
		},
	}, {
		name: "struct val - ietf json",
		inVal: &ietfRenderExample{
			F1: String("hello"),
		},
		inEnc: gnmipb.Encoding_JSON_IETF,
		want: &gnmipb.TypedValue{Value: &gnmipb.TypedValue_JsonIetfVal{[]byte(`{
  "f1mod:f1": "hello"
}`)}},
	}, {
		name: "struct val - ietf json different module",
		inVal: &ietfRenderExample{
			F2: String("hello"),
		},
		inEnc: gnmipb.Encoding_JSON_IETF,
		want: &gnmipb.TypedValue{Value: &gnmipb.TypedValue_JsonIetfVal{[]byte(`{
  "f2mod:config": {
    "f2": "hello"
  }
}`)}},
	}, {
		name: "struct val - with PreferShadowPath",
		inVal: &renderExample{
			Str: String("test-string"),
		},
		inEnc: gnmipb.Encoding_JSON_IETF,
		inArgs: []EncodeTypedValueOpt{
			&RFC7951JSONConfig{PreferShadowPath: true},
		},
		want: &gnmipb.TypedValue{Value: &gnmipb.TypedValue_JsonIetfVal{[]byte(`{
  "srt": "test-string"
}`)}},
	}, {
		name: "struct val - internal json",
		inVal: &ietfRenderExample{
			F1: String("hi"),
		},
		inEnc: gnmipb.Encoding_JSON,
		want: &gnmipb.TypedValue{Value: &gnmipb.TypedValue_JsonVal{[]byte(`{
  "f1": "hi"
}`)}},
	}, {
		name:             "unsupported encoding",
		inVal:            &ietfRenderExample{},
		inEnc:            gnmipb.Encoding_PROTO,
		wantErrSubstring: "invalid encoding",
	}, {
		name:  "nil struct",
		inVal: (*ietfRenderExample)(nil),
		inEnc: gnmipb.Encoding_JSON_IETF,
		want:  nil,
	}, {
		name:  "nil pointer",
		inVal: (*string)(nil),
		inEnc: gnmipb.Encoding_JSON_IETF,
		want:  nil,
	}, {
		name:  "int64 pointer",
		inVal: Int64(42),
		inEnc: gnmipb.Encoding_JSON_IETF,
		want:  &gnmipb.TypedValue{Value: &gnmipb.TypedValue_IntVal{42}},
	}}

	for _, tt := range tests {
		t.Run(tt.name, func(t *testing.T) {
			got, err := EncodeTypedValue(tt.inVal, tt.inEnc, tt.inArgs...)
			if diff := errdiff.Substring(err, tt.wantErrSubstring); diff != "" {
				t.Fatalf("did not get expected error, %s", diff)
			}

			if !proto.Equal(got, tt.want) {
				t.Fatalf("did not get expected value, got: %v, want: %v", got, tt.want)
			}
		})
	}
}

func mustPathElem(s string) []*gnmipb.PathElem {
	p, err := StringToStructuredPath(s)
	if err != nil {
		panic(err)
	}
	return p.Elem
}

func TestFindUpdatedLeaves(t *testing.T) {
	tests := []struct {
		name             string
		in               GoStruct
		inParent         *gnmiPath
		wantLeaves       map[*path]interface{}
		wantErrSubstring string
	}{{
		name: "simple struct, single field",
		in: &renderExample{
			Str: String("test"),
		},
		inParent: &gnmiPath{pathElemPath: []*gnmipb.PathElem{}},
		wantLeaves: map[*path]interface{}{
			{p: &gnmiPath{
				pathElemPath: mustPathElem("str"),
			}}: String("test"),
		},
	}, {
		name: "multiple fields",
		in: &renderExample{
			Str:       String("test"),
			IntVal:    Int32(42),
			Int64Val:  Int64(84),
			EnumField: EnumTestVALONE,
			LeafList:  []string{"one"},
		},
		inParent: &gnmiPath{pathElemPath: []*gnmipb.PathElem{}},
		wantLeaves: map[*path]interface{}{
			{p: &gnmiPath{
				pathElemPath: mustPathElem("str"),
			}}: String("test"),
			{p: &gnmiPath{
				pathElemPath: mustPathElem("int-val"),
			}}: Int32(42),
			{p: &gnmiPath{
				pathElemPath: mustPathElem("int64-val"),
			}}: Int64(84),
			{p: &gnmiPath{
				pathElemPath: mustPathElem("enum"),
			}}: "VAL_ONE",
			{p: &gnmiPath{
				pathElemPath: mustPathElem("leaf-list"),
			}}: []string{"one"},
		},
	}, {
		name: "map",
		in: &renderExample{
			List: map[uint32]*renderExampleList{
				42: {Val: String("field")},
			},
		},
		inParent: &gnmiPath{pathElemPath: []*gnmipb.PathElem{}},
		wantLeaves: map[*path]interface{}{
			{p: &gnmiPath{
				pathElemPath: mustPathElem("list[val=field]/state/val"),
			}}: String("field"),
			{p: &gnmiPath{
				pathElemPath: mustPathElem("list[val=field]/val"),
			}}: String("field"),
		},
	}, {
		name: "unsupported struct slice",
		in: &renderExample{
			KeylessList: []*renderExampleList{
				{Val: String("one")},
			},
		},
		inParent:         &gnmiPath{pathElemPath: []*gnmipb.PathElem{}},
		wantErrSubstring: "keyless list cannot be output",
	}, {
		name: "union",
		in: &renderExample{
			UnionValSimple: testutil.UnionInt64(42),
		},
		inParent: &gnmiPath{pathElemPath: []*gnmipb.PathElem{}},
		wantLeaves: map[*path]interface{}{
			{p: &gnmiPath{
				pathElemPath: mustPathElem("union-val-simple"),
			}}: testutil.UnionInt64(42),
		},
	}, {
		name: "union (wrapped union)",
		in: &renderExample{
			UnionVal: &renderExampleUnionInt64{42},
		},
		inParent: &gnmiPath{pathElemPath: []*gnmipb.PathElem{}},
		wantLeaves: map[*path]interface{}{
			{p: &gnmiPath{
				pathElemPath: mustPathElem("union-val"),
			}}: &renderExampleUnionInt64{42},
		},
	}}

	// cmpopts helper for us to be able to handle comparisons of map[*path]interface{}
	// by sorting their keys.
	pathLess := func(a, b *path) bool {
		ap := a.p.isPathElemPath()
		bp := b.p.isPathElemPath()

		if ap != bp {
			return false
		}

		if ap {
			return testutil.PathLess(&gnmipb.Path{Elem: a.p.pathElemPath}, &gnmipb.Path{Elem: b.p.pathElemPath})
		}

		return testutil.PathLess(&gnmipb.Path{Element: a.p.stringSlicePath}, &gnmipb.Path{Element: b.p.stringSlicePath})
	}

	for _, tt := range tests {
		t.Run(tt.name, func(t *testing.T) {
			gotLeaves := map[*path]interface{}{}
			if err := findUpdatedLeaves(gotLeaves, tt.in, tt.inParent); err != nil {
				if diff := errdiff.Substring(err, tt.wantErrSubstring); diff != "" {
					t.Fatalf("did not get expected error, %v", err)
				}
				return
			}
			if diff := cmp.Diff(tt.wantLeaves, gotLeaves, cmp.AllowUnexported(path{}), cmp.AllowUnexported(gnmiPath{}), cmp.Comparer(proto.Equal), cmpopts.SortMaps(pathLess)); diff != "" {
				t.Fatalf("did not get expected leaves, diff(-want,+got):\n%s", diff)
			}
		})
	}
}

func TestMarshal7951(t *testing.T) {
	tests := []struct {
		desc             string
		in               interface{}
		inArgs           []Marshal7951Arg
		want             interface{}
		wantErrSubstring string
	}{{
		desc: "simple string ptr field",
		in:   String("test-string"),
		want: `"test-string"`,
	}, {
		desc:             "scalar string - unsupported type",
		in:               "invalid-scalar-string",
		wantErrSubstring: "unexpected field type",
	}, {
		desc: "simple GoStruct",
		in: &renderExample{
			Str: String("test-string"),
		},
		want: `{"str":"test-string"}`,
	}, {
		desc: "nil GoStruct",
		in:   (*renderExample)(nil),
		want: `null`,
	}, {
		desc: "simple GoStruct with PreferShadowPath",
		in: &renderExample{
			Str: String("test-string"),
		},
		inArgs: []Marshal7951Arg{
			&RFC7951JSONConfig{PreferShadowPath: true},
		},
		want: `{"srt":"test-string"}`,
	}, {
		desc: "map of GoStructs",
		in: map[string]*renderExample{
			"one": {Str: String("one")},
			"two": {Str: String("two")},
		},
		want: `[{"str":"one"},{"str":"two"}]`,
	}, {
		desc: "map of GoStructs with PreferShadowPath",
		in: map[string]*renderExample{
			"one": {Str: String("one")},
			"two": {Str: String("two")},
		},
		inArgs: []Marshal7951Arg{
			&RFC7951JSONConfig{PreferShadowPath: true},
		},
		want: `[{"srt":"one"},{"srt":"two"}]`,
	}, {
		desc: "map of invalid type",
		in: map[string]string{
			"one": "two",
		},
		wantErrSubstring: "invalid GoStruct",
	}, {
		desc: "map of invalid GoStruct",
		in: map[string]*invalidGoStructField{
			"one": {Value: "one"},
		},
		wantErrSubstring: "got unexpected field type",
	}, {
		desc: "slice of structs",
		in: []*renderExample{
			{Str: String("one")},
		},
		want: `[{"str":"one"}]`,
	}, {
		desc: "slice of scalars",
		in:   []string{"one", "two"},
		want: `["one","two"]`,
	}, {
		desc: "slice of annotations",
		in: []*testAnnotation{
			{
				AnnotationFieldOne: "test",
			},
		},
		want: `[{"field":"test"}]`,
	}, {
		desc: "empty annotation slice",
		in:   []*testAnnotation{},
		want: `null`,
	}, {
		desc: "empty map",
		in:   map[string]*renderExample{},
		// null as empty array is not valid, RFC7951 section 5.4 specify that the array must be an array, and JSON empty arrays are not null value
		want: `[]`,
	}, {
		desc: "nil map",
		in:   (map[string]*renderExample)(nil),
		// While not specified by RFC7951 section 5.4, using null to
		// represent a non-initialized map is the behaviour that has
		// been longstanding within ygot (Hyrum's Law).
		// As with other 'null' representations, it is only shown in
		// the JSON when the list is directly being marshalled, as
		// opposed to when an ancestor node is being marshalled.
		want: `null`,
	}, {
		desc: "nil string pointer",
		in:   (*string)(nil),
		want: `null`,
	}, {
		desc: "empty type",
		in:   &renderExample{Empty: true},
		want: `{"empty":[null]}`,
	}, {
		desc: "int type",
		in:   &renderExample{Int64Val: Int64(42)},
<<<<<<< HEAD
		want: `{"int64-val":42}`,
=======
		want: `{"int64-val":"42"}`,
>>>>>>> 3b355977
	}, {
		desc: "float type",
		in:   &renderExample{FloatVal: Float64(42.42)},
		want: `{"floatval":"42.42"}`,
	}, {
		desc: "indentation requested",
		in: &renderExample{
			Str: String("test-string"),
		},
		inArgs: []Marshal7951Arg{
			JSONIndent("  "),
		},
		want: `{
  "str": "test-string"
}`,
	}, {
		desc: "append module names requested",
		in: &ietfRenderExample{
			F1: String("hello"),
		},
		inArgs: []Marshal7951Arg{
			&RFC7951JSONConfig{AppendModuleName: true},
		},
		want: `{"f1mod:f1":"hello"}`,
	}, {
		desc: "complex children with module name prepend request",
		in: &ietfRenderExample{
			F2:        String("bar"),
			MixedList: []interface{}{EnumTestVALONE, "test", 42},
			EnumList: map[EnumTest]*ietfRenderExampleEnumList{
				EnumTestVALONE: {Key: EnumTestVALONE},
			},
		},
		inArgs: []Marshal7951Arg{
			&RFC7951JSONConfig{AppendModuleName: true},
			JSONIndent("  "),
		},
		want: `{
  "f1mod:enum-list": [
    {
      "config": {
        "key": "foo:VAL_ONE"
      },
      "key": "foo:VAL_ONE"
    }
  ],
  "f1mod:mixed-list": [
    "foo:VAL_ONE",
    "test",
    42
  ],
  "f2mod:config": {
    "f2": "bar"
  }
}`,
	}, {
		desc: "complex children with PrependModuleNameIdentityref=true",
		in: &ietfRenderExample{
			F2:        String("bar"),
			MixedList: []interface{}{EnumTestVALONE, "test", 42},
			EnumList: map[EnumTest]*ietfRenderExampleEnumList{
				EnumTestVALONE: {Key: EnumTestVALONE},
			},
		},
		inArgs: []Marshal7951Arg{
			&RFC7951JSONConfig{PrependModuleNameIdentityref: true},
			JSONIndent("  "),
		},
		want: `{
  "config": {
    "f2": "bar"
  },
  "enum-list": [
    {
      "config": {
        "key": "foo:VAL_ONE"
      },
      "key": "foo:VAL_ONE"
    }
  ],
  "mixed-list": [
    "foo:VAL_ONE",
    "test",
    42
  ]
}`,
	}, {
		desc: "complex children with AppendModuleName=true and PrependModuleNameIdentityref=true",
		in: &ietfRenderExample{
			F2:        String("bar"),
			MixedList: []interface{}{EnumTestVALONE, "test", 42},
			EnumList: map[EnumTest]*ietfRenderExampleEnumList{
				EnumTestVALONE: {Key: EnumTestVALONE},
			},
		},
		inArgs: []Marshal7951Arg{
			&RFC7951JSONConfig{AppendModuleName: true, PrependModuleNameIdentityref: true},
			JSONIndent("  "),
		},
		want: `{
  "f1mod:enum-list": [
    {
      "config": {
        "key": "foo:VAL_ONE"
      },
      "key": "foo:VAL_ONE"
    }
  ],
  "f1mod:mixed-list": [
    "foo:VAL_ONE",
    "test",
    42
  ],
  "f2mod:config": {
    "f2": "bar"
  }
}`,
	}}

	for _, tt := range tests {
		t.Run(tt.desc, func(t *testing.T) {
			got, err := Marshal7951(tt.in, tt.inArgs...)
			if diff := errdiff.Substring(err, tt.wantErrSubstring); diff != "" {
				t.Fatalf("did not get expected error, %s", diff)
			}
			if err != nil {
				return
			}

			if diff := cmp.Diff(string(got), tt.want); diff != "" {
				t.Fatalf("did not get expected return value, diff(-got,+want):\n%s", diff)
			}
		})
	}
}<|MERGE_RESOLUTION|>--- conflicted
+++ resolved
@@ -4212,11 +4212,7 @@
 	}, {
 		desc: "int type",
 		in:   &renderExample{Int64Val: Int64(42)},
-<<<<<<< HEAD
-		want: `{"int64-val":42}`,
-=======
 		want: `{"int64-val":"42"}`,
->>>>>>> 3b355977
 	}, {
 		desc: "float type",
 		in:   &renderExample{FloatVal: Float64(42.42)},
