--- conflicted
+++ resolved
@@ -116,11 +116,7 @@
 			// This flag does not affect proto generation, since simple enum
 			// union leaves are named differently from findEnumSet's standard
 			// naming.
-<<<<<<< HEAD
-			AppendEnumSuffixForSimpleEnumUnions: true,
-=======
 			AppendEnumSuffixForSimpleUnionEnums: true,
->>>>>>> fe42acb7
 		},
 		PackageName: *packageName,
 		Caller:      *callerName,
