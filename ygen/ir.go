--- conflicted
+++ resolved
@@ -204,14 +204,9 @@
 // enumerated value among all possible enumerated values in the input set of
 // YANG files.
 //
-<<<<<<< HEAD
 // In testing contexts, this function requires SetupEnumSet to be called prior
 // to being usable.
-func (b *LangMapperBase) EnumeratedTypedefTypeName(args resolveTypeArgs, prefix string, noUnderscores, useDefiningModuleForTypedefEnumNames bool) (string, string, error) {
-=======
-// This function requires SetEnumSet to be called prior to being usable.
 func (b *LangMapperBase) EnumeratedTypedefTypeName(args resolveTypeArgs, prefix string, noUnderscores, useDefiningModuleForTypedefEnumNames bool) (string, string, bool, error) {
->>>>>>> 0a8b9ba5
 	return b.enumSet.enumeratedTypedefTypeName(args, prefix, noUnderscores, useDefiningModuleForTypedefEnumNames)
 }
 
