// Copyright 2020 Google Inc.
//
// Licensed under the Apache License, Version 2.0 (the "License");
// you may not use this file except in compliance with the License.
// You may obtain a copy of the License at
//
//      http://www.apache.org/licenses/LICENSE-2.0
//
// Unless required by applicable law or agreed to in writing, software
// distributed under the License is distributed on an "AS IS" BASIS,
// WITHOUT WARRANTIES OR CONDITIONS OF ANY KIND, either express or implied.
// See the License for the specific language governing permissions and
// limitations under the License.

package ygen

import (
	"sort"

	gpb "github.com/openconfig/gnmi/proto/gnmi"
	"github.com/openconfig/goyang/pkg/yang"
	"github.com/openconfig/ygot/genutil"
	"github.com/openconfig/ygot/ygot"
)

// This file describes the intermediate representation that is produced by
// the ygen generator. The design of this IR is described in detail in the
// docs/code-generation-design.md directory in further detail.
//
// In addition to the IR, it describes the "LangMapper" interface which is
// to be implemented by a language specific code package. This interface
// allows the code output parts of the toolchain to be simplified by
// encapsulating the naming and designation of language-specific types for
// the output language.

// LangMapper is the interface to be implemented by a language-specific
// library and provided as an input to the IR production phase of ygen.
//
// Note: though the output names are meant to be usable within the output
// language, it may not be the final name used in the generated code, for
// example due to naming conflicts, which are better resolved in a later
// pass prior to code generation (see note below).
//
// NB: LangMapper's methods should be idempotent, such that the order in
// which they're called and the number of times each is called per input
// parameter does not affect the output. Do not depend on the same order of
// method calls on langMapper by GenerateIR.
type LangMapper interface {
	// FieldName maps an input yang.Entry to the name that should be used
	// in the intermediate representation. It is called for each field of
	// a defined directory.
	FieldName(e *yang.Entry) (string, error)

	// DirectoryName maps an input yang.Entry to the name that should be used in the
	// intermediate representation (IR). It is called for any directory entity that
	// is to be output in the generated code.
	DirectoryName(*yang.Entry, genutil.CompressBehaviour) (string, error)

	// KeyLeafType maps an input yang.Entry which must represent a leaf to the
	// type that should be used when the leaf is used in the context of a
	// list key within the output IR.
	KeyLeafType(*yang.Entry, IROptions) (*MappedType, error)

	// LeafType maps an input yang.Entry which must represent a leaf to the
	// type that should be used when the leaf is used in the context of a
	// field within a directory within the output IR.
	LeafType(*yang.Entry, IROptions) (*MappedType, error)

	// PackageName maps an input yang.Entry, which must correspond to a
	// directory type (container or list), to the package name to which it
	// belongs. The bool parameter specifies whether the generated
	// directories will be nested or not since some languages allow nested
	// structs.
	PackageName(*yang.Entry, genutil.CompressBehaviour, bool) (string, error)

	// TODO(wenbli): Add this.
	// EnumeratedValueName maps an input string representing an enumerated
	// value to a language-safe name for the enumerated value. This function
	// should ensure that the returned string is sanitised to ensure that
	// it can be directly output in the generated code.
	//EnumeratedValueName(string) (string, error)

	// TODO(wenbli): Consider removing this from the IR since the prefix
	// can depend on the type of the enumeration, so it might make sense to
	// have the code generation stage do this instead.
	// EnumeratedTypePrefix specifies a prefix that should be used as a
	// prefix to types that are mapped from the YANG schema. The prefix
	// is applied only to the type name - and not to the values within
	// the enumeration.
	//EnumeratedTypePrefix(EnumeratedValueType) string

	// SetEnumSet is used to supply a set of enumerated values to the
	// mapper such that leaves that have enumerated types can be looked up.
	// An enumSet provides lookup methods that allow:
	//  - simple enumerated types
	//  - identityrefs
	//  - enumerations within typedefs
	//  - identityrefs within typedefs
	// to be resolved to the corresponding type that is to be used in
	// the IR.
	SetEnumSet(*enumSet)

	// SetSchemaTree is used to supply a copy of the YANG schema tree to
	// the mapped such that leaves of type leafref can be resolved to
	// their target leaves.
	SetSchemaTree(*schemaTree)
}

// IR represents the returned intermediate representation produced by ygen to
// be consumed by language-specific passes prior to code generation.
type IR struct {
	// Directories is the set of 'directory', or non-leaf entries that are
	// to be produced in the generated code. They are keyed by the absolute
	// YANG path of their locations.
	Directories map[string]*ParsedDirectory

	// Enums is the set of enumerated entries that are to be output in the
	// generated language code. They are each keyed by a name that
	// uniquely identifies the enumeration. Note that this name may not be
	// the same type name that would be used in the generated code due to
	// inner definitions.
	Enums map[string]*EnumeratedYANGType

	// ModelData stores the metadata extracted from the input YANG modules.
	ModelData []*gpb.ModelData

	// opts stores the IROptions that were used to generate the IR.
	opts IROptions

	// parsedModules stores the list of YANG entries for creating a
	// serialized version of the AST if needed.
	parsedModules []*yang.Entry

	// fakeroot stores the fake root's AST node for creating a serialized
	// version of the AST if needed.
	fakeroot *yang.Entry
}

// OrderedDirectoryPaths returns the absolute YANG paths of all ParsedDirectory
// entries in the IR in lexicographical order.
func (ir *IR) OrderedDirectoryPaths() []string {
	if ir == nil {
		return nil
	}

	paths := make([]string, 0, len(ir.Directories))
	for path := range ir.Directories {
		paths = append(paths, path)
	}
	sort.Strings(paths)
	return paths
}

// OrderedDirectoryPathsByName returns the absolute YANG paths of all ParsedDirectory
// entries in the IR in the lexicographical order of their candidate generated
// names. Where there are duplicate names the path is used to tie-break.
func (ir *IR) OrderedDirectoryPathsByName() []string {
	if ir == nil {
		return nil
	}

	paths := make([]string, 0, len(ir.Directories))
	for path := range ir.Directories {
		paths = append(paths, path)
	}
	sort.Slice(paths, func(i, j int) bool {
		switch {
		case ir.Directories[paths[i]].Name == ir.Directories[paths[j]].Name:
			return paths[i] < paths[j]
		default:
			return ir.Directories[paths[i]].Name < ir.Directories[paths[j]].Name
		}
	})

	return paths
}

// SchemaTree returns a JSON serialised tree of the schema for the set of
// modules used to generate the IR. The JSON document that is returned is
// always rooted on a yang.Entry which corresponds to the root item, and stores
// all root-level enties (and their subtrees) within the input module set. All
// YANG directories are annotated in the output JSON with the name of the type
// they correspond to in the generated code, and the absolute schema path that
// the entry corresponds to. In the case that there is not a fake root struct,
// a synthetic root entry is used to store the schema tree.
func (ir *IR) SchemaTree(inclDescriptions bool) ([]byte, error) {
	dirNames := make(map[string]string, len(ir.Directories))
	for p, d := range ir.Directories {
		dirNames[p] = d.Name
	}
	rawSchema, err := buildJSONTree(ir.parsedModules, dirNames, ir.fakeroot, ir.opts.TransformationOptions.CompressBehaviour.CompressEnabled(), inclDescriptions)
	if err != nil {
		return nil, err
	}
	return rawSchema, nil
}

// ParsedDirectory describes an internal node within the generated
// code. Such a 'directory' may represent a struct, or a message,
// in the generated code. It represents a YANG 'container' or 'list'.
type ParsedDirectory struct {
	// Name is the candidate language-specific name of the directory.
	Name string
	// Type describes the type of directory that is being produced -
	// such that YANG 'list' entries can have special handling.
	Type DirType
	// Path specifies the absolute YANG schema path of the node.
	Path string
	// Fields is the set of direct children of the node that are to be
	// output. It is keyed by the YANG node identifier of the child field
	// since there could be name conflicts at this processing stage.
	Fields map[string]*NodeDetails
	// ListKeys describes the leaves of a YANG list that
	// are required in the output code (e.g., the characteristics
	// of the list's keys). It is keyed by the YANG name of the list key.
	ListKeys map[string]*ListKey
	// ListKeyYANGNames is the ordered list of YANG names specified in the
	// YANG list per Section 7.8.2 of RFC6020. The consumer of the IR can
	// rely on this ordering for deterministic ordering in output code and
	// rendering.
	ListKeyYANGNames []string
	// PackageName is the package in which this directory node's generated
	// code should reside.
	PackageName string
	// IsFakeRoot indicates whether the directory being described
	// is the root entity and has been synthetically generated by
	// ygen.
	IsFakeRoot bool
	// BelongingModule is the module in whose namespace the directory node
	// belongs.
	BelongingModule string
}

// OrderedFieldNames returns the YANG name of all fields belonging to the
// ParsedDirectory in lexicographical order.
func (d *ParsedDirectory) OrderedFieldNames() []string {
	if d == nil {
		return nil
	}

	fieldNames := make([]string, 0, len(d.Fields))
	for fieldName := range d.Fields {
		fieldNames = append(fieldNames, fieldName)
	}
	sort.Strings(fieldNames)
	return fieldNames
}

type ListKey struct {
	// Name is the candidate language-specific name of the list key leaf.
	Name string
	// LangType describes the type that the node should be given in
	// the output code, using the output of the language-specific
	// type mapping provided by calling the LangMapper interface.
	LangType *MappedType
}

// DirType describes the different types of Directory that
// can be output within the IR such that 'list' directories
// can have special handling applied.
type DirType int64

const (
	_ DirType = iota
	// Container represents a YANG 'container'.
	Container
	// List represents a YANG 'list'.
	List
)

// NodeDetails describes an individual field of the generated
// code tree. The Node may correspond to another Directory
// entry in the output code, or a individual leaf node.
type NodeDetails struct {
	// Name is the language-specific name that should be used for
	// the node.
	Name string
	// YANGDetails stores details of the node from the original
	// YANG schema, such that some characteristics can be accessed
	// by the code generation process. Only details that are
	// directly required are provided.
	YANGDetails YANGNodeDetails
	// Type describes the type of node that the leaf represents,
	// allowing for container, list, leaf and leaf-list entries
	// to be distinguished.
	// In the future it can be used to store other node types that
	// form a direct child of a subtree node.
	Type NodeType
	// LangType describes the type that the node should be given in
	// the output code, using the output of the language-specific
	// type mapping provided by calling the LangMapper interface.
	LangType *MappedType
	// MappedPaths describes the paths that the output node should
	// be mapped to in the output code - these annotations can be
	// used to annotation the output code with the field(s) that it
	// corresponds to in the YANG schema.
	MappedPaths [][]string
	// MappedPathModules describes the path elements' belonging modules that
	// the output node should be mapped to in the output code - these
	// annotations can be used to annotation the output code with the
	// field(s) that it corresponds to in the YANG schema.
	MappedPathModules [][]string
	// ShadowMappedPaths describes the shadow paths (if any) that the output
	// node should be mapped to in the output code - these annotations can
	// be used to annotation the output code with the field(s) that it
	// corresponds to in the YANG schema.
	// Shadow paths are paths that have sibling config/state values
	// that have been compressed out due to path compression.
	ShadowMappedPaths [][]string
	// ShadowMappedPathModules describes the shadow path elements' belonging
	// modules (if any) that the output node should be mapped to in the
	// output code - these annotations can be used to annotation the output
	// code with the field(s) that it corresponds to in the YANG schema.
	// Shadow paths are paths that have sibling config/state values
	// that have been compressed out due to path compression.
	ShadowMappedPathModules [][]string
}

// NodeType describes the different types of node that can
// be output within the IR.
type NodeType int64

const (
	// InvalidNode represents a node that has not been correctly
	// set up.
	InvalidNode NodeType = iota
	// ContainerNode indicates a YANG 'container'.
	ContainerNode
	// ListNode indicates a YANG 'list'.
	ListNode
	// LeafNode represents a YANG 'leaf'.
	LeafNode
	// LeafListNode represents a YANG 'leaf-list'.
	LeafListNode
	// AnyDataNode represents a YANG 'anydata'.
	AnyDataNode
)

// YANGNodeDetails stores the YANG-specific details of a node
// within the schema.
type YANGNodeDetails struct {
	// Name is the name of the node from the YANG schema.
	Name string
	// Defaults represents the 'default' value(s) directly
	// specified in the YANG schema.
	Defaults []string
	// Module stores the name of the module that instantiates
	// the node.
	Module string
	// Path specifies the absolute YANG schema node path.
	Path string
	// ResolvedPath specifies the leafref-resolved absolute YANG schema
	// node path.
	ResolvedPath string
}

// EnumeratedValueType is used to indicate the source YANG type
// that an enumeration was generated based on.
type EnumeratedValueType int64

const (
	UnknownEnumerationType EnumeratedValueType = iota
	// SimpleEnumerationType represents 'enumeration' leaves within
	// the YANG schema that are defined inline.
	SimpleEnumerationType
	// DerivedEnumerationType represents enumerations that are defined
	// within a YANG 'typedef'.
	DerivedEnumerationType
	// UnionEnumerationType represents a 'type enumeration' defined within
	// a union.
	UnionEnumerationType
	// DerivedUnionEnumerationType represents a 'enumeration' defined
	// within a union that is itself within a typedef.
	DerivedUnionEnumerationType
	// IdentityType represents an enumeration that is an 'identity'
	// within the YANG schema.
	IdentityType
)

// EnumeratedYANGType is an abstract representation of an enumerated
// type to be produced in the output code.
type EnumeratedYANGType struct {
	// Name is the name of the generated enumeration to be
	// used in the generated code.
	Name string
	// Kind indicates the type of enumerated value that the
	// EnumeratedYANGType represents - allowing for a code
	// generation mechanism to select how different enumerated
	// value types are output.
	Kind EnumeratedValueType
	// ValuePrefix stores any prefix that has been annotated by the IR generation
	// that specifies what prefix should be prepended to value names within the type.
	ValuePrefix []string
	// TypeName stores the original YANG type name for the enumeration.
	TypeName string
<<<<<<< HEAD
	// ValToYANGDetails stores the mapping between the
	// int64 identifier for the enumeration value and its
	// YANG-specific details (as defined by the ygot.EnumDefinition).
	ValToYANGDetails []ygot.EnumDefinition
=======
	// ValToYANGDetails stores the YANG-ordered set of enumeration value
	// and its YANG-specific details (as defined by the
	// ygot.EnumDefinition).
	ValToYANGDetails []*ygot.EnumDefinition
>>>>>>> c2c7c4ed
}<|MERGE_RESOLUTION|>--- conflicted
+++ resolved
@@ -393,15 +393,8 @@
 	ValuePrefix []string
 	// TypeName stores the original YANG type name for the enumeration.
 	TypeName string
-<<<<<<< HEAD
-	// ValToYANGDetails stores the mapping between the
-	// int64 identifier for the enumeration value and its
-	// YANG-specific details (as defined by the ygot.EnumDefinition).
-	ValToYANGDetails []ygot.EnumDefinition
-=======
 	// ValToYANGDetails stores the YANG-ordered set of enumeration value
 	// and its YANG-specific details (as defined by the
 	// ygot.EnumDefinition).
-	ValToYANGDetails []*ygot.EnumDefinition
->>>>>>> c2c7c4ed
+	ValToYANGDetails []ygot.EnumDefinition
 }