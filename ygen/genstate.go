--- conflicted
+++ resolved
@@ -76,13 +76,8 @@
 	// EnumeratedYANGTypeKey stores a globally-unique key that can be
 	// used to key into IR's EnumeratedYANGTypes map containing all of the
 	// enumeration definitions. This value should only be populated when
-<<<<<<< HEAD
-	// the union subtype is an enumerated type
+	// the union subtype is an enumerated type.
 	EnumeratedYANGTypeKey string
-=======
-	// the union subtype is an enumerated type.
-	//EnumeratedYANGTypeKey string
->>>>>>> c173c10a
 }
 
 // IsYgenDefinedGoType returns true if the native type of a MappedType is a Go
