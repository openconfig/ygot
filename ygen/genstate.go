// Copyright 2017 Google Inc.
//
// Licensed under the Apache License, Version 2.0 (the "License");
// you may not use this file except in compliance with the License.
// You may obtain a copy of the License at
//
//      http://www.apache.org/licenses/LICENSE-2.0
//
// Unless required by applicable law or agreed to in writing, software
// distributed under the License is distributed on an "AS IS" BASIS,
// WITHOUT WARRANTIES OR CONDITIONS OF ANY KIND, either express or implied.
// See the License for the specific language governing permissions and
// limitations under the License.

package ygen

import (
	"bytes"
	"fmt"
	"sort"
	"strings"

	"github.com/openconfig/goyang/pkg/yang"
	"github.com/openconfig/ygot/genutil"
	"github.com/openconfig/ygot/util"
)

// enumGenState contains the state and functionality for generating enum names
// that seeks to be compatible in all supported languages. It assumes that
// enums are all in the same namespace, guaranteeing that all enum names are
// unique.
type enumGenState struct {
	// definedEnums keeps track of generated enum names to avoid conflicts.
	definedEnums map[string]bool
	// uniqueIdentityNames is a map which is keyed by a string in the form of
	// definingModule/identityName which stores the Go name of the enumerated Go type
	// that has been created to represent the identity. This allows de-duplication
	// between identityref leaves that reference the same underlying identity. The
	// name used includes the defining module to avoid clashes between two identities
	// that are named the same within different modules.
	uniqueIdentityNames map[string]string
	// uniqueEnumeratedTypedefNames is a map, keyed by a synthesised path for the typedef,
	// generated in the form definingModule/typedefName, the value stores the Go name of
	// the enumeration which represents a typedef that includes an enumerated type.
	uniqueEnumeratedTypedefNames map[string]string
	// uniqueEnumeratedLeafNames is a map, keyed by a synthesised path to an
	// enumeration leaf. The path used reflects the data tree path of the leaf
	// within the module that it is defined. That is to say, if a module
	// example-module defines a hierarchy of global/config/a-leaf where a-leaf
	// is of type enumeration, then the path example-module/global/config/a-leaf
	// is used for a-leaf in the uniqueEnumeratedLeafNames. The value of the map
	// is the name of the Go enumerated value to which it is mapped. The path based
	// on the module is guaranteed to be unique, since we cannot have multiple
	// modules of the same name, or multiple identical data tree paths within
	// the same module. This path is used since a particular leaf may be re-used
	// in multiple places, such that if the entire data tree path is used then
	// the names that are generated require deduplication. This approach ensures
	// that we have the same enumerated value for a particular leaf in multiple
	// contexts.
	// At the time of writing, in OpenConfig schemas, this occurs where there is
	// a module such as openconfig-bgp which defines /bgp and is also used at
	// /network-instances/network-instance/protocols/protocol/bgp.
	uniqueEnumeratedLeafNames map[string]string
}

<<<<<<< HEAD
// newGenState creates a new genState instance, initialised with the default state
// required for code generation.
func newGenState() *genState {
	return &genState{
		// Mark the name that is used for the binary type as a reserved name
		// within the output structs.
		definedGlobals: map[string]bool{
			ygot.BinaryTypeName: true,
			ygot.EmptyTypeName:  true,
		},
		uniqueDirectoryNames:         map[string]string{},
		uniqueEnumeratedTypedefNames: map[string]string{},
		uniqueIdentityNames:          map[string]string{},
		uniqueEnumeratedLeafNames:    map[string]string{},
		uniqueProtoMsgNames:          map[string]map[string]bool{},
		uniqueProtoPackages:          map[string]string{},
		generatedUnions:              map[string]bool{},
		generatedUnionInterfaces:     map[string]map[string]bool{},
=======
// newEnumGenState creates a new enumGenState instance initialised with the
// default state required for code generation.
func newEnumGenState() *enumGenState {
	return &enumGenState{
		definedEnums:                 map[string]bool{},
		uniqueIdentityNames:          map[string]string{},
		uniqueEnumeratedTypedefNames: map[string]string{},
		uniqueEnumeratedLeafNames:    map[string]string{},
>>>>>>> 0729528b
	}
}

// enumeratedUnionEntry takes an input YANG union yang.Entry and returns the set of enumerated
// values that should be generated for the entry. New yang.Entry instances are synthesised within
// the yangEnums returned such that enumerations can be generated directly from the output of
// this function in common with enumerations that are not within a union. The name of the enumerated
// value is calculated based on the original context, whether path compression is enabled based
// on the compressPaths boolean, and whether the name should not include underscores, as per the
// noUnderscores boolean.
<<<<<<< HEAD
func (s *genState) enumeratedUnionEntry(e *yang.Entry, compressPaths, noUnderscores, skipEnumDedup bool) ([]*yangEnum, error) {
=======
func (s *enumGenState) enumeratedUnionEntry(e *yang.Entry, compressPaths, noUnderscores bool) ([]*yangEnum, error) {
>>>>>>> 0729528b
	var es []*yangEnum

	for _, t := range util.EnumeratedUnionTypes(e.Type.Type) {
		var en *yangEnum
		switch {
		case t.IdentityBase != nil:
			en = &yangEnum{
				name: s.identityrefBaseTypeFromIdentity(t.IdentityBase, noUnderscores),
				entry: &yang.Entry{
					Name: e.Name,
					Type: &yang.YangType{
						Name:         e.Type.Name,
						Kind:         yang.Yidentityref,
						IdentityBase: t.IdentityBase,
					},
				},
			}
		case t.Enum != nil:
			var enumName string
			if _, chBuiltin := yang.TypeKindFromName[t.Name]; chBuiltin {
				enumName = s.resolveEnumName(e, compressPaths, noUnderscores, skipEnumDedup)
			} else {
				var err error
				enumName, err = s.resolveTypedefEnumeratedName(e, noUnderscores)
				if err != nil {
					return nil, err
				}
			}

			en = &yangEnum{
				name: enumName,
				entry: &yang.Entry{
					Name: e.Name,
					Type: &yang.YangType{
						Name: e.Type.Name,
						Kind: yang.Yenum,
						Enum: t.Enum,
					},
					Annotation: map[string]interface{}{"valuePrefix": util.SchemaPathNoChoiceCase(e)},
				},
			}
		}

		es = append(es, en)
	}

	return es, nil
}

// buildDirectoryDefinitions extracts the yang.Entry instances from a map of
// entries that need struct or message definitions built for them. It resolves
// each non-leaf yang.Entry to a Directory which contains the elements that are
// needed for subsequent code generation. The name of the directory entry that
<<<<<<< HEAD
// is returned is based on the generatedLanguage that is supplied. The
// genFakeRoot argument tells to treat differently the fakeroot entry if it's
// part of the input map. compBehaviour determines how to set the direct
// children of a Directory, including whether those elements within the YANG
// schema that are marked config false (i.e., are read only) are excluded from
// the returned directories. skipEnumDedup specifies whether to avoid
// deduplicating enumerated leaves that are used more than once in the schema
// into a common type.
func (s *genState) buildDirectoryDefinitions(entries map[string]*yang.Entry, compBehaviour genutil.CompressBehaviour, genFakeRoot, skipEnumDedup bool, lang generatedLanguage) (map[string]*Directory, []error) {
=======
// is returned is based on the input genDirectoryName function. The type name
// of list keys stored as part of the ListAttr attribute of the returned
// Directories is calculated using the input resolveKeyTypeName function.
// compBehaviour determines how to set the direct children of a Directory,
// including whether those elements within the YANG schema that are marked
// config false (i.e. are read only) are excluded from the returned
// directories.
func buildDirectoryDefinitions(entries map[string]*yang.Entry, compBehaviour genutil.CompressBehaviour,
	genDirectoryName func(*yang.Entry) string, resolveKeyTypeName func(keyleaf *yang.Entry) (*MappedType, error)) (map[string]*Directory, []error) {

>>>>>>> 0729528b
	var errs []error
	mappedStructs := make(map[string]*Directory)

	for _, entryKey := range genutil.GetOrderedEntryKeys(entries) {
		e := entries[entryKey]
		// If we are excluding config false (state entries) then skip processing
		// this element.
		if compBehaviour.StateExcluded() && !util.IsConfig(e) {
			continue
		}
		if e.IsList() || e.IsDir() || util.IsRoot(e) {
			// This should be mapped to a struct in the generated code since it has
			// child elements in the YANG schema.
			elem := &Directory{
				Entry: e,
			}

			// Encode the name of the struct according to the input function.
			elem.Name = genDirectoryName(e)

			// Find the elements that should be rooted on this particular entity.
			var fieldErr []error
			elem.Fields, fieldErr = genutil.FindAllChildren(e, compBehaviour)
			if fieldErr != nil {
				errs = append(errs, fieldErr...)
				continue
			}

			// Determine the path of the element from the schema.
			elem.Path = strings.Split(util.SchemaTreePath(e), "/")

			// Mark this struct as the fake root if it is specified to be.
			if IsFakeRoot(e) {
				elem.IsFakeRoot = true
			}

			// Handle structures that will represent the container which is duplicated
			// inside a list. This involves extracting the key elements of the list
			// and returning a YangListAttr structure that describes how they should
			// be represented.
			if e.IsList() {
<<<<<<< HEAD
				lattr, listErr := s.buildListKey(e, compBehaviour.CompressEnabled(), skipEnumDedup)
=======
				// Resolve the type name of the key according to the input function.
				lattr, listErr := buildListKey(e, compBehaviour.CompressEnabled(), resolveKeyTypeName)
>>>>>>> 0729528b
				if listErr != nil {
					errs = append(errs, listErr...)
					continue
				}
				elem.ListAttr = lattr
			}
			mappedStructs[e.Path()] = elem
		} else {
			errs = append(errs, fmt.Errorf("%s was not an element mapped to a struct", e.Path()))
		}
	}

	return mappedStructs, errs
}

// findEnumSet walks the list of enumerated value leaves and determines whether
// code generation is required for each enum. Particularly, it removes
// duplication between config and state containers when compressPaths is true.
// It also de-dups references to the same identity base, and type definitions.
// If noUnderscores is set to true, then underscores are omitted from the enum
<<<<<<< HEAD
// names to reflect to the preferred style of some generated languages. If skipEnumDedup
// is set to true, we do not attempt to deduplicate enumerated leaves that are used more
// than once in the schema into a common type.
func (s *genState) findEnumSet(entries map[string]*yang.Entry, compressPaths, noUnderscores, skipEnumDedup bool) (map[string]*yangEnum, []error) {
=======
// names to reflect to the preferred style of some generated languages.
func (s *enumGenState) findEnumSet(entries map[string]*yang.Entry, compressPaths, noUnderscores bool) (map[string]*yangEnum, []error) {
>>>>>>> 0729528b
	validEnums := make(map[string]*yang.Entry)
	var enumNames []string
	var errs []error

	if compressPaths {
		// Don't generate output for an element that exists both in the config and state containers,
		// i.e., /interfaces/interface/config/enum and /interfaces/interface/state/enum should not
		// both have code generated for them. Since there may be containers underneath state then
		// we cannot rely on state having a specific place in the tree, therefore, walk through the
		// path and swap 'state' for 'config' where it is found allowing us to check whether the
		// state leaf has a corresponding config leaf, and if so, to ignore it. Note that a schema
		// that is a valid OpenConfig schema has only a single instance of 'config' or 'state' in
		// the path, therefore the below algorithm replaces only one element.
		for path, e := range entries {
			parts := strings.Split(path, "/")

			var newPath []string
			for _, p := range parts {
				if p == "state" {
					p = "config"
				}
				newPath = append(newPath, p)
			}
			if path == util.SlicePathToString(newPath) {
				// If the path remains the same - i.e., we did not replace state with
				// config, then the enumeration is valid, such that code should have
				// code generated for it.
				validEnums[path] = e
				enumNames = append(enumNames, path)
			} else {
				// Else, if we changed the path, then we changed a state container for
				// a config container, and we should check whether the config leaf
				// exists. Only when it doesn't do we consider this enum.
				if _, ok := entries[util.SlicePathToString(newPath)]; !ok {
					validEnums[path] = e
					enumNames = append(enumNames, path)
				}
			}
		}
	} else {
		// No de-duplication occurs when path compression is disabled.
		validEnums = entries
		for n := range validEnums {
			enumNames = append(enumNames, n)
		}
	}

	// Sort the name of the enums such that we have deterministic ordering. This allows the
	// same entity to be used for code generation each time (avoiding flaky tests or scenarios
	// where there are erroneous config/state differences).
	sort.Strings(enumNames)

	// Sort the list of enums such that we can ensure when there is deduplication then the same
	// source entity is used for code generation.
	genEnums := make(map[string]*yangEnum)
	for _, eN := range enumNames {
		e := validEnums[eN]
		_, builtin := yang.TypeKindFromName[e.Type.Name]
		switch {
		case e.Type.Name == "union", len(e.Type.Type) > 0 && !builtin:
			// Calculate any enumerated types that exist within a union, whether it
			// is a directly defined union, or a non-builtin typedef.
			es, err := s.enumeratedUnionEntry(e, compressPaths, noUnderscores, skipEnumDedup)
			if err != nil {
				errs = append(errs, err)
				continue
			}
			for _, en := range es {
				if _, ok := genEnums[en.name]; !ok {
					genEnums[en.name] = en
				}
			}
		case e.Type.Name == "identityref":
			// This is an identityref - we do not want to generate code for an
			// identityref but rather for the base identity. This means that we reduce
			// duplication across different enum types. Re-map the "path" that is to
			// be used to the new identityref name.
			if e.Type.IdentityBase == nil {
				errs = append(errs, fmt.Errorf("entry %s was an identity with a nil base", e.Name))
				continue
			}
			idBaseName := s.resolveIdentityRefBaseType(e, noUnderscores)
			if _, ok := genEnums[idBaseName]; !ok {
				genEnums[idBaseName] = &yangEnum{
					name:  idBaseName,
					entry: e,
				}
			}
		case e.Type.Name == "enumeration":
			// We simply want to map this enumeration into a new name. Since we do
			// de-duplication of re-used enumerated leaves at different points in
			// the schema (e.g., if openconfig-bgp/container/enum-A can be instantiated
			// in two places, then we do not want to have multiple enumerated types
			// that represent this leaf), then we do not have errors if duplicates
			// occur, we simply perform de-duplication at this stage.
			enumName := s.resolveEnumName(e, compressPaths, noUnderscores, skipEnumDedup)
			if _, ok := genEnums[enumName]; !ok {
				genEnums[enumName] = &yangEnum{
					name:  enumName,
					entry: e,
				}
			}
		default:
			// This is a type which is defined through a typedef.
			typeName, err := s.resolveTypedefEnumeratedName(e, noUnderscores)
			if err != nil {
				errs = append(errs, err)
				continue
			}
			if _, ok := genEnums[typeName]; !ok {
				genEnums[typeName] = &yangEnum{
					name:  typeName,
					entry: e,
				}
			}
		}
	}

	return genEnums, errs
}

// resolveIdentityRefBaseType calculates the mapped name of an identityref's
// base such that it can be used in generated code. The value that is returned
// is defining module name followed by the CamelCase-ified version of the
// base's name. This function wraps the identityrefBaseTypeFromIdentity
// function since it covers the common case that the caller is interested in
// determining the name from an identityref leaf, rather than directly from the
// identity. If the noUnderscores bool is set to true, underscores are omitted
// from the name returned such that the enumerated type name is compliant
// with language styles where underscores are not allowed in names.
func (s *enumGenState) resolveIdentityRefBaseType(idr *yang.Entry, noUnderscores bool) string {
	return s.identityrefBaseTypeFromIdentity(idr.Type.IdentityBase, noUnderscores)
}

// identityrefBaseTypeFromIdentity takes an input yang.Identity pointer and
// determines the name of the identity used within the generated code for it. The value
// returned is based on the defining module followed by the CamelCase-ified version
// of the identity's name. If noUnderscores is set to false, underscores are omitted
// from the name returned such that the enumerated type name is compliant with
// language styles where underscores are not allowed in names.
func (s *enumGenState) identityrefBaseTypeFromIdentity(i *yang.Identity, noUnderscores bool) string {
	definingModName := genutil.ParentModulePrettyName(i)

	// As per a typedef that includes an enumeration, there is a many to one
	// relationship between leaves and an identity value, therefore, we want to
	// reuse the existing name for the identity enumeration if one exists.
	identityKey := fmt.Sprintf("%s/%s", definingModName, i.Name)
	if definedName, ok := s.uniqueIdentityNames[identityKey]; ok {
		return definedName
	}
	var name string
	if noUnderscores {
		name = fmt.Sprintf("%s%s", yang.CamelCase(definingModName), strings.Replace(yang.CamelCase(i.Name), "_", "", -1))
	} else {
		name = fmt.Sprintf("%s_%s", yang.CamelCase(definingModName), yang.CamelCase(i.Name))
	}
	// The name of an identityref base type must be unique within the entire generated
	// code, so the context of name generation is global.
	uniqueName := genutil.MakeNameUnique(name, s.definedEnums)
	s.uniqueIdentityNames[identityKey] = uniqueName
	return uniqueName
}

<<<<<<< HEAD
// enumIdentifier takes in an enum entry and returns a unique identifier for
// that enum constructed using its path. This identifier would be the same for
// an enum that's used in two different places in the schema.
func enumIdentifier(e *yang.Entry, compressPaths bool) string {
	definingModName := genutil.ParentModulePrettyName(e.Node)
=======
// resolveEnumName takes a yang.Entry and resolves its name into the type name
// that will be used in the generated code. Whilst a leaf may only be used
// in a single context (i.e., at its own path), resolveEnumName may be called
// multiple times, and hence de-duplication of unique name generation is required.
// If noUnderscores is set to true, then underscores are omitted from the
// output name.
func (s *enumGenState) resolveEnumName(e *yang.Entry, compressPaths, noUnderscores bool) string {
>>>>>>> 0729528b
	// It is possible, given a particular enumerated leaf, for it to appear
	// multiple times in the schema. For example, through being defined in
	// a grouping which is instantiated in two places. In these cases, the
	// enumerated values must be the same since the path to the node - i.e.,
	// module/hierarchy/of/containers/leaf-name must be unique, since we
	// cannot have multiple modules of the same name, and paths within the
	// module must be unique. To this end, we check whether we are generating
	// an enumeration for exactly the same node, and if so, re-use the name
	// of the enumeration that has been generated. This improves usability
	// for the end user by avoiding multiple enumerated types.
	//
	// The path that is used for the enumeration is therefore taking the goyang
	// "Node" hierarchy - we walk back up the tree until such time as we find
	// a node that is not within the same module (ParentModulePrettyName(parent) !=
	// ParentModulePrettyName(currentNode)), and use this as the unique path.
	var identifierPathElem []string
	for elem := e.Node; elem.ParentNode() != nil && genutil.ParentModulePrettyName(elem) == definingModName; elem = elem.ParentNode() {
		identifierPathElem = append(identifierPathElem, elem.NName())
	}

	// Since the path elements are compiled from leaf back to root, then reverse them to
	// form the path, this is not strictly required, but aids debugging of the elements.
	var identifier string
	for i := len(identifierPathElem) - 1; i >= 0; i-- {
		identifier = fmt.Sprintf("%s/%s", identifier, identifierPathElem[i])
	}

	// For leaves that have an enumeration within a typedef that is within a union,
	// we do not want to just use the place in the schema definition for de-duplication,
	// since it becomes confusing for the user to have non-contextual names within
	// this context. We therefore rewrite the identifier path to have the context
	// that we are in. By default, we just use the name of the node, but in OpenConfig
	// schemas we rely on the grandparent name.
	if !util.IsYANGBaseType(e.Type) {
		idPfx := e.Name
		if compressPaths && e.Parent != nil && e.Parent.Parent != nil {
			idPfx = e.Parent.Parent.Name
		}
		identifier = fmt.Sprintf("%s%s", idPfx, identifier)
	}
	return identifier
}

// resolveEnumName takes a yang.Entry and resolves its name into the type name
// that will be used in the generated code. Whilst a leaf may only be used
// in a single context (i.e., at its own path), resolveEnumName may be called
// multiple times, and hence de-duplication of unique name generation is required.
// If noUnderscores is set to true, then underscores are omitted from the
// output name.
// If the skipDedup argument is set to true, where a single enumeration is defined
// once in the input YANG, but instantiated multiple times (e.g., a grouping is
// used multiple times that contains an enumeration), then we do not attempt to
// use a single output type in the generated code for such enumerations. This allows
// the user to control whether this behaviour is useful to them -- for OpenConfig,
// it tends to be due to the state/config split - which would otherwise result in
// multiple enumerated types being produced. For other schemas, it can result in
// somewhat difficult to understand enumerated types being produced - since the first
// leaf that is processed will define the name of the enumeration.
func (s *genState) resolveEnumName(e *yang.Entry, compressPaths, noUnderscores, skipDedup bool) string {
	// identifierPath is the unique identifier used to determine whether to
	// define a new enum type for the input enum.
	var identifierPath string
	if skipDedup && !compressPaths {
		// If not using compression and duplicating, then we use the
		// entire path as the enum name, meaning every enum instance
		// has its own definition. By using the entry's path as its
		// identifier, we ensure this.
		identifierPath = e.Path()
	} else {
		// In the other cases, de-duplication may happen, and of
		// course, each different enum identifier should have its own
		// definition.
		identifierPath = enumIdentifier(e, compressPaths)
	}

	var compressName string
	if compressPaths {
		definingModName := genutil.ParentModulePrettyName(e.Node)
		// If we compress paths then the name of this enum is of the form
		// ModuleName_GrandParent_Leaf - we use GrandParent since Parent is
		// State or Config so would not be unique. The proposed name is
		// handed to genutil.MakeNameUnique to ensure that it does not clash with
		// other defined names.
		compressName = fmt.Sprintf("%s_%s_%s", yang.CamelCase(definingModName), yang.CamelCase(e.Parent.Parent.Name), yang.CamelCase(e.Name))
		if noUnderscores {
			compressName = strings.Replace(compressName, "_", "", -1)
		}
<<<<<<< HEAD

		// If we're duplicating for a compressed schema, it is too much
		// to use the path of the enum as the identifierPath.  This is
		// because we're not using the full path when constructing the
		// enum name, meaning sometimes both the enum identifier and
		// enum names are the same for a compressed schema. In this
		// case, we actually do want de-dup to happen, since
		// duplicating would require adding an underscore, which
		// subtracts from usability.
		if skipDedup {
			identifierPath += compressName
		}
	}

	// If the leaf had already been encountered, then return the previously generated
	// name, rather than generating a new name.
	if definedName, ok := s.uniqueEnumeratedLeafNames[identifierPath]; ok {
		return definedName
	}

	if compressPaths {
		uniqueName := genutil.MakeNameUnique(compressName, s.definedGlobals)
=======
		uniqueName := genutil.MakeNameUnique(name, s.definedEnums)
>>>>>>> 0729528b
		s.uniqueEnumeratedLeafNames[identifierPath] = uniqueName
		return uniqueName
	}

	// If we are not compressing the paths, then we write out the entire path.
	var nbuf bytes.Buffer
	for i, p := range util.SchemaPathNoChoiceCase(e) {
		if i != 0 && !noUnderscores {
			nbuf.WriteRune('_')
		}
		nbuf.WriteString(yang.CamelCase(p))
	}
<<<<<<< HEAD

	uniqueName := genutil.MakeNameUnique(nbuf.String(), s.definedGlobals)
=======
	uniqueName := genutil.MakeNameUnique(nbuf.String(), s.definedEnums)
>>>>>>> 0729528b
	s.uniqueEnumeratedLeafNames[identifierPath] = uniqueName
	return uniqueName
}

// resolveTypedefEnumeratedName takes a yang.Entry which represents a typedef
// that has an underlying enumerated type (e.g., identityref or enumeration),
// and resolves the name of the enum that will be generated in the corresponding
// Go code.
func (s *enumGenState) resolveTypedefEnumeratedName(e *yang.Entry, noUnderscores bool) (string, error) {
	typeName := e.Type.Name

	// Handle the case whereby we have been handed an enumeration that is within a
	// union. We need to synthesise the name of the type here such that it is based on
	// type name, plus the fact that it is an enumeration.
	if e.Type.Kind == yang.Yunion {
		enumTypes := util.EnumeratedUnionTypes(e.Type.Type)

		switch len(enumTypes) {
		case 1:
			// We specifically say that this is an enumeration within the leaf.
			if noUnderscores {
				typeName = fmt.Sprintf("%sEnum", enumTypes[0].Name)
			} else {
				typeName = fmt.Sprintf("%s_Enum", enumTypes[0].Name)
			}
		case 0:
			return "", fmt.Errorf("enumerated type had an empty union within it, path: %v, type: %v, enumerated: %v", e.Path(), e.Type, enumTypes)
		default:
			return "", fmt.Errorf("multiple enumerated types within a single enumeration not supported, path: %v, type: %v, enumerated: %v", e.Path(), e.Type, enumTypes)
		}
	}
	if e.Node == nil {
		return "", fmt.Errorf("nil Node in enum type %s", e.Name)
	}

	definingModName := genutil.ParentModulePrettyName(e.Node)
	// Since there can be many leaves that refer to the same typedef, then we do not generate
	// a name for each of them, but rather use a common name, we use the non-CamelCase lookup
	// as this is unique, whereas post-camelisation, we may have name clashes. Since a typedef
	// does not have a 'path' in Goyang, so we synthesise one using the form
	// module-name/typedef-name.
	typedefKey := fmt.Sprintf("%s/%s", definingModName, typeName)
	if definedName, ok := s.uniqueEnumeratedTypedefNames[typedefKey]; ok {
		return definedName, nil
	}
	// The module/typedefName was not already defined with a CamelCase name, so generate one
	// here, and store it to be re-used later.
	name := fmt.Sprintf("%s_%s", yang.CamelCase(definingModName), yang.CamelCase(typeName))
	if noUnderscores {
		name = strings.Replace(name, "_", "", -1)
	}
	uniqueName := genutil.MakeNameUnique(name, s.definedEnums)
	s.uniqueEnumeratedTypedefNames[typedefKey] = uniqueName
	return uniqueName, nil
}

// enumeratedTypedefTypeName resolves the name of an enumerated typedef (i.e.,
// a typedef which is either an identityref or an enumeration). The resolved
// name is prefixed with the prefix supplied. If the type that was supplied
// within the resolveTypeArgs struct is not a type definition which includes an
// enumerated type, the MappedType returned is nil, otherwise it is populated.
// If noUnderscores is set to true, underscores are omitted from the name
// of the enumerated typedef.
// It returns an error if the type does include an enumerated typedef, but this
// typedef is invalid.
func (s *enumGenState) enumeratedTypedefTypeName(args resolveTypeArgs, prefix string, noUnderscores bool) (*MappedType, error) {
	// If the type that is specified is not a built-in type (i.e., one of those
	// types which is defined in RFC6020/RFC7950) then we establish what the type
	// that we must actually perform the mapping for is. By default, start with
	// the type that is specified in the schema.
	if !util.IsYANGBaseType(args.yangType) {
		switch args.yangType.Kind {
		case yang.Yenum, yang.Yidentityref:
			// In the case of a typedef that specifies an enumeration or identityref
			// then generate a enumerated type in the Go code according to the contextEntry
			// which has been provided by the calling code.
			if args.contextEntry == nil {
				return nil, fmt.Errorf("error mapping node %s due to lack of context", args.yangType.Name)
			}

			tn, err := s.resolveTypedefEnumeratedName(args.contextEntry, noUnderscores)
			if err != nil {
				return nil, err
			}

			return &MappedType{
				NativeType:        fmt.Sprintf("%s%s", prefix, tn),
				IsEnumeratedValue: true,
			}, nil
		}
	}
	return nil, nil
}<|MERGE_RESOLUTION|>--- conflicted
+++ resolved
@@ -63,26 +63,6 @@
 	uniqueEnumeratedLeafNames map[string]string
 }
 
-<<<<<<< HEAD
-// newGenState creates a new genState instance, initialised with the default state
-// required for code generation.
-func newGenState() *genState {
-	return &genState{
-		// Mark the name that is used for the binary type as a reserved name
-		// within the output structs.
-		definedGlobals: map[string]bool{
-			ygot.BinaryTypeName: true,
-			ygot.EmptyTypeName:  true,
-		},
-		uniqueDirectoryNames:         map[string]string{},
-		uniqueEnumeratedTypedefNames: map[string]string{},
-		uniqueIdentityNames:          map[string]string{},
-		uniqueEnumeratedLeafNames:    map[string]string{},
-		uniqueProtoMsgNames:          map[string]map[string]bool{},
-		uniqueProtoPackages:          map[string]string{},
-		generatedUnions:              map[string]bool{},
-		generatedUnionInterfaces:     map[string]map[string]bool{},
-=======
 // newEnumGenState creates a new enumGenState instance initialised with the
 // default state required for code generation.
 func newEnumGenState() *enumGenState {
@@ -91,7 +71,6 @@
 		uniqueIdentityNames:          map[string]string{},
 		uniqueEnumeratedTypedefNames: map[string]string{},
 		uniqueEnumeratedLeafNames:    map[string]string{},
->>>>>>> 0729528b
 	}
 }
 
@@ -102,11 +81,7 @@
 // value is calculated based on the original context, whether path compression is enabled based
 // on the compressPaths boolean, and whether the name should not include underscores, as per the
 // noUnderscores boolean.
-<<<<<<< HEAD
-func (s *genState) enumeratedUnionEntry(e *yang.Entry, compressPaths, noUnderscores, skipEnumDedup bool) ([]*yangEnum, error) {
-=======
-func (s *enumGenState) enumeratedUnionEntry(e *yang.Entry, compressPaths, noUnderscores bool) ([]*yangEnum, error) {
->>>>>>> 0729528b
+func (s *enumGenState) enumeratedUnionEntry(e *yang.Entry, compressPaths, noUnderscores, skipEnumDedup bool) ([]*yangEnum, error) {
 	var es []*yangEnum
 
 	for _, t := range util.EnumeratedUnionTypes(e.Type.Type) {
@@ -160,17 +135,6 @@
 // entries that need struct or message definitions built for them. It resolves
 // each non-leaf yang.Entry to a Directory which contains the elements that are
 // needed for subsequent code generation. The name of the directory entry that
-<<<<<<< HEAD
-// is returned is based on the generatedLanguage that is supplied. The
-// genFakeRoot argument tells to treat differently the fakeroot entry if it's
-// part of the input map. compBehaviour determines how to set the direct
-// children of a Directory, including whether those elements within the YANG
-// schema that are marked config false (i.e., are read only) are excluded from
-// the returned directories. skipEnumDedup specifies whether to avoid
-// deduplicating enumerated leaves that are used more than once in the schema
-// into a common type.
-func (s *genState) buildDirectoryDefinitions(entries map[string]*yang.Entry, compBehaviour genutil.CompressBehaviour, genFakeRoot, skipEnumDedup bool, lang generatedLanguage) (map[string]*Directory, []error) {
-=======
 // is returned is based on the input genDirectoryName function. The type name
 // of list keys stored as part of the ListAttr attribute of the returned
 // Directories is calculated using the input resolveKeyTypeName function.
@@ -181,7 +145,6 @@
 func buildDirectoryDefinitions(entries map[string]*yang.Entry, compBehaviour genutil.CompressBehaviour,
 	genDirectoryName func(*yang.Entry) string, resolveKeyTypeName func(keyleaf *yang.Entry) (*MappedType, error)) (map[string]*Directory, []error) {
 
->>>>>>> 0729528b
 	var errs []error
 	mappedStructs := make(map[string]*Directory)
 
@@ -223,12 +186,8 @@
 			// and returning a YangListAttr structure that describes how they should
 			// be represented.
 			if e.IsList() {
-<<<<<<< HEAD
-				lattr, listErr := s.buildListKey(e, compBehaviour.CompressEnabled(), skipEnumDedup)
-=======
 				// Resolve the type name of the key according to the input function.
 				lattr, listErr := buildListKey(e, compBehaviour.CompressEnabled(), resolveKeyTypeName)
->>>>>>> 0729528b
 				if listErr != nil {
 					errs = append(errs, listErr...)
 					continue
@@ -249,15 +208,11 @@
 // duplication between config and state containers when compressPaths is true.
 // It also de-dups references to the same identity base, and type definitions.
 // If noUnderscores is set to true, then underscores are omitted from the enum
-<<<<<<< HEAD
 // names to reflect to the preferred style of some generated languages. If skipEnumDedup
 // is set to true, we do not attempt to deduplicate enumerated leaves that are used more
 // than once in the schema into a common type.
-func (s *genState) findEnumSet(entries map[string]*yang.Entry, compressPaths, noUnderscores, skipEnumDedup bool) (map[string]*yangEnum, []error) {
-=======
 // names to reflect to the preferred style of some generated languages.
-func (s *enumGenState) findEnumSet(entries map[string]*yang.Entry, compressPaths, noUnderscores bool) (map[string]*yangEnum, []error) {
->>>>>>> 0729528b
+func (s *enumGenState) findEnumSet(entries map[string]*yang.Entry, compressPaths, noUnderscores, skipEnumDedup bool) (map[string]*yangEnum, []error) {
 	validEnums := make(map[string]*yang.Entry)
 	var enumNames []string
 	var errs []error
@@ -421,21 +376,11 @@
 	return uniqueName
 }
 
-<<<<<<< HEAD
 // enumIdentifier takes in an enum entry and returns a unique identifier for
 // that enum constructed using its path. This identifier would be the same for
 // an enum that's used in two different places in the schema.
 func enumIdentifier(e *yang.Entry, compressPaths bool) string {
 	definingModName := genutil.ParentModulePrettyName(e.Node)
-=======
-// resolveEnumName takes a yang.Entry and resolves its name into the type name
-// that will be used in the generated code. Whilst a leaf may only be used
-// in a single context (i.e., at its own path), resolveEnumName may be called
-// multiple times, and hence de-duplication of unique name generation is required.
-// If noUnderscores is set to true, then underscores are omitted from the
-// output name.
-func (s *enumGenState) resolveEnumName(e *yang.Entry, compressPaths, noUnderscores bool) string {
->>>>>>> 0729528b
 	// It is possible, given a particular enumerated leaf, for it to appear
 	// multiple times in the schema. For example, through being defined in
 	// a grouping which is instantiated in two places. In these cases, the
@@ -494,7 +439,7 @@
 // multiple enumerated types being produced. For other schemas, it can result in
 // somewhat difficult to understand enumerated types being produced - since the first
 // leaf that is processed will define the name of the enumeration.
-func (s *genState) resolveEnumName(e *yang.Entry, compressPaths, noUnderscores, skipDedup bool) string {
+func (s *enumGenState) resolveEnumName(e *yang.Entry, compressPaths, noUnderscores, skipDedup bool) string {
 	// identifierPath is the unique identifier used to determine whether to
 	// define a new enum type for the input enum.
 	var identifierPath string
@@ -523,16 +468,16 @@
 		if noUnderscores {
 			compressName = strings.Replace(compressName, "_", "", -1)
 		}
-<<<<<<< HEAD
-
-		// If we're duplicating for a compressed schema, it is too much
-		// to use the path of the enum as the identifierPath.  This is
-		// because we're not using the full path when constructing the
-		// enum name, meaning sometimes both the enum identifier and
-		// enum names are the same for a compressed schema. In this
-		// case, we actually do want de-dup to happen, since
-		// duplicating would require adding an underscore, which
-		// subtracts from usability.
+
+		// If we're duplicating for a compressed schema, it is too
+		// little to use the path of the enum as the identifierPath.
+		// This is because we're not using the full path when
+		// constructing the enum name, meaning sometimes both the enum
+		// identifier and enum names are the same for a compressed
+		// schema. Using more path information may thus avoid a
+		// collision that is only helpful when we want to dedup,
+		// therefore helping to avoid an underscore that subtracts from
+		// usability.
 		if skipDedup {
 			identifierPath += compressName
 		}
@@ -545,10 +490,7 @@
 	}
 
 	if compressPaths {
-		uniqueName := genutil.MakeNameUnique(compressName, s.definedGlobals)
-=======
-		uniqueName := genutil.MakeNameUnique(name, s.definedEnums)
->>>>>>> 0729528b
+		uniqueName := genutil.MakeNameUnique(compressName, s.definedEnums)
 		s.uniqueEnumeratedLeafNames[identifierPath] = uniqueName
 		return uniqueName
 	}
@@ -561,12 +503,7 @@
 		}
 		nbuf.WriteString(yang.CamelCase(p))
 	}
-<<<<<<< HEAD
-
-	uniqueName := genutil.MakeNameUnique(nbuf.String(), s.definedGlobals)
-=======
 	uniqueName := genutil.MakeNameUnique(nbuf.String(), s.definedEnums)
->>>>>>> 0729528b
 	s.uniqueEnumeratedLeafNames[identifierPath] = uniqueName
 	return uniqueName
 }
