--- conflicted
+++ resolved
@@ -69,11 +69,6 @@
 	}, {
 		name: "unmapped types",
 		in: []resolveTypeArgs{
-<<<<<<< HEAD
-			{yangType: &yang.YangType{Kind: yang.Yenum}},
-			{yangType: &yang.YangType{Kind: yang.Yidentityref}},
-=======
->>>>>>> e7b1d7a6
 			{yangType: &yang.YangType{Kind: yang.Ybinary}},
 			{yangType: &yang.YangType{Kind: yang.Ybits}},
 		},
