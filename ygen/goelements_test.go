--- conflicted
+++ resolved
@@ -1262,9 +1262,8 @@
 	}}
 
 	for _, tt := range tests {
-<<<<<<< HEAD
 		t.Run(tt.name, func(t *testing.T) {
-			enumSet, _, errs := findEnumSet(enumMapFromEntries(tt.inLeaves), tt.inCompressOCPaths, false, tt.inSkipEnumDedup)
+			enumSet, _, errs := findEnumSet(enumMapFromEntries(tt.inLeaves), tt.inCompressOCPaths, false, tt.inSkipEnumDedup, true)
 			if errs != nil {
 				t.Fatalf("findEnumSet failed: %v", errs)
 			}
@@ -1272,26 +1271,12 @@
 
 			gotTypes := make(map[string]*MappedType)
 			for _, leaf := range tt.inLeaves {
-				mtype, err := s.yangTypeToGoType(resolveTypeArgs{yangType: leaf.Type, contextEntry: leaf}, tt.inCompressOCPaths, tt.inSkipEnumDedup)
+				mtype, err := s.yangTypeToGoType(resolveTypeArgs{yangType: leaf.Type, contextEntry: leaf}, tt.inCompressOCPaths, tt.inSkipEnumDedup, true)
 				if err != nil {
 					t.Errorf("%s: yangTypeToGoType(%v, %v): got unexpected err: %v, want: nil", tt.name, leaf.Type, leaf, err)
 					continue
 				}
 				gotTypes[leaf.Path()] = mtype
-=======
-		enumSet, _, errs := findEnumSet(enumMapFromEntries(tt.inLeaves), tt.inCompressOCPaths, false, tt.inSkipEnumDedup, true)
-		if errs != nil {
-			t.Fatalf("findEnumSet failed: %v", errs)
-		}
-		s := newGoGenState(nil, enumSet)
-
-		gotTypes := make(map[string]*MappedType)
-		for _, leaf := range tt.inLeaves {
-			mtype, err := s.yangTypeToGoType(resolveTypeArgs{yangType: leaf.Type, contextEntry: leaf}, tt.inCompressOCPaths, tt.inSkipEnumDedup, true)
-			if err != nil {
-				t.Errorf("%s: yangTypeToGoType(%v, %v): got unexpected err: %v, want: nil", tt.name, leaf.Type, leaf, err)
-				continue
->>>>>>> c26e35d1
 			}
 
 			if diff := pretty.Compare(gotTypes, tt.wantTypes); diff != "" {
