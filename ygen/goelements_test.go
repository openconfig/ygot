--- conflicted
+++ resolved
@@ -846,414 +846,6 @@
 // structure name without such compression.
 func TestStructName(t *testing.T) {
 	tests := []struct {
-<<<<<<< HEAD
-		name                        string        // name is the test identifier.
-		in                          *yang.Entry   // in is the yang.Entry of the test list.
-		inCompress                  bool          // inCompress is a boolean indicating whether CompressOCPaths should be true/false.
-		inEntries                   []*yang.Entry // inEntries is used to provide context entries in the schema, particularly where a leafref key is used.
-		inUniqueEnumeratedLeafNames map[string]string
-		inSkipEnumDedup             bool         // inSkipEnumDedup says whether to dedup identical enums encountered in the models.
-		inResolveKeyNameFuncNil     bool         // inResolveKeyNameFuncNil specifies whether the key name function is not provided.
-		want                        YangListAttr // want is the expected YangListAttr output.
-		wantErr                     bool         // wantErr is a boolean indicating whether errors are expected from buildListKeys
-	}{{
-		name: "non-list",
-		in: &yang.Entry{
-			Name: "not-list",
-			Dir: map[string]*yang.Entry{
-				"keyleaf": {
-					Name: "keyleaf",
-					Type: &yang.YangType{Kind: yang.Ystring},
-				},
-			},
-		},
-		wantErr: true,
-	}, {
-		name: "no key in config true list",
-		in: &yang.Entry{
-			Name:     "list",
-			ListAttr: &yang.ListAttr{},
-			Dir: map[string]*yang.Entry{
-				"keyleaf": {Type: &yang.YangType{Kind: yang.Ystring}},
-			},
-			Config: yang.TSTrue,
-		},
-		wantErr: true,
-	}, {
-		name: "invalid key in config true list",
-		in: &yang.Entry{
-			Name:     "list",
-			ListAttr: &yang.ListAttr{},
-			Dir: map[string]*yang.Entry{
-				"keyleaf": {Type: &yang.YangType{Kind: yang.Yidentityref}},
-			},
-			Key: "keyleaf",
-		},
-		wantErr: true,
-	}, {
-		name: "basic list key test",
-		in: &yang.Entry{
-			Name:     "list",
-			ListAttr: &yang.ListAttr{},
-			Key:      "keyleaf",
-			Dir: map[string]*yang.Entry{
-				"keyleaf": {
-					Name: "keyleaf",
-					Type: &yang.YangType{Kind: yang.Ystring},
-				},
-			},
-		},
-		want: YangListAttr{
-			Keys: map[string]*MappedType{
-				"keyleaf": {NativeType: "string"},
-			},
-			KeyElems: []*yang.Entry{
-				{
-					Name: "keyleaf",
-					Type: &yang.YangType{Kind: yang.Ystring},
-				},
-			},
-		},
-	}, {
-		name: "basic list enum key",
-		in: &yang.Entry{
-			Name:     "list",
-			ListAttr: &yang.ListAttr{},
-			Key:      "keyleaf",
-			Dir: map[string]*yang.Entry{
-				"keyleaf": {
-					Name: "keyleaf",
-					Type: &yang.YangType{
-						Name: "enumeration",
-						Enum: &yang.EnumType{},
-						Kind: yang.Yenum,
-					},
-					Node: &yang.Enum{
-						Name: "enumeration",
-						Parent: &yang.Grouping{
-							Name: "foo",
-							Parent: &yang.Module{
-								Name: "base-module",
-							},
-						},
-					},
-					Parent: &yang.Entry{
-						Name: "config",
-						Parent: &yang.Entry{
-							Name:   "container",
-							Parent: &yang.Entry{Name: "base-module"},
-						},
-					},
-				},
-			},
-		},
-		inCompress: true,
-		want: YangListAttr{
-			Keys: map[string]*MappedType{
-				"keyleaf": {NativeType: "E_BaseModule_Container_Keyleaf"},
-			},
-			KeyElems: []*yang.Entry{
-				{
-					Name: "keyleaf",
-					Type: &yang.YangType{
-						Name: "enumeration",
-						Enum: &yang.EnumType{},
-						Kind: yang.Yenum,
-					},
-				},
-			},
-		},
-	}, {
-		name: "list enum key -- already seen",
-		in: &yang.Entry{
-			Name:     "list",
-			ListAttr: &yang.ListAttr{},
-			Key:      "keyleaf",
-			Dir: map[string]*yang.Entry{
-				"keyleaf": {
-					Name: "keyleaf",
-					Type: &yang.YangType{
-						Name: "enumeration",
-						Enum: &yang.EnumType{},
-						Kind: yang.Yenum,
-					},
-					Node: &yang.Enum{
-						Name: "enumeration",
-						Parent: &yang.Grouping{
-							Name: "foo",
-							Parent: &yang.Module{
-								Name: "base-module",
-							},
-						},
-					},
-					Parent: &yang.Entry{
-						Name: "config",
-						Parent: &yang.Entry{
-							Name:   "container",
-							Parent: &yang.Entry{Name: "base-module"},
-						},
-					},
-				},
-			},
-		},
-		inCompress: true,
-		inUniqueEnumeratedLeafNames: map[string]string{
-			"/foo/enumeration": "KeyleafPrev",
-		},
-		want: YangListAttr{
-			Keys: map[string]*MappedType{
-				"keyleaf": {NativeType: "E_KeyleafPrev"},
-			},
-			KeyElems: []*yang.Entry{
-				{
-					Name: "keyleaf",
-					Type: &yang.YangType{
-						Name: "enumeration",
-						Enum: &yang.EnumType{},
-						Kind: yang.Yenum,
-					},
-				},
-			},
-		},
-	}, {
-		name: "list enum key -- already seen but skip enum dedup",
-		in: &yang.Entry{
-			Name:     "list",
-			ListAttr: &yang.ListAttr{},
-			Key:      "keyleaf",
-			Dir: map[string]*yang.Entry{
-				"keyleaf": {
-					Name: "keyleaf",
-					Type: &yang.YangType{
-						Name: "enumeration",
-						Enum: &yang.EnumType{},
-						Kind: yang.Yenum,
-					},
-					Node: &yang.Enum{
-						Name: "enumeration",
-						Parent: &yang.Grouping{
-							Name: "foo",
-							Parent: &yang.Module{
-								Name: "base-module",
-							},
-						},
-					},
-					Parent: &yang.Entry{
-						Name: "config",
-						Parent: &yang.Entry{
-							Name:   "container",
-							Parent: &yang.Entry{Name: "base-module"},
-						},
-					},
-				},
-			},
-		},
-		inCompress:      true,
-		inSkipEnumDedup: true,
-		inUniqueEnumeratedLeafNames: map[string]string{
-			"/foo/enumeration": "KeyleafPrev",
-		},
-		want: YangListAttr{
-			Keys: map[string]*MappedType{
-				"keyleaf": {NativeType: "E_BaseModule_Container_Keyleaf"},
-			},
-			KeyElems: []*yang.Entry{
-				{
-					Name: "keyleaf",
-					Type: &yang.YangType{
-						Name: "enumeration",
-						Enum: &yang.EnumType{},
-						Kind: yang.Yenum,
-					},
-				},
-			},
-		},
-	}, {
-		name: "basic list key test with nil resolve key name function",
-		in: &yang.Entry{
-			Name:     "list",
-			ListAttr: &yang.ListAttr{},
-			Key:      "keyleaf",
-			Dir: map[string]*yang.Entry{
-				"keyleaf": {
-					Name: "keyleaf",
-					Type: &yang.YangType{Kind: yang.Ystring},
-				},
-			},
-		},
-		inResolveKeyNameFuncNil: true,
-		want: YangListAttr{
-			KeyElems: []*yang.Entry{
-				{
-					Name: "keyleaf",
-					Type: &yang.YangType{Kind: yang.Ystring},
-				},
-			},
-		},
-	}, {
-		name: "multiple list keys",
-		in: &yang.Entry{
-			Name:     "list",
-			ListAttr: &yang.ListAttr{},
-			Key:      "k1 k2",
-			Dir: map[string]*yang.Entry{
-				"k1": {Name: "k1", Type: &yang.YangType{Kind: yang.Ystring}},
-				"k2": {Name: "k2", Type: &yang.YangType{Kind: yang.Ystring}},
-			},
-		},
-		want: YangListAttr{
-			Keys: map[string]*MappedType{
-				"k1": {NativeType: "string"},
-				"k2": {NativeType: "string"},
-			},
-			KeyElems: []*yang.Entry{
-				{Name: "k1", Type: &yang.YangType{Kind: yang.Ystring}},
-				{Name: "k2", Type: &yang.YangType{Kind: yang.Ystring}},
-			},
-		},
-	}, {
-		name: "multiple list keys - double spacing",
-		in: &yang.Entry{
-			Name:     "list",
-			ListAttr: &yang.ListAttr{},
-			Key:      "k1  k2",
-			Dir: map[string]*yang.Entry{
-				"k1": {Name: "k1", Type: &yang.YangType{Kind: yang.Ystring}},
-				"k2": {Name: "k2", Type: &yang.YangType{Kind: yang.Ystring}},
-			},
-		},
-		want: YangListAttr{
-			Keys: map[string]*MappedType{
-				"k1": {NativeType: "string"},
-				"k2": {NativeType: "string"},
-			},
-			KeyElems: []*yang.Entry{
-				{Name: "k1", Type: &yang.YangType{Kind: yang.Ystring}},
-				{Name: "k2", Type: &yang.YangType{Kind: yang.Ystring}},
-			},
-		},
-	}, {
-		name: "multiple list keys - newlines",
-		in: &yang.Entry{
-			Name:     "list",
-			ListAttr: &yang.ListAttr{},
-			Key:      "k1  \nk2",
-			Dir: map[string]*yang.Entry{
-				"k1": {Name: "k1", Type: &yang.YangType{Kind: yang.Ystring}},
-				"k2": {Name: "k2", Type: &yang.YangType{Kind: yang.Ystring}},
-			},
-		},
-		want: YangListAttr{
-			Keys: map[string]*MappedType{
-				"k1": {NativeType: "string"},
-				"k2": {NativeType: "string"},
-			},
-			KeyElems: []*yang.Entry{
-				{Name: "k1", Type: &yang.YangType{Kind: yang.Ystring}},
-				{Name: "k2", Type: &yang.YangType{Kind: yang.Ystring}},
-			},
-		},
-	}, {
-		name: "missing key list",
-		in: &yang.Entry{
-			Name:     "list",
-			ListAttr: &yang.ListAttr{},
-			Key:      "null",
-			Dir:      map[string]*yang.Entry{},
-		},
-		wantErr: true,
-	}, {
-		name: "keyless list test",
-		in: &yang.Entry{
-			Name:     "list",
-			ListAttr: &yang.ListAttr{},
-			Config:   yang.TSFalse,
-			Dir:      map[string]*yang.Entry{},
-		},
-		want: YangListAttr{},
-	}, {
-		name: "list with invalid leafref path",
-		in: &yang.Entry{
-			Name:     "list",
-			ListAttr: &yang.ListAttr{},
-			Key:      "keyleaf",
-			Dir: map[string]*yang.Entry{
-				"keyleaf": {
-					Name: "keyleaf",
-					Type: &yang.YangType{
-						Kind: yang.Yleafref,
-						Path: "not-a-valid-path",
-					},
-				},
-			},
-		},
-		inCompress: true,
-		wantErr:    true,
-	}, {
-		name: "list with leafref in invalid container",
-		in: &yang.Entry{
-			Name:     "list",
-			ListAttr: &yang.ListAttr{},
-			Key:      "keyleaf",
-			Dir: map[string]*yang.Entry{
-				"keyleaf": {
-					Name: "keyleaf",
-					Type: &yang.YangType{
-						Kind: yang.Yleafref,
-						Path: "../config/keyleaf",
-					},
-				},
-			},
-		},
-		inCompress: true,
-		wantErr:    true,
-	}, {
-		name: "list with leafref that does not exist",
-		in: &yang.Entry{
-			Name:     "list",
-			ListAttr: &yang.ListAttr{},
-			Key:      "invalid",
-			Dir: map[string]*yang.Entry{
-				"invalid": {
-					Name: "invalid",
-					Type: &yang.YangType{
-						Kind: yang.Yleafref,
-						Path: "../config/invalid",
-					},
-				},
-				"config": {
-					Name: "config",
-					Dir:  map[string]*yang.Entry{},
-				},
-			},
-		},
-		inCompress: true,
-		wantErr:    true,
-	}, {
-		name: "single leafref key test",
-		in: &yang.Entry{
-			Name:     "list",
-			ListAttr: &yang.ListAttr{},
-			Key:      "keyleafref",
-			Dir: map[string]*yang.Entry{
-				"keyleafref": {
-					Name: "keyleafref",
-					Type: &yang.YangType{
-						Kind: yang.Yleafref,
-						Path: "../config/keyleafref",
-					},
-				},
-				"config": {
-					Name: "config",
-					Dir: map[string]*yang.Entry{
-						"keyleafref": {
-							Name: "keyleafref",
-							Type: &yang.YangType{Kind: yang.Ystring},
-						},
-					},
-				},
-			},
-=======
 		name             string      // name is the name of the test.
 		inElement        *yang.Entry // inElement is a mock YANG Entry representing the struct.
 		wantCompressed   string      // wantCompressed is the expected name with compression enabled.
@@ -1262,7 +854,6 @@
 		name: "/interfaces/interface/config/description",
 		inElement: &yang.Entry{
 			Name: "description",
->>>>>>> f5360da0
 			Parent: &yang.Entry{
 				Name: "config",
 				Dir:  map[string]*yang.Entry{},
@@ -1386,56 +977,10 @@
 	}}
 
 	for _, tt := range tests {
-<<<<<<< HEAD
-		s := newGoGenState(nil)
-		if tt.inEntries != nil {
-			st, err := buildSchemaTree(tt.inEntries)
-			if err != nil {
-				t.Errorf("%s: buildSchemaTree(%v), could not build tree: %v", tt.name, tt.inEntries, err)
-				continue
-			}
-			s.schematree = st
-		}
-		// Inject the history that has been provided into the new state. This allows us to
-		// check that resolution that should be changed by the state has modified behaviour.
-		if i := tt.inUniqueEnumeratedLeafNames; i != nil {
-			s.enumGen.uniqueEnumeratedLeafNames = tt.inUniqueEnumeratedLeafNames
-		}
-
-		resolveKeyTypeName := func(keyleaf *yang.Entry) (*MappedType, error) {
-			return s.yangTypeToGoType(resolveTypeArgs{yangType: keyleaf.Type, contextEntry: keyleaf}, tt.inCompress, tt.inSkipEnumDedup)
-		}
-		if tt.inResolveKeyNameFuncNil {
-			resolveKeyTypeName = nil
-		}
-
-		got, err := buildListKey(tt.in, tt.inCompress, resolveKeyTypeName)
-		if err != nil && !tt.wantErr {
-			t.Errorf("%s: could not build list key successfully %v", tt.name, err)
-		}
-
-		if err == nil && tt.wantErr {
-			t.Errorf("%s: did not get expected error", tt.name)
-		}
-
-		if tt.wantErr || got == nil {
-			continue
-		}
-
-		for name, gtype := range got.Keys {
-			elem, ok := tt.want.Keys[name]
-			if !ok {
-				t.Errorf("%s: could not find key %s", tt.name, name)
-				continue
-			}
-			if elem.NativeType != gtype.NativeType {
-				t.Errorf("%s: key %s had the wrong type %s", tt.name, name, gtype.NativeType)
-=======
 		for compress, expected := range map[bool]string{false: tt.wantUncompressed, true: tt.wantCompressed} {
 			s := newGoGenState(nil)
 			if out := s.goStructName(tt.inElement, compress, false); out != expected {
 				t.Errorf("%s (compress: %v): shortName output invalid - got: %s, want: %s", tt.name, compress, out, expected)
->>>>>>> f5360da0
 			}
 		}
 	}
