--- conflicted
+++ resolved
@@ -1413,15 +1413,9 @@
 	}
 }
 
-<<<<<<< HEAD
-// TestYangDefaultValueToGoDefaultValue tests the resolution of a particular
-// YANG default value to the corresponding representation in Go.
-func TestYangDefaultValueToGoDefaultValue(t *testing.T) {
-=======
 // TestYangDefaultValueToGo tests the resolution of a particular
 // YANG default value to the corresponding representation in Go.
 func TestYangDefaultValueToGo(t *testing.T) {
->>>>>>> 199d4ea9
 	testEnumType := yang.NewEnumType()
 	enumValues := []string{"RED", "BLUE"}
 	for _, v := range enumValues {
@@ -1434,13 +1428,8 @@
 	tests := []struct {
 		name      string
 		inType    *yang.YangType
-<<<<<<< HEAD
-		in        string
-		ctx       *yang.Entry
-=======
 		inValue   string
 		inCtx     *yang.Entry
->>>>>>> 199d4ea9
 		inEntries []*yang.Entry
 		// inEnumEntries is used to add more state for findEnumSet to test enum name generation.
 		inEnumEntries   []*yang.Entry
@@ -1455,133 +1444,79 @@
 	}{{
 		name:          "int8",
 		inType:        &yang.YangType{Kind: yang.Yint8},
-<<<<<<< HEAD
-		in:            "-128",
-=======
 		inValue:       "-128",
->>>>>>> 199d4ea9
 		want:          ygot.String("-128"),
 		wantUnionName: ygot.String("UnionInt8(-128)"),
 		wantKind:      yang.Yint8,
 	}, {
 		name:    "int8",
 		inType:  &yang.YangType{Kind: yang.Yint8},
-<<<<<<< HEAD
-		in:      "-129",
-=======
 		inValue: "-129",
->>>>>>> 199d4ea9
 		wantErr: true,
 	}, {
 		name:          "int16",
 		inType:        &yang.YangType{Kind: yang.Yint16},
-<<<<<<< HEAD
-		in:            "-129",
-=======
 		inValue:       "-129",
->>>>>>> 199d4ea9
 		want:          ygot.String("-129"),
 		wantKind:      yang.Yint16,
 		wantUnionName: ygot.String("UnionInt16(-129)"),
 	}, {
 		name:          "int32",
 		inType:        &yang.YangType{Kind: yang.Yint32},
-<<<<<<< HEAD
-		in:            "8",
-=======
 		inValue:       "8",
->>>>>>> 199d4ea9
 		want:          ygot.String("8"),
 		wantKind:      yang.Yint32,
 		wantUnionName: ygot.String("UnionInt32(8)"),
 	}, {
 		name:          "int64",
 		inType:        &yang.YangType{Kind: yang.Yint64},
-<<<<<<< HEAD
-		in:            "-8",
-=======
 		inValue:       "-8",
->>>>>>> 199d4ea9
 		want:          ygot.String("-8"),
 		wantKind:      yang.Yint64,
 		wantUnionName: ygot.String("UnionInt64(-8)"),
 	}, {
 		name:          "uint8",
 		inType:        &yang.YangType{Kind: yang.Yuint8},
-<<<<<<< HEAD
-		in:            "8",
-=======
 		inValue:       "8",
->>>>>>> 199d4ea9
 		want:          ygot.String("8"),
 		wantKind:      yang.Yuint8,
 		wantUnionName: ygot.String("UnionUint8(8)"),
 	}, {
 		name:          "uint16",
 		inType:        &yang.YangType{Kind: yang.Yuint16},
-<<<<<<< HEAD
-		in:            "8",
-=======
 		inValue:       "8",
->>>>>>> 199d4ea9
 		want:          ygot.String("8"),
 		wantKind:      yang.Yuint16,
 		wantUnionName: ygot.String("UnionUint16(8)"),
 	}, {
 		name:          "uint32",
 		inType:        &yang.YangType{Kind: yang.Yuint32},
-<<<<<<< HEAD
-		in:            "8",
-=======
 		inValue:       "8",
->>>>>>> 199d4ea9
 		want:          ygot.String("8"),
 		wantKind:      yang.Yuint32,
 		wantUnionName: ygot.String("UnionUint32(8)"),
 	}, {
 		name:          "uint64",
 		inType:        &yang.YangType{Kind: yang.Yuint64},
-<<<<<<< HEAD
-		in:            "8",
-=======
 		inValue:       "8",
->>>>>>> 199d4ea9
 		want:          ygot.String("8"),
 		wantKind:      yang.Yuint64,
 		wantUnionName: ygot.String("UnionUint64(8)"),
 	}, {
 		name:          "decimal64",
 		inType:        &yang.YangType{Kind: yang.Ydecimal64},
-<<<<<<< HEAD
-		in:            "3.14",
-=======
 		inValue:       "3.14",
->>>>>>> 199d4ea9
 		want:          ygot.String("3.14"),
 		wantKind:      yang.Ydecimal64,
 		wantUnionName: ygot.String("UnionFloat64(3.14)"),
 	}, {
 		name:    "decimal64",
 		inType:  &yang.YangType{Kind: yang.Ydecimal64},
-<<<<<<< HEAD
-		in:      "21.02.04",
-=======
 		inValue: "21.02.04",
->>>>>>> 199d4ea9
 		wantErr: true,
 	}, {
 		name:          "binary",
 		inType:        &yang.YangType{Kind: yang.Ybinary},
-<<<<<<< HEAD
-		in:            base64testStringEncoded,
-		want:          ygot.String("Binary(\"" + base64testStringEncoded + "\")"),
-		wantKind:      yang.Ybinary,
-		wantUnionName: ygot.String("Binary(\"" + base64testStringEncoded + "\")"),
-	}, {
-		name:    "invalid binary",
-		inType:  &yang.YangType{Kind: yang.Ybinary},
-		in:      "~~~",
-=======
 		inValue:       base64testStringEncoded,
 		want:          ygot.String(`Binary("` + base64testStringEncoded + `")`),
 		wantKind:      yang.Ybinary,
@@ -1590,21 +1525,10 @@
 		name:    "invalid binary",
 		inType:  &yang.YangType{Kind: yang.Ybinary},
 		inValue: "~~~",
->>>>>>> 199d4ea9
 		wantErr: true,
 	}, {
 		name:          "string",
 		inType:        &yang.YangType{Kind: yang.Ystring},
-<<<<<<< HEAD
-		in:            "foo",
-		want:          ygot.String("\"foo\""),
-		wantKind:      yang.Ystring,
-		wantUnionName: ygot.String("UnionString(\"foo\")"),
-	}, {
-		name:     "unknown lookup resolution",
-		inType:   &yang.YangType{Kind: yang.YinstanceIdentifier},
-		in:       "foo",
-=======
 		inValue:       "foo",
 		want:          ygot.String(`"foo"`),
 		wantKind:      yang.Ystring,
@@ -1613,76 +1537,47 @@
 		name:     "unknown lookup resolution",
 		inType:   &yang.YangType{Kind: yang.YinstanceIdentifier},
 		inValue:  "foo",
->>>>>>> 199d4ea9
 		wantErr:  true,
 		wantKind: yang.Ynone,
 	}, {
 		name:     "empty is not allowed to have a default value",
 		inType:   &yang.YangType{Kind: yang.Yempty},
-<<<<<<< HEAD
-		in:       "true",
-=======
 		inValue:  "true",
->>>>>>> 199d4ea9
 		wantErr:  true,
 		wantKind: yang.Ynone,
 	}, {
 		name:          "boolean false",
 		inType:        &yang.YangType{Kind: yang.Ybool},
-<<<<<<< HEAD
-		in:            "false",
-=======
 		inValue:       "false",
->>>>>>> 199d4ea9
 		want:          ygot.String("false"),
 		wantKind:      yang.Ybool,
 		wantUnionName: ygot.String("UnionBool(false)"),
 	}, {
 		name:          "boolean true",
 		inType:        &yang.YangType{Kind: yang.Ybool},
-<<<<<<< HEAD
-		in:            "true",
-=======
 		inValue:       "true",
->>>>>>> 199d4ea9
 		want:          ygot.String("true"),
 		wantKind:      yang.Ybool,
 		wantUnionName: ygot.String("UnionBool(true)"),
 	}, {
 		name:    "boolean unknown",
 		inType:  &yang.YangType{Kind: yang.Ybool},
-<<<<<<< HEAD
-		in:      "yes",
-=======
 		inValue: "yes",
->>>>>>> 199d4ea9
 		wantErr: true,
 	}, {
 		name:    "leafref without valid path",
 		inType:  &yang.YangType{Kind: yang.Yleafref},
-<<<<<<< HEAD
-		in:      "foo",
-=======
 		inValue: "foo",
->>>>>>> 199d4ea9
 		wantErr: true,
 	}, {
 		name:    "enum without context",
 		inType:  &yang.YangType{Kind: yang.Yenum},
-<<<<<<< HEAD
-		in:      "foo",
-=======
 		inValue: "foo",
->>>>>>> 199d4ea9
 		wantErr: true,
 	}, {
 		name:    "identityref without context",
 		inType:  &yang.YangType{Kind: yang.Yidentityref},
-<<<<<<< HEAD
-		in:      "foo",
-=======
 		inValue: "foo",
->>>>>>> 199d4ea9
 		wantErr: true,
 	}, {
 		name: "union with enum without context",
@@ -1693,19 +1588,11 @@
 				{Kind: yang.Yenum, Name: "enumeration"},
 			},
 		},
-<<<<<<< HEAD
-		in:      "foo",
-		wantErr: true,
-	}, {
-		name: "union of string, int32, given an int-compatible value",
-		ctx: &yang.Entry{
-=======
 		inValue: "foo",
 		wantErr: true,
 	}, {
 		name: "union of string, int32, given an int-compatible value",
 		inCtx: &yang.Entry{
->>>>>>> 199d4ea9
 			Name: "leaf",
 			Parent: &yang.Entry{
 				Name: "container",
@@ -1721,21 +1608,12 @@
 				},
 			},
 		},
-<<<<<<< HEAD
-		in:       "42",
-		want:     ygot.String("UnionString(\"42\")"),
-		wantKind: yang.Yunion,
-	}, {
-		name: "union of int32, string, given an int-compatible value",
-		ctx: &yang.Entry{
-=======
 		inValue:  "42",
 		want:     ygot.String(`UnionString("42")`),
 		wantKind: yang.Ystring,
 	}, {
 		name: "union of int32, string, given an int-compatible value",
 		inCtx: &yang.Entry{
->>>>>>> 199d4ea9
 			Name: "leaf",
 			Parent: &yang.Entry{
 				Name: "container",
@@ -1751,15 +1629,9 @@
 				},
 			},
 		},
-<<<<<<< HEAD
-		in:       "42",
-		want:     ygot.String("UnionInt8(42)"),
-		wantKind: yang.Yunion,
-=======
 		inValue:  "42",
 		want:     ygot.String("UnionInt8(42)"),
 		wantKind: yang.Yint8,
->>>>>>> 199d4ea9
 	}, {
 		name: "string-only union",
 		inType: &yang.YangType{
@@ -1769,21 +1641,12 @@
 				{Kind: yang.Ystring, Name: "string"},
 			},
 		},
-<<<<<<< HEAD
-		in:       "42",
-		want:     ygot.String("UnionString(\"42\")"),
-		wantKind: yang.Yunion,
-	}, {
-		name: "derived identityref, with default as the derived value",
-		ctx: &yang.Entry{
-=======
 		inValue:  "42",
 		want:     ygot.String(`UnionString("42")`),
 		wantKind: yang.Ystring,
 	}, {
 		name: "derived identityref, with default as the derived value",
 		inCtx: &yang.Entry{
->>>>>>> 199d4ea9
 			Name: "derived-identityref",
 			Type: &yang.YangType{
 				Name: "derived-identityref",
@@ -1806,20 +1669,12 @@
 				Parent: &yang.Module{Name: "base-module"},
 			},
 		},
-<<<<<<< HEAD
-		in:       "DERIVED",
-=======
 		inValue:  "DERIVED",
->>>>>>> 199d4ea9
 		want:     ygot.String("BaseModule_DerivedIdentityref_DERIVED"),
 		wantKind: yang.Yidentityref,
 	}, {
 		name: "derived identityref, with value not found",
-<<<<<<< HEAD
-		ctx: &yang.Entry{
-=======
 		inCtx: &yang.Entry{
->>>>>>> 199d4ea9
 			Name: "derived-identityref",
 			Type: &yang.YangType{
 				Name: "derived-identityref",
@@ -1842,20 +1697,12 @@
 				Parent: &yang.Module{Name: "base-module"},
 			},
 		},
-<<<<<<< HEAD
-		in:       "BASE",
-=======
 		inValue:  "BASE",
->>>>>>> 199d4ea9
 		wantErr:  true,
 		wantKind: yang.Ynone,
 	}, {
 		name: "identityref in union as the lone type with default",
-<<<<<<< HEAD
-		ctx: &yang.Entry{
-=======
 		inCtx: &yang.Entry{
->>>>>>> 199d4ea9
 			Name: "union-leaf",
 			Kind: yang.LeafEntry,
 			Type: &yang.YangType{
@@ -1884,34 +1731,21 @@
 				},
 			},
 		},
-<<<<<<< HEAD
-		in:       "BAR",
-		want:     ygot.String("BaseModule_BaseIdentity_BAR"),
-		wantKind: yang.Yunion,
-	}, {
-		name: "identityref in union with string, with prefix",
-		ctx: &yang.Entry{
-=======
 		inValue:  "BAR",
 		want:     ygot.String("BaseModule_BaseIdentity_BAR"),
 		wantKind: yang.Yidentityref,
 	}, {
 		name: "identityref in union with restricted string, with prefix",
 		inCtx: &yang.Entry{
->>>>>>> 199d4ea9
 			Name: "union-leaf",
 			Kind: yang.LeafEntry,
 			Type: &yang.YangType{
 				Name: "union",
 				Kind: yang.Yunion,
 				Type: []*yang.YangType{{
-<<<<<<< HEAD
-					Kind: yang.Ystring,
-=======
 					Name:         "Imaginary number",
 					Kind:         yang.Ystring,
 					POSIXPattern: []string{"^[1-9i]+$"},
->>>>>>> 199d4ea9
 				}, {
 					Kind:    yang.Yidentityref,
 					Name:    "identityref",
@@ -1935,21 +1769,12 @@
 				},
 			},
 		},
-<<<<<<< HEAD
-		in:       "oc:BAR",
-		want:     ygot.String("BaseModule_BaseIdentity_BAR"),
-		wantKind: yang.Yunion,
-	}, {
-		name: "identityref in union with string, but resolves to string",
-		ctx: &yang.Entry{
-=======
 		inValue:  "oc:BAR",
 		want:     ygot.String("BaseModule_BaseIdentity_BAR"),
 		wantKind: yang.Yidentityref,
 	}, {
 		name: "identityref in union with string and binary, but resolves to binary",
 		inCtx: &yang.Entry{
->>>>>>> 199d4ea9
 			Name: "union-leaf",
 			Kind: yang.LeafEntry,
 			Type: &yang.YangType{
@@ -1970,11 +1795,8 @@
 						},
 					},
 				}, {
-<<<<<<< HEAD
-=======
 					Kind: yang.Ybinary,
 				}, {
->>>>>>> 199d4ea9
 					Kind: yang.Ystring,
 				}},
 			},
@@ -1985,14 +1807,6 @@
 				},
 			},
 		},
-<<<<<<< HEAD
-		in:       "BOO",
-		want:     ygot.String("UnionString(\"BOO\")"),
-		wantKind: yang.Yunion,
-	}, {
-		name: "enumeration",
-		ctx: &yang.Entry{
-=======
 		inValue:       base64testStringEncoded,
 		wantKind:      yang.Ybinary,
 		want:          ygot.String(`Binary("` + base64testStringEncoded + `")`),
@@ -2040,7 +1854,6 @@
 	}, {
 		name: "enumeration",
 		inCtx: &yang.Entry{
->>>>>>> 199d4ea9
 			Name: "enumeration-leaf",
 			Type: &yang.YangType{
 				Name: "enumeration",
@@ -2052,20 +1865,12 @@
 				Parent: &yang.Module{Name: "base-module"},
 			},
 		},
-<<<<<<< HEAD
-		in:       "BLUE",
-=======
 		inValue:  "BLUE",
->>>>>>> 199d4ea9
 		want:     ygot.String("BaseModule_EnumerationLeaf_BLUE"),
 		wantKind: yang.Yenum,
 	}, {
 		name: "enumeration not found",
-<<<<<<< HEAD
-		ctx: &yang.Entry{
-=======
 		inCtx: &yang.Entry{
->>>>>>> 199d4ea9
 			Name: "enumeration-leaf",
 			Type: &yang.YangType{
 				Name: "enumeration",
@@ -2077,20 +1882,12 @@
 				Parent: &yang.Module{Name: "base-module"},
 			},
 		},
-<<<<<<< HEAD
-		in:       "GREEN",
-=======
 		inValue:  "GREEN",
->>>>>>> 199d4ea9
 		wantErr:  true,
 		wantKind: yang.Ynone,
 	}, {
 		name: "enumeration in union as the lone type, with prefix",
-<<<<<<< HEAD
-		ctx: &yang.Entry{
-=======
 		inCtx: &yang.Entry{
->>>>>>> 199d4ea9
 			Name: "union-leaf",
 			Kind: yang.LeafEntry,
 			Type: &yang.YangType{
@@ -2110,21 +1907,12 @@
 				Parent: &yang.Module{Name: "base-module"},
 			},
 		},
-<<<<<<< HEAD
-		in:       "oc:BLUE",
-		want:     ygot.String("BaseModule_UnionLeaf_Enum_BLUE"),
-		wantKind: yang.Yunion,
-	}, {
-		name: "enumeration in union with string as the second union type",
-		ctx: &yang.Entry{
-=======
 		inValue:  "oc:BLUE",
 		want:     ygot.String("BaseModule_UnionLeaf_Enum_BLUE"),
 		wantKind: yang.Yenum,
 	}, {
 		name: "enumeration in union with string as the second union type",
 		inCtx: &yang.Entry{
->>>>>>> 199d4ea9
 			Name: "union-leaf",
 			Kind: yang.LeafEntry,
 			Type: &yang.YangType{
@@ -2144,30 +1932,18 @@
 				Parent: &yang.Module{Name: "base-module"},
 			},
 		},
-<<<<<<< HEAD
-		in:       "BLUE",
-		want:     ygot.String("BaseModule_UnionLeaf_Enum_BLUE"),
-		wantKind: yang.Yunion,
-	}, {
-		name: "enumeration in union with string as the first union type",
-		ctx: &yang.Entry{
-=======
 		inValue:  "BLUE",
 		want:     ygot.String("BaseModule_UnionLeaf_Enum_BLUE"),
 		wantKind: yang.Yenum,
 	}, {
 		name: "enumeration in union with string as the first union type, input matches string restrictions",
 		inCtx: &yang.Entry{
->>>>>>> 199d4ea9
 			Name: "union-leaf",
 			Kind: yang.LeafEntry,
 			Type: &yang.YangType{
 				Name: "union",
 				Kind: yang.Yunion,
 				Type: []*yang.YangType{{
-<<<<<<< HEAD
-					Kind: yang.Ystring,
-=======
 					Kind:         yang.Ystring,
 					POSIXPattern: []string{"^[A-Z]+$"},
 					Length:       yang.YangRange{yang.YRange{Min: yang.FromInt(2), Max: yang.FromInt(10)}},
@@ -2198,7 +1974,6 @@
 					Kind:         yang.Ystring,
 					POSIXPattern: []string{"^[a-z]+$"},
 					Length:       yang.YangRange{yang.YRange{Min: yang.FromInt(2), Max: yang.FromInt(10)}},
->>>>>>> 199d4ea9
 				}, {
 					Name: "enumeration",
 					Kind: yang.Yenum,
@@ -2211,14 +1986,6 @@
 				Parent: &yang.Module{Name: "base-module"},
 			},
 		},
-<<<<<<< HEAD
-		in:       "BLUE",
-		want:     ygot.String("BaseModule_UnionLeaf_Enum_BLUE"),
-		wantKind: yang.Yunion,
-	}, {
-		name: "typedef enumeration",
-		ctx: &yang.Entry{
-=======
 		inValue:  "BLUE",
 		want:     ygot.String("BaseModule_UnionLeaf_Enum_BLUE"),
 		wantKind: yang.Yenum,
@@ -2252,7 +2019,6 @@
 	}, {
 		name: "typedef enumeration",
 		inCtx: &yang.Entry{
->>>>>>> 199d4ea9
 			Name: "enumeration-leaf",
 			Type: &yang.YangType{
 				Name: "derived-enumeration",
@@ -2269,20 +2035,12 @@
 				},
 			},
 		},
-<<<<<<< HEAD
-		in:       "RED",
-=======
 		inValue:  "RED",
->>>>>>> 199d4ea9
 		want:     ygot.String("BaseModule_DerivedEnumeration_RED"),
 		wantKind: yang.Yenum,
 	}, {
 		name: "typedef enumeration not found",
-<<<<<<< HEAD
-		ctx: &yang.Entry{
-=======
 		inCtx: &yang.Entry{
->>>>>>> 199d4ea9
 			Name: "enumeration-leaf",
 			Type: &yang.YangType{
 				Name: "derived-enumeration",
@@ -2299,19 +2057,11 @@
 				},
 			},
 		},
-<<<<<<< HEAD
-		in:      "YELLOW",
-		wantErr: true,
-	}, {
-		name: "typedef union with enumeration as the lone type, with prefix",
-		ctx: &yang.Entry{
-=======
 		inValue: "YELLOW",
 		wantErr: true,
 	}, {
 		name: "typedef union with enumeration as the lone type, with prefix",
 		inCtx: &yang.Entry{
->>>>>>> 199d4ea9
 			Name: "union-leaf",
 			Kind: yang.LeafEntry,
 			Type: &yang.YangType{
@@ -2332,14 +2082,6 @@
 				},
 			},
 		},
-<<<<<<< HEAD
-		in:       "oc:RED",
-		want:     ygot.String("BaseModule_UnionLeaf_Enum_RED"),
-		wantKind: yang.Yunion,
-	}, {
-		name: "enumeration with compress paths",
-		ctx: &yang.Entry{
-=======
 		inValue:  "oc:RED",
 		want:     ygot.String("BaseModule_UnionLeaf_Enum_RED"),
 		wantKind: yang.Yenum,
@@ -2510,7 +2252,6 @@
 	}, {
 		name: "enumeration with compress paths",
 		inCtx: &yang.Entry{
->>>>>>> 199d4ea9
 			Name: "eleaf",
 			Type: &yang.YangType{
 				Name: "enumeration",
@@ -2524,20 +2265,12 @@
 			},
 		},
 		inCompressPath: true,
-<<<<<<< HEAD
-		in:             "RED",
-=======
 		inValue:        "RED",
->>>>>>> 199d4ea9
 		want:           ygot.String("Container_Eleaf_RED"),
 		wantKind:       yang.Yenum,
 	}, {
 		name: "leafref",
-<<<<<<< HEAD
-		ctx: &yang.Entry{
-=======
 		inCtx: &yang.Entry{
->>>>>>> 199d4ea9
 			Name: "d",
 			Parent: &yang.Entry{
 				Name: "b",
@@ -2576,21 +2309,13 @@
 				Parent: &yang.Entry{Name: "module"},
 			},
 		},
-<<<<<<< HEAD
-		in:            "42",
-=======
 		inValue:       "42",
->>>>>>> 199d4ea9
 		want:          ygot.String("42"),
 		wantKind:      yang.Yuint32,
 		wantUnionName: ygot.String("UnionUint32(42)"),
 	}, {
 		name: "enumeration from grouping used in multiple places - skip deduplication",
-<<<<<<< HEAD
-		ctx: &yang.Entry{
-=======
 		inCtx: &yang.Entry{
->>>>>>> 199d4ea9
 			Name: "leaf",
 			Type: &yang.YangType{Kind: yang.Yenum, Name: "enumeration", Enum: testEnumType},
 			Parent: &yang.Entry{
@@ -2636,11 +2361,7 @@
 		}},
 		inCompressPath:  true,
 		inSkipEnumDedup: true,
-<<<<<<< HEAD
-		in:              "BLUE",
-=======
 		inValue:         "BLUE",
->>>>>>> 199d4ea9
 		want:            ygot.String("Bar_Leaf_BLUE"),
 		wantKind:        yang.Yenum,
 	}}
@@ -2653,17 +2374,6 @@
 			}
 			if unionRun {
 				tt.name += "_unionRun"
-<<<<<<< HEAD
-				tt.wantKind = yang.Yunion
-			}
-			// Populate the type from the entry's type when the
-			// entry exists, as the code might make pointer comparisons.
-			if tt.ctx != nil {
-				if tt.inType != nil {
-					t.Fatalf("Test error: contextEntry and yangType both specified -- please only specify one of them, as yangType will be populated by contextEntry's Type field.")
-				}
-				tt.inType = tt.ctx.Type
-=======
 			}
 			// Populate the type from the entry's type when the
 			// entry exists, as the code might make pointer comparisons.
@@ -2672,7 +2382,6 @@
 					t.Fatalf("Test error: contextEntry and yangType both specified -- please only specify one of them, as yangType will be populated by contextEntry's Type field.")
 				}
 				tt.inType = tt.inCtx.Type
->>>>>>> 199d4ea9
 			}
 			if unionRun {
 				// Wrap type inside a union type.
@@ -2683,13 +2392,8 @@
 						{Kind: yang.Ystring},
 					},
 				}
-<<<<<<< HEAD
-				if tt.ctx != nil {
-					tt.ctx.Type = tt.inType
-=======
 				if tt.inCtx != nil {
 					tt.inCtx.Type = tt.inType
->>>>>>> 199d4ea9
 				}
 				tt.want = tt.wantUnionName
 			}
@@ -2697,11 +2401,7 @@
 			// --- Test ---
 			t.Run(tt.name, func(t *testing.T) {
 				enumMap := enumMapFromEntries(tt.inEnumEntries)
-<<<<<<< HEAD
-				addEnumsToEnumMap(tt.ctx, enumMap)
-=======
 				addEnumsToEnumMap(tt.inCtx, enumMap)
->>>>>>> 199d4ea9
 				enumSet, _, errs := findEnumSet(enumMap, tt.inCompressPath, false, tt.inSkipEnumDedup, true, true, true, true, nil)
 				if errs != nil {
 					if !tt.wantErr {
@@ -2721,16 +2421,6 @@
 
 				args := resolveTypeArgs{
 					yangType:     tt.inType,
-<<<<<<< HEAD
-					contextEntry: tt.ctx,
-				}
-
-				got, gotKind, err := s.yangDefaultValueToGoDefaultValueAux(tt.in, args, tt.inCompressPath, tt.inSkipEnumDedup, true, true, nil)
-				if tt.wantErr && err == nil {
-					t.Errorf("did not get expected error (%v)", got)
-				} else if !tt.wantErr && err != nil {
-					t.Errorf("error returned when mapping default value: %v", err)
-=======
 					contextEntry: tt.inCtx,
 				}
 
@@ -2739,7 +2429,6 @@
 					t.Fatalf("did not get expected error (%v)", got)
 				} else if !tt.wantErr && err != nil {
 					t.Fatalf("error returned when mapping default value: %v", err)
->>>>>>> 199d4ea9
 				}
 
 				if diff := cmp.Diff(got, tt.want); diff != "" {
@@ -2752,11 +2441,7 @@
 			})
 
 			// --- Teardown ---
-<<<<<<< HEAD
-			if tt.ctx != nil {
-=======
 			if tt.inCtx != nil {
->>>>>>> 199d4ea9
 				tt.inType = nil
 			}
 		}
