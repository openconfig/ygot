// Copyright 2017 Google Inc.
//
// Licensed under the Apache License, Version 2.0 (the "License");
// you may not use this file except in compliance with the License.
// You may obtain a copy of the License at
//
//      http://www.apache.org/licenses/LICENSE-2.0
//
// Unless required by applicable law or agreed to in writing, software
// distributed under the License is distributed on an "AS IS" BASIS,
// WITHOUT WARRANTIES OR CONDITIONS OF ANY KIND, either express or implied.
// See the License for the specific language governing permissions and
// limitations under the License.

package ygen

import (
	"testing"

	"github.com/google/go-cmp/cmp"
	"github.com/google/go-cmp/cmp/cmpopts"
	"github.com/kylelemons/godebug/pretty"
	"github.com/openconfig/goyang/pkg/yang"
	"github.com/openconfig/ygot/ygot"
)

// TestUnionSubTypes extracts the types which make up a YANG union from a
// Goyang YangType struct.
func TestUnionSubTypes(t *testing.T) {
	tests := []struct {
		name       string
		in         *yang.YangType
		inCtxEntry *yang.Entry
		want       []string
		wantMtypes map[int]*MappedType
		wantErr    bool
	}{{
		name: "union of strings",
		in: &yang.YangType{
			Kind: yang.Yunion,
			Type: []*yang.YangType{
				{Kind: yang.Ystring},
				{Kind: yang.Ystring},
			},
		},
		want: []string{"string"},
		wantMtypes: map[int]*MappedType{
			0: {"string", nil, false, goZeroValues["string"], nil},
		},
	}, {
		name: "union of int8, string",
		in: &yang.YangType{
			Kind: yang.Yunion,
			Type: []*yang.YangType{
				{Kind: yang.Yint8},
				{Kind: yang.Ystring},
			},
		},
		want: []string{"int8", "string"},
		wantMtypes: map[int]*MappedType{
			0: {"int8", nil, false, goZeroValues["int8"], nil},
			1: {"string", nil, false, goZeroValues["string"], nil},
		},
	}, {
		name: "union of unions",
		in: &yang.YangType{
			Kind: yang.Yunion,
			Type: []*yang.YangType{
				{
					Kind: yang.Yunion,
					Type: []*yang.YangType{
						{Kind: yang.Ystring},
						{Kind: yang.Yint32},
					},
				},
				{
					Kind: yang.Yunion,
					Type: []*yang.YangType{
						{Kind: yang.Yuint64},
						{Kind: yang.Yint16},
					},
				},
			},
		},
		want: []string{"string", "int32", "uint64", "int16"},
		wantMtypes: map[int]*MappedType{
			0: {"string", nil, false, goZeroValues["string"], nil},
			1: {"int32", nil, false, goZeroValues["int32"], nil},
			2: {"uint64", nil, false, goZeroValues["uint64"], nil},
			3: {"int16", nil, false, goZeroValues["int16"], nil},
		},
	}, {
		name: "erroneous union without context",
		in: &yang.YangType{
			Name: "enumeration",
			Kind: yang.Yunion,
			Type: []*yang.YangType{
				{Kind: yang.Yenum, Name: "enumeration"},
			},
		},
		wantErr: true,
	}, {
		name: "union of identityrefs",
		in: &yang.YangType{
			Kind: yang.Yunion,
			Type: []*yang.YangType{{
				Kind: yang.Yidentityref,
				IdentityBase: &yang.Identity{
					Name:   "id",
					Parent: &yang.Module{Name: "basemod"},
				},
			}, {
				Kind: yang.Yidentityref,
				IdentityBase: &yang.Identity{
					Name:   "id2",
					Parent: &yang.Module{Name: "basemod2"},
				},
			}},
		},
		inCtxEntry: &yang.Entry{
			Name: "context-leaf",
			Type: &yang.YangType{
				Kind: yang.Yunion,
				Type: []*yang.YangType{{
					Kind: yang.Yidentityref,
					IdentityBase: &yang.Identity{
						Name:   "id",
						Parent: &yang.Module{Name: "basemod"},
					},
				}, {
					Kind: yang.Yidentityref,
					IdentityBase: &yang.Identity{
						Name:   "id2",
						Parent: &yang.Module{Name: "basemod2"},
					},
				}},
			},
			Node: &yang.Leaf{
				Name:   "context-leaf",
				Parent: &yang.Module{Name: "basemod"},
			},
		},
		want: []string{"E_Basemod_Id", "E_Basemod2_Id2"},
		wantMtypes: map[int]*MappedType{
			0: {"E_Basemod_Id", nil, true, "0", nil},
			1: {"E_Basemod2_Id2", nil, true, "0", nil},
		},
	}, {
		name: "union of single identityref",
		in: &yang.YangType{
			Name: "union",
			Kind: yang.Yunion,
			Type: []*yang.YangType{{
				Kind:    yang.Yidentityref,
				Name:    "identityref",
				Default: "prefix:CHIPS",
				IdentityBase: &yang.Identity{
					Name: "base-identity",
					Parent: &yang.Module{
						Name: "base-module",
					},
				},
			}},
		},
		inCtxEntry: &yang.Entry{
			Name: "union-leaf",
			Kind: yang.LeafEntry,
			Type: &yang.YangType{
				Name: "identityref",
				Kind: yang.Yunion,
				Type: []*yang.YangType{{
					Kind:    yang.Yidentityref,
					Name:    "identityref",
					Default: "prefix:CHIPS",
					IdentityBase: &yang.Identity{
						Name: "base-identity",
						Parent: &yang.Module{
							Name: "base-module",
						},
					},
				}},
			},
			Parent: &yang.Entry{Name: "base-module"},
			Node: &yang.Leaf{
				Parent: &yang.Module{
					Name: "base-module",
				},
			},
		},
		want: []string{"E_BaseModule_BaseIdentity"},
		wantMtypes: map[int]*MappedType{
			0: {
				NativeType:        "E_BaseModule_BaseIdentity",
<<<<<<< HEAD
				UnionTypes:        nil,
				IsEnumeratedValue: true,
				ZeroValue:         "0",
				DefaultValue:      ygot.String("BaseModule_BaseIdentity_CHIPS"),
=======
				unionTypes:        nil,
				isEnumeratedValue: true,
				zeroValue:         "0",
				defaultValue:      ygot.String("BaseModule_BaseIdentity_CHIPS"),
>>>>>>> 91887f30
			},
		},
	}}

	for _, tt := range tests {
		t.Run(tt.name, func(t *testing.T) {
			s := newGenState()
			mtypes := make(map[int]*MappedType)
			ctypes := make(map[string]int)
			errs := s.goUnionSubTypes(tt.in, tt.inCtxEntry, ctypes, mtypes, false)
			if !tt.wantErr && errs != nil {
				t.Errorf("unexpected errors: %v", errs)
			}

			for i, wt := range tt.want {
				if unionidx, ok := ctypes[wt]; !ok {
					t.Errorf("could not find expected type in ctypes: %s", wt)
					continue
				} else if i != unionidx {
					t.Errorf("index of type %s was not as expected (%d != %d)", wt, i, unionidx)
				}
			}

			for ct := range ctypes {
				found := false
				for _, gt := range tt.want {
					if ct == gt {
						found = true
						break
					}
				}
				if !found {
					t.Errorf("found unexpected type %s", ct)
				}
			}

			if diff := cmp.Diff(mtypes, tt.wantMtypes, cmp.AllowUnexported(MappedType{}), cmpopts.EquateEmpty()); diff != "" {
				t.Errorf("mtypes not as expected\n%s", diff)
			}
		})
	}
}

// TestYangTypeToGoType tests the resolution of a particular YangType to the
// corresponding Go type.
func TestYangTypeToGoType(t *testing.T) {
	tests := []struct {
		name         string
		in           *yang.YangType
		ctx          *yang.Entry
		inEntries    []*yang.Entry
		compressPath bool
		want         *MappedType
		wantErr      bool
	}{{
		name: "simple lookup resolution",
		in:   &yang.YangType{Kind: yang.Yint32, Name: "int32"},
		want: &MappedType{NativeType: "int32", ZeroValue: "0"},
	}, {
		name: "int32 with default",
		in:   &yang.YangType{Kind: yang.Yint32, Name: "int32", Default: "42"},
		want: &MappedType{NativeType: "int32", ZeroValue: "0", DefaultValue: ygot.String("42")},
	}, {
		name: "decimal64",
		in:   &yang.YangType{Kind: yang.Ydecimal64, Name: "decimal64"},
		want: &MappedType{NativeType: "float64", ZeroValue: "0.0"},
	}, {
		name: "binary lookup resolution",
		in:   &yang.YangType{Kind: yang.Ybinary, Name: "binary"},
		want: &MappedType{NativeType: "Binary", ZeroValue: "nil"},
	}, {
		name: "unknown lookup resolution",
		in:   &yang.YangType{Kind: yang.YinstanceIdentifier, Name: "instanceIdentifier"},
		want: &MappedType{NativeType: "interface{}", ZeroValue: "nil"},
	}, {
		name: "simple empty resolution",
		in:   &yang.YangType{Kind: yang.Yempty, Name: "empty"},
		want: &MappedType{NativeType: "YANGEmpty", ZeroValue: "false"},
	}, {
		name: "simple boolean resolution",
		in:   &yang.YangType{Kind: yang.Ybool, Name: "bool"},
		want: &MappedType{NativeType: "bool", ZeroValue: "false"},
	}, {
		name: "simple int64 resolution",
		in:   &yang.YangType{Kind: yang.Yint64, Name: "int64"},
		want: &MappedType{NativeType: "int64", ZeroValue: "0"},
	}, {
		name: "simple uint8 resolution",
		in:   &yang.YangType{Kind: yang.Yuint8, Name: "uint8"},
		want: &MappedType{NativeType: "uint8", ZeroValue: "0"},
	}, {
		name: "simple uint16 resolution",
		in:   &yang.YangType{Kind: yang.Yuint16, Name: "uint16"},
		want: &MappedType{NativeType: "uint16", ZeroValue: "0"},
	}, {
		name:    "leafref without valid path",
		in:      &yang.YangType{Kind: yang.Yleafref, Name: "leafref"},
		wantErr: true,
	}, {
		name:    "enum without context",
		in:      &yang.YangType{Kind: yang.Yenum, Name: "enumeration"},
		wantErr: true,
	}, {
		name:    "identityref without context",
		in:      &yang.YangType{Kind: yang.Yidentityref, Name: "identityref"},
		wantErr: true,
	}, {
		name:    "typedef without context",
		in:      &yang.YangType{Kind: yang.Yenum, Name: "tdef"},
		wantErr: true,
	}, {
		name: "union with enum without context",
		in: &yang.YangType{
			Name: "union",
			Kind: yang.Yunion,
			Type: []*yang.YangType{
				{Kind: yang.Yenum, Name: "enumeration"},
			},
		},
		wantErr: true,
	}, {
		name: "union of string, int32",
		in: &yang.YangType{
			Kind: yang.Yunion,
			Type: []*yang.YangType{
				{Kind: yang.Ystring, Name: "string"},
				{Kind: yang.Yint8, Name: "int8"},
			},
		},
		ctx: &yang.Entry{
			Name: "leaf",
			Parent: &yang.Entry{
				Name: "container",
				Parent: &yang.Entry{
					Name: "module",
				},
			},
		},
		want: &MappedType{
			NativeType: "Module_Container_Leaf_Union",
			UnionTypes: map[string]int{"string": 0, "int8": 1},
			ZeroValue:  "nil",
		},
	}, {
		name: "string-only union",
		in: &yang.YangType{
			Kind: yang.Yunion,
			Type: []*yang.YangType{
				{Kind: yang.Ystring, Name: "string"},
				{Kind: yang.Ystring, Name: "string"},
			},
		},
		want: &MappedType{
			NativeType: "string",
			UnionTypes: map[string]int{"string": 0},
			ZeroValue:  `""`,
		},
	}, {
		name: "derived identityref",
		in:   &yang.YangType{Kind: yang.Yidentityref, Name: "derived-identityref"},
		ctx: &yang.Entry{
			Type: &yang.YangType{
				Name: "derived-identityref",
				IdentityBase: &yang.Identity{
					Name:   "base-identity",
					Parent: &yang.Module{Name: "base-module"},
				},
			},
			Node: &yang.Leaf{
				Parent: &yang.Module{Name: "base-module"},
			},
		},
		want: &MappedType{
			NativeType:        "E_BaseModule_DerivedIdentityref",
			IsEnumeratedValue: true,
			ZeroValue:         "0",
		},
	}, {
		name: "derived identityref",
		in:   &yang.YangType{Kind: yang.Yidentityref, Name: "derived-identityref", Default: "AARDVARK"},
		ctx: &yang.Entry{
			Type: &yang.YangType{
				Name: "derived-identityref",
				IdentityBase: &yang.Identity{
					Name:   "base-identity",
					Parent: &yang.Module{Name: "base-module"},
				},
			},
			Node: &yang.Leaf{
				Parent: &yang.Module{Name: "base-module"},
			},
		},
		want: &MappedType{
			NativeType:        "E_BaseModule_DerivedIdentityref",
			IsEnumeratedValue: true,
			ZeroValue:         "0",
			DefaultValue:      ygot.String("BaseModule_DerivedIdentityref_AARDVARK"),
		},
	}, {
		name: "enumeration",
		in:   &yang.YangType{Kind: yang.Yenum, Name: "enumeration"},
		ctx: &yang.Entry{
			Name: "enumeration-leaf",
			Type: &yang.YangType{
				Name: "enumeration",
				Enum: &yang.EnumType{},
			},
			Parent: &yang.Entry{Name: "base-module"},
			Node: &yang.Enum{
				Parent: &yang.Module{Name: "base-module"},
			},
		},
		want: &MappedType{
			NativeType:        "E_BaseModule_EnumerationLeaf",
			IsEnumeratedValue: true,
			ZeroValue:         "0",
		},
	}, {
		name: "enumeration with default",
		in:   &yang.YangType{Kind: yang.Yenum, Name: "enumeration", Default: "prefix:BLUE"},
		ctx: &yang.Entry{
			Name: "enumeration-leaf",
			Type: &yang.YangType{
				Name: "enumeration",
				Enum: &yang.EnumType{},
			},
			Parent: &yang.Entry{Name: "base-module"},
			Node: &yang.Enum{
				Parent: &yang.Module{Name: "base-module"},
			},
		},
		want: &MappedType{
			NativeType:        "E_BaseModule_EnumerationLeaf",
			IsEnumeratedValue: true,
			ZeroValue:         "0",
			DefaultValue:      ygot.String("BaseModule_EnumerationLeaf_BLUE"),
		},
	}, {
		name: "enumeration in union as the lone type with default",
		in: &yang.YangType{
			Name: "union",
			Kind: yang.Yunion,
			Type: []*yang.YangType{
				{Kind: yang.Yenum, Name: "enumeration", Default: "prefix:BLUE"},
			},
		},
		ctx: &yang.Entry{
			Name: "union-leaf",
			Kind: yang.LeafEntry,
			Type: &yang.YangType{
				Name: "union",
				Kind: yang.Yunion,
				Type: []*yang.YangType{
					{Kind: yang.Yenum, Name: "enumeration", Default: "prefix:BLUE"},
				},
			},
			Parent: &yang.Entry{Name: "base-module"},
			Node: &yang.Enum{
				Parent: &yang.Module{Name: "base-module"},
			},
		},
		want: &MappedType{
			NativeType:        "E_BaseModule_UnionLeaf",
			UnionTypes:        map[string]int{"E_BaseModule_UnionLeaf": 0},
			IsEnumeratedValue: true,
			ZeroValue:         "0",
			DefaultValue:      ygot.String("BaseModule_UnionLeaf_BLUE"),
		},
	}, {
		name: "enumeration in union as the lone type with default",
		in: &yang.YangType{
			Name: "union",
			Kind: yang.Yunion,
			Type: []*yang.YangType{
				{Kind: yang.Yenum, Name: "enumeration", Default: "prefix:BLUE"},
			},
		},
		ctx: &yang.Entry{
			Name: "union-leaf",
			Kind: yang.LeafEntry,
			Type: &yang.YangType{
				Name: "union",
				Kind: yang.Yunion,
				Type: []*yang.YangType{
					{Kind: yang.Yenum, Name: "enumeration", Default: "prefix:BLUE"},
				},
			},
			Parent: &yang.Entry{Name: "base-module"},
			Node: &yang.Enum{
				Parent: &yang.Module{Name: "base-module"},
			},
		},
		want: &MappedType{
			NativeType:        "E_BaseModule_UnionLeaf",
			unionTypes:        map[string]int{"E_BaseModule_UnionLeaf": 0},
			isEnumeratedValue: true,
			zeroValue:         "0",
			defaultValue:      ygot.String("BaseModule_UnionLeaf_BLUE"),
		},
	}, {
		name: "typedef enumeration",
		in:   &yang.YangType{Kind: yang.Yenum, Name: "derived-enumeration"},
		ctx: &yang.Entry{
			Name: "enumeration-leaf",
			Type: &yang.YangType{
				Name: "derived-enumeration",
				Enum: &yang.EnumType{},
			},
			Node: &yang.Enum{
				Parent: &yang.Module{
					Name: "base-module",
				},
			},
		},
		want: &MappedType{
			NativeType:        "E_BaseModule_DerivedEnumeration",
			IsEnumeratedValue: true,
			ZeroValue:         "0",
		},
	}, {
		name: "typedef enumeration in union as the lone type",
		in: &yang.YangType{
			Name: "union",
			Kind: yang.Yunion,
			Type: []*yang.YangType{
				{Kind: yang.Yenum, Name: "enumeration"},
			},
		},
		ctx: &yang.Entry{
			Name: "union-leaf",
			Kind: yang.LeafEntry,
			Type: &yang.YangType{
				Name: "union",
				Kind: yang.Yunion,
				Type: []*yang.YangType{
					{Kind: yang.Yenum, Name: "enumeration"},
				},
			},
			Parent: &yang.Entry{Name: "base-module"},
			Node: &yang.Enum{
				Parent: &yang.Module{
					Name: "base-module",
				},
			},
		},
		want: &MappedType{
			NativeType:        "E_BaseModule_UnionLeaf",
			UnionTypes:        map[string]int{"E_BaseModule_UnionLeaf": 0},
			IsEnumeratedValue: true,
			ZeroValue:         "0",
		},
	}, {
		name: "typedef enumeration in union as the lone type",
		in: &yang.YangType{
			Name: "union",
			Kind: yang.Yunion,
			Type: []*yang.YangType{
				{Kind: yang.Yenum, Name: "enumeration"},
			},
		},
		ctx: &yang.Entry{
			Name: "union-leaf",
			Kind: yang.LeafEntry,
			Type: &yang.YangType{
				Name: "union",
				Kind: yang.Yunion,
				Type: []*yang.YangType{
					{Kind: yang.Yenum, Name: "enumeration"},
				},
			},
			Parent: &yang.Entry{Name: "base-module"},
			Node: &yang.Enum{
				Parent: &yang.Module{
					Name: "base-module",
				},
			},
		},
		want: &MappedType{
			NativeType:        "E_BaseModule_UnionLeaf",
			unionTypes:        map[string]int{"E_BaseModule_UnionLeaf": 0},
			isEnumeratedValue: true,
			zeroValue:         "0",
		},
	}, {
		name: "typedef enumeration with default",
		in:   &yang.YangType{Kind: yang.Yenum, Name: "derived-enumeration", Default: "FISH"},
		ctx: &yang.Entry{
			Name: "enumeration-leaf",
			Type: &yang.YangType{
				Name: "derived-enumeration",
				Enum: &yang.EnumType{},
			},
			Node: &yang.Enum{
				Parent: &yang.Module{
					Name: "base-module",
				},
			},
		},
		want: &MappedType{
			NativeType:        "E_BaseModule_DerivedEnumeration",
			IsEnumeratedValue: true,
			ZeroValue:         "0",
			DefaultValue:      ygot.String("BaseModule_DerivedEnumeration_FISH"),
		},
	}, {
		name: "identityref",
		in:   &yang.YangType{Kind: yang.Yidentityref, Name: "identityref"},
		ctx: &yang.Entry{
			Name: "identityref",
			Type: &yang.YangType{
				Name: "identityref",
				IdentityBase: &yang.Identity{
					Name: "base-identity",
					Parent: &yang.Module{
						Name: "test-module",
					},
				},
			},
			Node: &yang.Leaf{
				Parent: &yang.Module{
					Name: "test-module",
				},
			},
		},
		want: &MappedType{
			NativeType:        "E_TestModule_BaseIdentity",
			IsEnumeratedValue: true,
			ZeroValue:         "0",
		},
	}, {
		name: "identityref with default",
		in:   &yang.YangType{Kind: yang.Yidentityref, Name: "identityref", Default: "CHIPS"},
		ctx: &yang.Entry{
			Name: "identityref",
			Type: &yang.YangType{
				Name: "identityref",
				IdentityBase: &yang.Identity{
					Name: "base-identity",
					Parent: &yang.Module{
						Name: "test-module",
					},
				},
			},
			Node: &yang.Leaf{
				Parent: &yang.Module{
					Name: "test-module",
				},
			},
		},
		want: &MappedType{
			NativeType:        "E_TestModule_BaseIdentity",
			IsEnumeratedValue: true,
			ZeroValue:         "0",
			DefaultValue:      ygot.String("TestModule_BaseIdentity_CHIPS"),
		},
	}, {
		name: "identityref in union as the lone type with default",
		in: &yang.YangType{
			Name: "union",
			Kind: yang.Yunion,
			Type: []*yang.YangType{{
				Kind:    yang.Yidentityref,
				Name:    "identityref",
				Default: "prefix:CHIPS",
				IdentityBase: &yang.Identity{
					Name: "base-identity",
					Parent: &yang.Module{
						Name: "base-module",
					},
				},
			}},
		},
		ctx: &yang.Entry{
			Name: "union-leaf",
			Kind: yang.LeafEntry,
			Type: &yang.YangType{
				Name: "identityref",
				Kind: yang.Yunion,
				Type: []*yang.YangType{{
					Kind:    yang.Yidentityref,
					Name:    "identityref",
					Default: "prefix:CHIPS",
					IdentityBase: &yang.Identity{
						Name: "base-identity",
						Parent: &yang.Module{
							Name: "base-module",
						},
					},
				}},
			},
			Parent: &yang.Entry{Name: "base-module"},
			Node: &yang.Leaf{
				Parent: &yang.Module{
					Name: "base-module",
				},
			},
		},
		want: &MappedType{
			NativeType:        "E_BaseModule_BaseIdentity",
			UnionTypes:        map[string]int{"E_BaseModule_BaseIdentity": 0},
			IsEnumeratedValue: true,
			ZeroValue:         "0",
			DefaultValue:      ygot.String("BaseModule_BaseIdentity_CHIPS"),
		},
	}, {
		name: "identityref in union as the lone type with default",
		in: &yang.YangType{
			Name: "union",
			Kind: yang.Yunion,
			Type: []*yang.YangType{{
				Kind:    yang.Yidentityref,
				Name:    "identityref",
				Default: "prefix:CHIPS",
				IdentityBase: &yang.Identity{
					Name: "base-identity",
					Parent: &yang.Module{
						Name: "base-module",
					},
				},
			}},
		},
		ctx: &yang.Entry{
			Name: "union-leaf",
			Kind: yang.LeafEntry,
			Type: &yang.YangType{
				Name: "identityref",
				Kind: yang.Yunion,
				Type: []*yang.YangType{{
					Kind:    yang.Yidentityref,
					Name:    "identityref",
					Default: "prefix:CHIPS",
					IdentityBase: &yang.Identity{
						Name: "base-identity",
						Parent: &yang.Module{
							Name: "base-module",
						},
					},
				}},
			},
			Parent: &yang.Entry{Name: "base-module"},
			Node: &yang.Leaf{
				Parent: &yang.Module{
					Name: "base-module",
				},
			},
		},
		want: &MappedType{
			NativeType:        "E_BaseModule_BaseIdentity",
			unionTypes:        map[string]int{"E_BaseModule_BaseIdentity": 0},
			isEnumeratedValue: true,
			zeroValue:         "0",
			defaultValue:      ygot.String("BaseModule_BaseIdentity_CHIPS"),
		},
	}, {
		name: "enumeration with compress paths",
		in:   &yang.YangType{Kind: yang.Yenum, Name: "enumeration"},
		ctx: &yang.Entry{
			Name: "eleaf",
			Type: &yang.YangType{
				Name: "enumeration",
				Enum: &yang.EnumType{},
			},
			Parent: &yang.Entry{
				Name: "config", Parent: &yang.Entry{Name: "container"}},
			Node: &yang.Enum{
				Parent: &yang.Module{Name: "base-module"},
			},
		},
		compressPath: true,
		want: &MappedType{
			NativeType:        "E_BaseModule_Container_Eleaf",
			IsEnumeratedValue: true,
			ZeroValue:         "0",
		},
	}, {
		name: "enumeration in submodule",
		in:   &yang.YangType{Kind: yang.Yenum, Name: "enumeration"},
		ctx: &yang.Entry{
			Name:   "eleaf",
			Type:   &yang.YangType{Name: "enumeration", Enum: &yang.EnumType{}},
			Parent: &yang.Entry{Name: "config", Parent: &yang.Entry{Name: "container"}},
			Node: &yang.Enum{
				Parent: &yang.Module{Name: "submodule", BelongsTo: &yang.BelongsTo{Name: "base-mod"}},
			},
		},
		compressPath: true,
		want:         &MappedType{NativeType: "E_BaseMod_Container_Eleaf", IsEnumeratedValue: true, ZeroValue: "0"},
	}, {
		name: "leafref",
		in:   &yang.YangType{Kind: yang.Yleafref, Name: "leafref", Path: "../c"},
		ctx: &yang.Entry{
			Name: "d",
			Parent: &yang.Entry{
				Name: "b",
				Parent: &yang.Entry{
					Name:   "a",
					Parent: &yang.Entry{Name: "module"},
				},
			},
		},
		inEntries: []*yang.Entry{
			{
				Name: "a",
				Dir: map[string]*yang.Entry{
					"b": {
						Name: "b",
						Dir: map[string]*yang.Entry{
							"c": {
								Name: "c",
								Type: &yang.YangType{Kind: yang.Yuint32},
								Parent: &yang.Entry{
									Name: "b",
									Parent: &yang.Entry{
										Name:   "a",
										Parent: &yang.Entry{Name: "module"},
									},
								},
							},
						},
						Parent: &yang.Entry{
							Name:   "a",
							Parent: &yang.Entry{Name: "module"},
						},
					},
				},
				Parent: &yang.Entry{Name: "module"},
			},
		},
		want: &MappedType{NativeType: "uint32", ZeroValue: "0"},
	}}

	for _, tt := range tests {
		t.Run(tt.name, func(t *testing.T) {
			s := newGenState()
			if tt.inEntries != nil {
				st, err := buildSchemaTree(tt.inEntries)
				if err != nil {
					t.Fatalf("buildSchemaTree(%v): could not build schema tree: %v", tt.inEntries, err)
				}
				s.schematree = st
			}

			args := resolveTypeArgs{
				yangType:     tt.in,
				contextEntry: tt.ctx,
			}

			got, err := s.yangTypeToGoType(args, tt.compressPath)
			if tt.wantErr && err == nil {
				t.Fatalf("did not get expected error (%v)", got)

			} else if !tt.wantErr && err != nil {
				t.Errorf("error returned when mapping type: %v", err)
			}

			if err != nil {
				return
			}

			if diff := pretty.Compare(got, tt.want); diff != "" {
				t.Fatalf("did not get expected result, diff(-got,+want):\n%s", diff)
			}
		})
	}
}

// TestBuildListKey takes an input yang.Entry and ensures that the correct YangListAttr
// struct is returned representing the keys of the list e.
func TestBuildListKey(t *testing.T) {
	tests := []struct {
		name       string        // name is the test identifier.
		in         *yang.Entry   // in is the yang.Entry of the test list.
		inCompress bool          // inCompress is a boolean indicating whether CompressOCPaths should be true/false.
		inEntries  []*yang.Entry // inEntries is used to provide context entries in the schema, particularly where a leafref key is used.
		want       YangListAttr  // want is the expected YangListAttr output.
		wantErr    bool          // wantErr is a boolean indicating whether errors are expected from buildListKeys
	}{{
		name: "non-list",
		in: &yang.Entry{
			Name: "not-list",
			Dir: map[string]*yang.Entry{
				"keyleaf": {
					Name: "keyleaf",
					Type: &yang.YangType{Kind: yang.Ystring},
				},
			},
		},
		wantErr: true,
	}, {
		name: "no key in config true list",
		in: &yang.Entry{
			Name:     "list",
			ListAttr: &yang.ListAttr{},
			Dir: map[string]*yang.Entry{
				"keyleaf": {Type: &yang.YangType{Kind: yang.Ystring}},
			},
			Config: yang.TSTrue,
		},
		wantErr: true,
	}, {
		name: "invalid key in config true list",
		in: &yang.Entry{
			Name:     "list",
			ListAttr: &yang.ListAttr{},
			Dir: map[string]*yang.Entry{
				"keyleaf": {Type: &yang.YangType{Kind: yang.Yidentityref}},
			},
			Key: "keyleaf",
		},
		wantErr: true,
	}, {
		name: "basic list key test",
		in: &yang.Entry{
			Name:     "list",
			ListAttr: &yang.ListAttr{},
			Key:      "keyleaf",
			Dir: map[string]*yang.Entry{
				"keyleaf": {
					Name: "keyleaf",
					Type: &yang.YangType{Kind: yang.Ystring},
				},
			},
		},
		want: YangListAttr{
			Keys: map[string]*MappedType{
				"keyleaf": {NativeType: "string"},
			},
			KeyElems: []*yang.Entry{
				{
					Name: "keyleaf",
					Type: &yang.YangType{Kind: yang.Ystring},
				},
			},
		},
	}, {
		name: "missing key list",
		in: &yang.Entry{
			Name:     "list",
			ListAttr: &yang.ListAttr{},
			Key:      "null",
			Dir:      map[string]*yang.Entry{},
		},
		wantErr: true,
	}, {
		name: "keyless list test",
		in: &yang.Entry{
			Name:     "list",
			ListAttr: &yang.ListAttr{},
			Config:   yang.TSFalse,
			Dir:      map[string]*yang.Entry{},
		},
		want: YangListAttr{},
	}, {
		name: "list with invalid leafref path",
		in: &yang.Entry{
			Name:     "list",
			ListAttr: &yang.ListAttr{},
			Key:      "keyleaf",
			Dir: map[string]*yang.Entry{
				"keyleaf": {
					Name: "keyleaf",
					Type: &yang.YangType{
						Kind: yang.Yleafref,
						Path: "not-a-valid-path",
					},
				},
			},
		},
		inCompress: true,
		wantErr:    true,
	}, {
		name: "list with leafref in invalid container",
		in: &yang.Entry{
			Name:     "list",
			ListAttr: &yang.ListAttr{},
			Key:      "keyleaf",
			Dir: map[string]*yang.Entry{
				"keyleaf": {
					Name: "keyleaf",
					Type: &yang.YangType{
						Kind: yang.Yleafref,
						Path: "../config/keyleaf",
					},
				},
			},
		},
		inCompress: true,
		wantErr:    true,
	}, {
		name: "list with leafref that does not exist",
		in: &yang.Entry{
			Name:     "list",
			ListAttr: &yang.ListAttr{},
			Key:      "invalid",
			Dir: map[string]*yang.Entry{
				"invalid": {
					Name: "invalid",
					Type: &yang.YangType{
						Kind: yang.Yleafref,
						Path: "../config/invalid",
					},
				},
				"config": {
					Name: "config",
					Dir:  map[string]*yang.Entry{},
				},
			},
		},
		inCompress: true,
		wantErr:    true,
	}, {
		name: "single leafref key test",
		in: &yang.Entry{
			Name:     "list",
			ListAttr: &yang.ListAttr{},
			Key:      "keyleafref",
			Dir: map[string]*yang.Entry{
				"keyleafref": {
					Name: "keyleafref",
					Type: &yang.YangType{
						Kind: yang.Yleafref,
						Path: "../config/keyleafref",
					},
				},
				"config": {
					Name: "config",
					Dir: map[string]*yang.Entry{
						"keyleafref": {
							Name: "keyleafref",
							Type: &yang.YangType{Kind: yang.Ystring},
						},
					},
				},
			},
			Parent: &yang.Entry{
				Name: "container",
				Parent: &yang.Entry{
					Name: "module",
				},
			},
		},
		inCompress: true,
		want: YangListAttr{
			Keys: map[string]*MappedType{
				"keyleafref": {NativeType: "string"},
			},
			KeyElems: []*yang.Entry{
				{
					Name: "keyleafref",
					Type: &yang.YangType{Kind: yang.Ystring},
				},
			},
		},
	}, {
		name: "multiple key list test",
		in: &yang.Entry{
			Name:     "list",
			ListAttr: &yang.ListAttr{},
			Key:      "key1 key2",
			Dir: map[string]*yang.Entry{
				"key1": {
					Name: "key1",
					Type: &yang.YangType{Kind: yang.Ystring},
				},
				"key2": {
					Name: "key2",
					Type: &yang.YangType{Kind: yang.Ystring},
				},
			},
		},
		want: YangListAttr{
			Keys: map[string]*MappedType{
				"key1": {NativeType: "string"},
				"key2": {NativeType: "string"},
			},
			KeyElems: []*yang.Entry{
				{
					Name: "key1",
					Type: &yang.YangType{Kind: yang.Ystring},
				},
				{
					Name: "key2",
					Type: &yang.YangType{Kind: yang.Ystring},
				},
			},
		},
	}, {
		name: "multiple leafref key",
		in: &yang.Entry{
			Name:     "list",
			ListAttr: &yang.ListAttr{},
			Key:      "key1 key2",
			Dir: map[string]*yang.Entry{
				"key1": {
					Name: "key1",
					Type: &yang.YangType{
						Kind: yang.Yleafref,
						Path: "../state/key1",
					},
				},
				"key2": {
					Name: "key2",
					Type: &yang.YangType{
						Kind: yang.Yleafref,
						Path: "../state/key2",
					},
				},
				"state": {
					Name: "state",
					Dir: map[string]*yang.Entry{
						"key1": {
							Name: "key1",
							Type: &yang.YangType{Kind: yang.Ystring},
						},
						"key2": {
							Name: "key2",
							Type: &yang.YangType{Kind: yang.Yint8},
						},
					},
				},
			},
		},
		inCompress: true,
		want: YangListAttr{
			Keys: map[string]*MappedType{
				"key1": {NativeType: "string"},
				"key2": {NativeType: "int8"},
			},
			KeyElems: []*yang.Entry{
				{
					Name: "key2",
					Type: &yang.YangType{Kind: yang.Yint8},
				},
				{
					Name: "key1",
					Type: &yang.YangType{Kind: yang.Ystring},
				},
			},
		},
	}, {
		name: "single prefixed leafref key test",
		in: &yang.Entry{
			Name:     "list",
			ListAttr: &yang.ListAttr{},
			Key:      "keyleafref",
			Dir: map[string]*yang.Entry{
				"keyleafref": {
					Name: "keyleafref",
					Type: &yang.YangType{
						Kind: yang.Yleafref,
						Path: "../pfx:config/pfx:keyleafref",
					},
				},
				"config": {
					Name: "config",
					Dir: map[string]*yang.Entry{
						"keyleafref": {
							Name: "keyleafref",
							Type: &yang.YangType{Kind: yang.Ystring},
						},
					},
				},
			},
		},
		inCompress: true,
		want: YangListAttr{
			Keys: map[string]*MappedType{
				"keyleafref": {NativeType: "string"},
			},
			KeyElems: []*yang.Entry{
				{
					Name: "keyleafref",
					Type: &yang.YangType{Kind: yang.Ystring},
				},
			},
		},
	}, {
		name: "uncompressed leafref",
		in: &yang.Entry{
			Name:     "list",
			ListAttr: &yang.ListAttr{},
			Key:      "keyleafref",
			Dir: map[string]*yang.Entry{
				"keyleafref": {
					Name: "keyleafref",
					Type: &yang.YangType{
						Kind: yang.Yleafref,
						Path: "/a/b/c",
					},
				},
			},
		},
		inEntries: []*yang.Entry{
			{
				Name: "a",
				Dir: map[string]*yang.Entry{
					"b": {
						Name: "b",
						Dir: map[string]*yang.Entry{
							"c": {
								Name: "c",
								Type: &yang.YangType{
									Kind: yang.Ystring,
								},
								Parent: &yang.Entry{
									Name: "b",
									Parent: &yang.Entry{
										Name: "a",
										Parent: &yang.Entry{
											Name: "module",
										},
									},
								},
							},
						},
						Parent: &yang.Entry{
							Name: "a",
							Parent: &yang.Entry{
								Name: "module",
							},
						},
					},
				},
				Parent: &yang.Entry{Name: "module"},
			},
		},
		want: YangListAttr{
			Keys: map[string]*MappedType{
				"keyleafref": {NativeType: "string"},
			},
			KeyElems: []*yang.Entry{
				{
					Name: "keyleafref",
					Type: &yang.YangType{Kind: yang.Ystring},
				},
			},
		},
	}}

	for _, tt := range tests {
		s := newGenState()
		if tt.inEntries != nil {
			st, err := buildSchemaTree(tt.inEntries)
			if err != nil {
				t.Errorf("%s: buildSchemaTree(%v), could not build tree: %v", tt.name, tt.inEntries, err)
				continue
			}
			s.schematree = st
		}

		got, err := s.buildListKey(tt.in, tt.inCompress)
		if err != nil && !tt.wantErr {
			t.Errorf("%s: could not build list key successfully %v", tt.name, err)
		}

		if err == nil && tt.wantErr {
			t.Errorf("%s: did not get expected error", tt.name)
		}

		if tt.wantErr || got == nil {
			continue
		}

		for name, gtype := range got.Keys {
			elem, ok := tt.want.Keys[name]
			if !ok {
				t.Errorf("%s: could not find key %s", tt.name, name)
				continue
			}
			if elem.NativeType != gtype.NativeType {
				t.Errorf("%s: key %s had the wrong type %s", tt.name, name, gtype.NativeType)
			}
		}
	}
}

// TestTypeResolutionManyToOne tests cases where there can be many leaves that target the
// same underlying typedef or identity, ensuring that generated names are reused where required.
func TestTypeResolutionManyToOne(t *testing.T) {
	tests := []struct {
		name string // name is the test identifier.
		// inLeaves is the set of yang.Entry pointers that are to have types generated
		// for them.
		inLeaves []*yang.Entry
		// inCompressOCPaths enables or disables "CompressOCPaths" for the YANGCodeGenerator
		// instance used for the test.
		inCompressOCPaths bool
		// wantTypes is a map, keyed by the path of the yang.Entry within inLeaves and
		// describing the MappedType that is expected to be output.
		wantTypes map[string]*MappedType
	}{{
		name: "identity with multiple identityref leaves",
		inLeaves: []*yang.Entry{{
			Name: "leaf-one",
			Type: &yang.YangType{
				Name: "identityref",
				Kind: yang.Yidentityref,
				IdentityBase: &yang.Identity{
					Name: "base-identity",
					Parent: &yang.Module{
						Name: "test-module",
					},
				},
			},
			Parent: &yang.Entry{Name: "test-module"},
			Node: &yang.Leaf{
				Parent: &yang.Module{
					Name: "test-module",
				},
			},
		}, {
			Name: "leaf-two",
			Type: &yang.YangType{
				Name: "identityref",
				Kind: yang.Yidentityref,
				IdentityBase: &yang.Identity{
					Name: "base-identity",
					Parent: &yang.Module{
						Name: "test-module",
					},
				},
			},
			Parent: &yang.Entry{Name: "test-module"},
			Node: &yang.Leaf{
				Parent: &yang.Module{
					Name: "test-module",
				},
			},
		}},
		wantTypes: map[string]*MappedType{
			"/test-module/leaf-one": {NativeType: "E_TestModule_BaseIdentity", IsEnumeratedValue: true, ZeroValue: "0"},
			"/test-module/leaf-two": {NativeType: "E_TestModule_BaseIdentity", IsEnumeratedValue: true, ZeroValue: "0"},
		},
	}, {
		name: "typedef with multiple references",
		inLeaves: []*yang.Entry{{
			Name: "leaf-one",
			Parent: &yang.Entry{
				Name: "base-module",
			},
			Type: &yang.YangType{
				Name: "definedType",
				Kind: yang.Yenum,
				Enum: &yang.EnumType{},
			},
			Node: &yang.Enum{
				Parent: &yang.Module{
					Name: "base-module",
				},
			},
		}, {
			Name: "leaf-two",
			Parent: &yang.Entry{
				Name: "base-module",
			},
			Type: &yang.YangType{
				Name: "definedType",
				Kind: yang.Yenum,
				Enum: &yang.EnumType{},
			},
			Node: &yang.Enum{
				Parent: &yang.Module{
					Name: "base-module",
				},
			},
		}},
		wantTypes: map[string]*MappedType{
			"/base-module/leaf-one": {NativeType: "E_BaseModule_DefinedType", IsEnumeratedValue: true, ZeroValue: "0"},
			"/base-module/leaf-two": {NativeType: "E_BaseModule_DefinedType", IsEnumeratedValue: true, ZeroValue: "0"},
		},
	}}

	for _, tt := range tests {
		s := newGenState()
		gotTypes := make(map[string]*MappedType)
		for _, leaf := range tt.inLeaves {
			mtype, err := s.yangTypeToGoType(resolveTypeArgs{yangType: leaf.Type, contextEntry: leaf}, tt.inCompressOCPaths)
			if err != nil {
				t.Errorf("%s: yangTypeToGoType(%v, %v): got unexpected err: %v, want: nil", tt.name, leaf.Type, leaf, err)
				continue
			}
			gotTypes[leaf.Path()] = mtype
		}

		if diff := pretty.Compare(gotTypes, tt.wantTypes); diff != "" {
			t.Errorf("%s: yangTypesToGoTypes(...): incorrect output returned, diff (-got,+want):\n%s",
				tt.name, diff)
		}
	}
}<|MERGE_RESOLUTION|>--- conflicted
+++ resolved
@@ -191,17 +191,10 @@
 		wantMtypes: map[int]*MappedType{
 			0: {
 				NativeType:        "E_BaseModule_BaseIdentity",
-<<<<<<< HEAD
 				UnionTypes:        nil,
 				IsEnumeratedValue: true,
 				ZeroValue:         "0",
 				DefaultValue:      ygot.String("BaseModule_BaseIdentity_CHIPS"),
-=======
-				unionTypes:        nil,
-				isEnumeratedValue: true,
-				zeroValue:         "0",
-				defaultValue:      ygot.String("BaseModule_BaseIdentity_CHIPS"),
->>>>>>> 91887f30
 			},
 		},
 	}}
@@ -496,10 +489,10 @@
 		},
 		want: &MappedType{
 			NativeType:        "E_BaseModule_UnionLeaf",
-			unionTypes:        map[string]int{"E_BaseModule_UnionLeaf": 0},
-			isEnumeratedValue: true,
-			zeroValue:         "0",
-			defaultValue:      ygot.String("BaseModule_UnionLeaf_BLUE"),
+			UnionTypes:        map[string]int{"E_BaseModule_UnionLeaf": 0},
+			IsEnumeratedValue: true,
+			ZeroValue:         "0",
+			DefaultValue:      ygot.String("BaseModule_UnionLeaf_BLUE"),
 		},
 	}, {
 		name: "typedef enumeration",
@@ -581,9 +574,9 @@
 		},
 		want: &MappedType{
 			NativeType:        "E_BaseModule_UnionLeaf",
-			unionTypes:        map[string]int{"E_BaseModule_UnionLeaf": 0},
-			isEnumeratedValue: true,
-			zeroValue:         "0",
+			UnionTypes:        map[string]int{"E_BaseModule_UnionLeaf": 0},
+			IsEnumeratedValue: true,
+			ZeroValue:         "0",
 		},
 	}, {
 		name: "typedef enumeration with default",
@@ -750,10 +743,10 @@
 		},
 		want: &MappedType{
 			NativeType:        "E_BaseModule_BaseIdentity",
-			unionTypes:        map[string]int{"E_BaseModule_BaseIdentity": 0},
-			isEnumeratedValue: true,
-			zeroValue:         "0",
-			defaultValue:      ygot.String("BaseModule_BaseIdentity_CHIPS"),
+			UnionTypes:        map[string]int{"E_BaseModule_BaseIdentity": 0},
+			IsEnumeratedValue: true,
+			ZeroValue:         "0",
+			DefaultValue:      ygot.String("BaseModule_BaseIdentity_CHIPS"),
 		},
 	}, {
 		name: "enumeration with compress paths",
