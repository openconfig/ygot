// Copyright 2020 Google Inc.
//
// Licensed under the Apache License, Version 2.0 (the "License");
// you may not use this file except in compliance with the License.
// You may obtain a copy of the License at
//
//      http://www.apache.org/licenses/LICENSE-2.0
//
// Unless required by applicable law or agreed to in writing, software
// distributed under the License is distributed on an "AS IS" BASIS,
// WITHOUT WARRANTIES OR CONDITIONS OF ANY KIND, either express or implied.
// See the License for the specific language governing permissions and
// limitations under the License.

package ygen

import (
	"fmt"
	"strings"
	"testing"

	"github.com/google/go-cmp/cmp"
	"github.com/google/go-cmp/cmp/cmpopts"
	"github.com/openconfig/gnmi/errdiff"
	"github.com/openconfig/goyang/pkg/yang"
)

func TestResolveNameClashSet(t *testing.T) {
	tests := []struct {
		name                        string
		inDefinedEnums              map[string]bool
		inDefinedEnumsNoUnderscores map[string]bool
		inNameClashSets             map[string]map[string]*yang.Entry
		inShortenEnumLeafNames      bool
		inEnumOrgPrefixesToTrim     []string
		// wantUncompressFailDueToClash means the uncompressed test run will fail in
		// deviation from the compressed case due to existence of a name clash, which can
		// only be resolved for compressed paths.
		wantUncompressFailDueToClash    bool
		wantUniqueNamesMap              map[string]string
		wantUniqueNamesMapNoUnderscores map[string]string
		wantErrSubstr                   string
	}{{
		name: "no name clash",
		inDefinedEnums: map[string]bool{
			"Baz": true,
		},
		inDefinedEnumsNoUnderscores: map[string]bool{
			"Baz": true,
		},
		inNameClashSets: map[string]map[string]*yang.Entry{
			"Foo": {
				"enum-a": &yang.Entry{
					Name: "enum-a",
				},
			},
			"Bar": {
				"enum-b": &yang.Entry{
					Name: "enum-b",
				},
			},
		},
		inShortenEnumLeafNames: true,
		wantUniqueNamesMap: map[string]string{
			"enum-a": "Foo",
			"enum-b": "Bar",
		},
		wantUniqueNamesMapNoUnderscores: map[string]string{
			"enum-a": "Foo",
			"enum-b": "Bar",
		},
	}, {
		name: "no name clash, names not shortened",
		inDefinedEnums: map[string]bool{
			"Mod_Baz": true,
		},
		inDefinedEnumsNoUnderscores: map[string]bool{
			"ModBaz": true,
		},
		inNameClashSets: map[string]map[string]*yang.Entry{
			"Mod_Foo": {
				"enum-a": &yang.Entry{
					Name: "enum-a",
				},
			},
			"Mod_Bar": {
				"enum-b": &yang.Entry{
					Name: "enum-b",
				},
			},
		},
		wantUniqueNamesMap: map[string]string{
			"enum-a": "Mod_Foo",
			"enum-b": "Mod_Bar",
		},
		wantUniqueNamesMapNoUnderscores: map[string]string{
			"enum-a": "ModFoo",
			"enum-b": "ModBar",
		},
	}, {
		name: "no name clash but name already exists in definedEnums due to an algorithm bug",
		inDefinedEnums: map[string]bool{
			"Bar": true,
		},
		inDefinedEnumsNoUnderscores: map[string]bool{
			"Bar": true,
		},
		inNameClashSets: map[string]map[string]*yang.Entry{
			"Foo": {
				"enum-a": &yang.Entry{
					Name: "enum-a",
				},
			},
			"Bar": {
				"enum-b": &yang.Entry{
					Name: "enum-b",
				},
			},
		},
		inShortenEnumLeafNames: true,
		wantErrSubstr:          `default name "Bar" has already been assigned`,
	}, {
		name: "resolving name clash at module name",
		inDefinedEnums: map[string]bool{
			"Baz": true,
			"Foo": true,
		},
		inDefinedEnumsNoUnderscores: map[string]bool{
			"Baz": true,
			"Foo": true,
		},
		inNameClashSets: map[string]map[string]*yang.Entry{
			"Foo": {
				"enum-a": &yang.Entry{
					Name: "enum-a",
					Node: &yang.Enum{
						Parent: &yang.Container{
							Name: "parent-a",
							Parent: &yang.Container{
								Name: "gran-gran-a",
								Parent: &yang.Module{
									Name: "base-module",
								},
							},
						},
					},
					Parent: &yang.Entry{
						Name: "parent-a",
						Parent: &yang.Entry{
							Name: "gran-gran-a",
							Parent: &yang.Entry{
								Name: "base-module",
							},
						},
					},
				},
				"enum-b": &yang.Entry{
					Name: "enum-b",
					Node: &yang.Enum{
						Parent: &yang.Container{
							Name: "parent-b",
							Parent: &yang.Container{
								Name: "gran-gran-b",
								Parent: &yang.Module{
									Name: "support-module",
								},
							},
						},
					},
					Parent: &yang.Entry{
						Name: "parent-b",
						Parent: &yang.Entry{
							Name: "gran-gran-b",
							Parent: &yang.Entry{
								Name: "support-module",
							},
						},
					},
				},
			},
		},
		inShortenEnumLeafNames:       true,
		wantUncompressFailDueToClash: true,
		wantUniqueNamesMap: map[string]string{
			"enum-a": "BaseModule_Foo",
			"enum-b": "SupportModule_Foo",
		},
		wantUniqueNamesMapNoUnderscores: map[string]string{
			"enum-a": "BaseModuleFoo",
			"enum-b": "SupportModuleFoo",
		},
	}, {
		name: "resolving name clash at module name with trimming",
		inDefinedEnums: map[string]bool{
			"Baz": true,
			"Foo": true,
		},
		inDefinedEnumsNoUnderscores: map[string]bool{
			"Baz": true,
			"Foo": true,
		},
		inNameClashSets: map[string]map[string]*yang.Entry{
			"Foo": {
				"enum-a": &yang.Entry{
					Name: "enum-a",
					Node: &yang.Enum{
						Parent: &yang.Container{
							Name: "parent-a",
							Parent: &yang.Container{
								Name: "gran-gran-a",
								Parent: &yang.Module{
									Name: "base-module",
								},
							},
						},
					},
					Parent: &yang.Entry{
						Name: "parent-a",
						Parent: &yang.Entry{
							Name: "gran-gran-a",
							Parent: &yang.Entry{
								Name: "base-module",
							},
						},
					},
				},
				"enum-b": &yang.Entry{
					Name: "enum-b",
					Node: &yang.Enum{
						Parent: &yang.Container{
							Name: "parent-b",
							Parent: &yang.Container{
								Name: "gran-gran-b",
								Parent: &yang.Module{
									Name: "support-module",
								},
							},
						},
					},
					Parent: &yang.Entry{
						Name: "parent-b",
						Parent: &yang.Entry{
							Name: "gran-gran-b",
							Parent: &yang.Entry{
								Name: "support-module",
							},
						},
					},
				},
			},
		},
		inShortenEnumLeafNames:       true,
		inEnumOrgPrefixesToTrim:      []string{"base"},
		wantUncompressFailDueToClash: true,
		wantUniqueNamesMap: map[string]string{
			"enum-a": "Module_Foo",
			"enum-b": "SupportModule_Foo",
		},
		wantUniqueNamesMapNoUnderscores: map[string]string{
			"enum-a": "ModuleFoo",
			"enum-b": "SupportModuleFoo",
		},
	}, {
		name:                        "cannot resolve name clash due to camel-case lossiness and no parents to disambiguate",
		inDefinedEnums:              map[string]bool{},
		inDefinedEnumsNoUnderscores: map[string]bool{},
		inNameClashSets: map[string]map[string]*yang.Entry{
			"Foo": {
				"enum-a": &yang.Entry{
					Name: "enum-a",
					Node: &yang.Enum{
						Parent: &yang.Module{
							Name: "base-module",
						},
					},
					Parent: &yang.Entry{
						Name: "base-module",
					},
				},
				"enum-A": &yang.Entry{
					Name: "enum-A",
					Node: &yang.Enum{
						Parent: &yang.Module{
							Name: "base-module",
						},
					},
					Parent: &yang.Entry{
						Name: "base-module",
					},
				},
			},
		},
		inShortenEnumLeafNames:       true,
		wantUncompressFailDueToClash: true,
		wantErrSubstr:                "cannot resolve enumeration name clash",
	}, {
		name:                        "cannot resolve name clash due to camel-case lossiness and no parents to disambiguate, with names not shortened",
		inDefinedEnums:              map[string]bool{},
		inDefinedEnumsNoUnderscores: map[string]bool{},
		inNameClashSets: map[string]map[string]*yang.Entry{
			"BaseModule_Foo": {
				"enum-a": &yang.Entry{
					Name: "enum-a",
					Node: &yang.Enum{
						Parent: &yang.Module{
							Name: "base-module",
						},
					},
					Parent: &yang.Entry{
						Name: "base-module",
					},
				},
				"enum-A": &yang.Entry{
					Name: "enum-A",
					Node: &yang.Enum{
						Parent: &yang.Module{
							Name: "base-module",
						},
					},
					Parent: &yang.Entry{
						Name: "base-module",
					},
				},
			},
		},
		wantUncompressFailDueToClash: true,
		wantErrSubstr:                "cannot resolve enumeration name clash",
	}, {
		name: "resolving name clash at grandparent for enumeration leaves",
		inDefinedEnums: map[string]bool{
			"Baz": true,
		},
		inDefinedEnumsNoUnderscores: map[string]bool{
			"Baz": true,
		},
		inNameClashSets: map[string]map[string]*yang.Entry{
			"Foo": {
				"enum-a": &yang.Entry{
					Name: "enum-a",
					Node: &yang.Enum{
						Parent: &yang.Container{
							Name: "parent-a",
							Parent: &yang.Container{
								Name: "gran-gran-a",
								Parent: &yang.Module{
									Name: "base-module",
								},
							},
						},
					},
					Parent: &yang.Entry{
						Name: "parent-a",
						Parent: &yang.Entry{
							Name: "gran-gran-a",
							Parent: &yang.Entry{
								Name: "base-module",
							},
						},
					},
				},
				"enum-b": &yang.Entry{
					Name: "enum-b",
					Node: &yang.Enum{
						Parent: &yang.Container{
							Name: "parent-b",
							Parent: &yang.Container{
								Name: "gran-gran-b",
								Parent: &yang.Module{
									Name: "base-module",
								},
							},
						},
					},
					Parent: &yang.Entry{
						Name: "parent-b",
						Parent: &yang.Entry{
							Name: "gran-gran-b",
							Parent: &yang.Entry{
								Name: "base-module",
							},
						},
					},
				},
			},
		},
		inShortenEnumLeafNames:       true,
		wantUncompressFailDueToClash: true,
		wantUniqueNamesMap: map[string]string{
			"enum-a": "GranGranA_Foo",
			"enum-b": "GranGranB_Foo",
		},
		wantUniqueNamesMapNoUnderscores: map[string]string{
			"enum-a": "GranGranAFoo",
			"enum-b": "GranGranBFoo",
		},
	}, {
		name: "resolving name clash at grandparent for enumeration leaves with names not shortened",
		inDefinedEnums: map[string]bool{
			"BaseModule_Baz": true,
			"BaseModule_Foo": true,
		},
		inDefinedEnumsNoUnderscores: map[string]bool{
			"BaseModuleBaz": true,
			"BaseModuleFoo": true,
		},
		inNameClashSets: map[string]map[string]*yang.Entry{
			"BaseModule_Foo": {
				"enum-a": &yang.Entry{
					Name: "enum-a",
					Node: &yang.Enum{
						Parent: &yang.Container{
							Name: "parent-a",
							Parent: &yang.Container{
								Name: "gran-gran-a",
								Parent: &yang.Module{
									Name: "base-module",
								},
							},
						},
					},
					Parent: &yang.Entry{
						Name: "parent-a",
						Node: &yang.Container{
							Name: "parent-a",
							Parent: &yang.Container{
								Name: "gran-gran-a",
								Parent: &yang.Module{
									Name: "base-module",
								},
							},
						},
						Parent: &yang.Entry{
							Name: "gran-gran-a",
							Node: &yang.Container{
								Name: "gran-gran-a",
								Parent: &yang.Module{
									Name: "base-module",
								},
							},
							Parent: &yang.Entry{
								Name: "base-module",
								Node: &yang.Module{
									Name: "base-module",
								},
							},
						},
					},
				},
				"enum-b": &yang.Entry{
					Name: "enum-b",
					Node: &yang.Enum{
						Parent: &yang.Container{
							Name: "parent-b",
							Parent: &yang.Container{
								Name: "gran-gran-b",
								Parent: &yang.Module{
									Name: "base-module",
								},
							},
						},
					},
					Parent: &yang.Entry{
						Name: "parent-b",
						Node: &yang.Container{
							Name: "parent-b",
							Parent: &yang.Container{
								Name: "gran-gran-b",
								Parent: &yang.Module{
									Name: "base-module",
								},
							},
						},
						Parent: &yang.Entry{
							Name: "gran-gran-b",
							Node: &yang.Container{
								Name: "gran-gran-b",
								Parent: &yang.Module{
									Name: "base-module",
								},
							},
							Parent: &yang.Entry{
								Name: "base-module",
								Node: &yang.Module{
									Name: "base-module",
								},
							},
						},
					},
				},
			},
		},
		wantUncompressFailDueToClash: true,
		wantUniqueNamesMap: map[string]string{
			"enum-a": "BaseModule_GranGranA_Foo",
			"enum-b": "BaseModule_GranGranB_Foo",
		},
		wantUniqueNamesMapNoUnderscores: map[string]string{
			"enum-a": "BaseModuleGranGranAFoo",
			"enum-b": "BaseModuleGranGranBFoo",
		},
	}, {
		name: "resolving name clash at grandparent and due to no more parent container",
		inDefinedEnums: map[string]bool{
			"Baz": true,
		},
		inDefinedEnumsNoUnderscores: map[string]bool{
			"Baz": true,
		},
		inNameClashSets: map[string]map[string]*yang.Entry{
			"Foo": {
				"enum-a": &yang.Entry{
					Name: "enum-a",
					Node: &yang.Enum{
						Parent: &yang.Container{
							Name: "parent",
							Parent: &yang.Container{
								Name: "gran-gran",
								Parent: &yang.Module{
									Name: "base-module",
								},
							},
						},
					},
					Parent: &yang.Entry{
						Name: "parent",
						Parent: &yang.Entry{
							Name: "gran-gran",
							Parent: &yang.Entry{
								Name: "base-module",
							},
						},
					},
				},
				"enum-b": &yang.Entry{
					Name: "enum-b",
					Node: &yang.Enum{
						Parent: &yang.Container{
							Name: "gran-gran",
							Parent: &yang.Module{
								Name: "base-module",
							},
						},
					},
					Parent: &yang.Entry{
						Name: "gran-gran",
						Parent: &yang.Entry{
							Name: "base-module",
						},
					},
				},
			},
		},
		inShortenEnumLeafNames:       true,
		wantUncompressFailDueToClash: true,
		wantUniqueNamesMap: map[string]string{
			"enum-a": "GranGran_Foo",
			"enum-b": "Foo",
		},
		wantUniqueNamesMapNoUnderscores: map[string]string{
			"enum-a": "GranGranFoo",
			"enum-b": "Foo",
		},
	}, {
		name: "resolving name clash at grandparent and due to no more parent container with names not shortened",
		inDefinedEnums: map[string]bool{
			"BaseModule_Baz": true,
		},
		inDefinedEnumsNoUnderscores: map[string]bool{
			"BaseModuleBaz": true,
		},
		inNameClashSets: map[string]map[string]*yang.Entry{
			"BaseModule_Foo": {
				"enum-a": &yang.Entry{
					Name: "enum-a",
					Node: &yang.Enum{
						Parent: &yang.Container{
							Name: "parent",
							Parent: &yang.Container{
								Name: "gran-gran",
								Parent: &yang.Module{
									Name: "base-module",
								},
							},
						},
					},
					Parent: &yang.Entry{
						Name: "parent",
						Node: &yang.Container{
							Name: "parent",
							Parent: &yang.Container{
								Name: "gran-gran",
								Parent: &yang.Module{
									Name: "base-module",
								},
							},
						},
						Parent: &yang.Entry{
							Node: &yang.Container{
								Name: "gran-gran",
								Parent: &yang.Module{
									Name: "base-module",
								},
							},
							Name: "gran-gran",
							Parent: &yang.Entry{
								Node: &yang.Module{
									Name: "base-module",
								},
								Name: "base-module",
							},
						},
					},
				},
				"enum-b": &yang.Entry{
					Name: "enum-b",
					Node: &yang.Enum{
						Parent: &yang.Container{
							Name: "gran-gran",
							Parent: &yang.Module{
								Name: "base-module",
							},
						},
					},
					Parent: &yang.Entry{
						Name: "gran-gran",
						Node: &yang.Container{
							Name: "gran-gran",
							Parent: &yang.Module{
								Name: "base-module",
							},
						},
						Parent: &yang.Entry{
							Name: "base-module",
							Node: &yang.Module{
								Name: "base-module",
							},
						},
					},
				},
			},
		},
		wantUncompressFailDueToClash: true,
		wantUniqueNamesMap: map[string]string{
			"enum-a": "BaseModule_GranGran_Foo",
			"enum-b": "BaseModule_Foo",
		},
		wantUniqueNamesMapNoUnderscores: map[string]string{
			"enum-a": "BaseModuleGranGranFoo",
			"enum-b": "BaseModuleFoo",
		},
	}, {
		name: "resolving name clash at parent and due to no more parent container",
		inDefinedEnums: map[string]bool{
			"Baz": true,
		},
		inDefinedEnumsNoUnderscores: map[string]bool{
			"Baz": true,
		},
		inNameClashSets: map[string]map[string]*yang.Entry{
			"Foo": {
				"enum-a": &yang.Entry{
					Name: "enum-a",
					Node: &yang.Enum{
						Parent: &yang.Container{
							Name: "parent",
							Parent: &yang.Module{
								Name: "base-module",
							},
						},
					},
					Parent: &yang.Entry{
						Name: "parent",
						Parent: &yang.Entry{
							Name: "base-module",
						},
					},
				},
				"enum-b": &yang.Entry{
					Name: "enum-b",
					Node: &yang.Enum{
						Parent: &yang.Module{
							Name: "base-module",
						},
					},
					Parent: &yang.Entry{
						Name: "base-module",
					},
				},
			},
		},
		inShortenEnumLeafNames:       true,
		wantUncompressFailDueToClash: true,
		wantErrSubstr:                "cannot resolve enumeration name clash",
	}, {
		name: "resolving name clash at parent and due to no more parent container, with names not shortened",
		inDefinedEnums: map[string]bool{
			"BaseModule_Baz": true,
		},
		inDefinedEnumsNoUnderscores: map[string]bool{
			"BaseModuleBaz": true,
		},
		inNameClashSets: map[string]map[string]*yang.Entry{
			"BaseModule_Foo": {
				"enum-a": &yang.Entry{
					Name: "enum-a",
					Node: &yang.Enum{
						Parent: &yang.Container{
							Name: "parent",
							Parent: &yang.Module{
								Name: "base-module",
							},
						},
					},
					Parent: &yang.Entry{
						Name: "parent",
						Node: &yang.Container{
							Name: "parent",
							Parent: &yang.Module{
								Name: "base-module",
							},
						},
						Parent: &yang.Entry{
							Name: "base-module",
							Node: &yang.Module{
								Name: "base-module",
							},
						},
					},
				},
				"enum-b": &yang.Entry{
					Name: "enum-b",
					Node: &yang.Enum{
						Parent: &yang.Module{
							Name: "base-module",
						},
					},
					Parent: &yang.Entry{
						Name: "base-module",
						Node: &yang.Module{
							Name: "base-module",
						},
					},
				},
			},
		},
		wantUncompressFailDueToClash: true,
		wantErrSubstr:                "cannot resolve enumeration name clash",
	}, {
		name: "resolving name clash at grandparent due to name from module-level disambiguation already in definedEnums",
		inDefinedEnums: map[string]bool{
			"Baz":               true,
			"Foo":               true,
			"SupportModule_Foo": true,
		},
		inDefinedEnumsNoUnderscores: map[string]bool{
			"Baz":              true,
			"Foo":              true,
			"SupportModuleFoo": true,
		},
		inNameClashSets: map[string]map[string]*yang.Entry{
			"Foo": {
				"enum-a": &yang.Entry{
					Name: "enum-a",
					Node: &yang.Enum{
						Parent: &yang.Container{
							Name: "parent-a",
							Parent: &yang.Container{
								Name: "gran-gran-a",
								Parent: &yang.Module{
									Name: "base-module",
								},
							},
						},
					},
					Parent: &yang.Entry{
						Name: "parent-a",
						Parent: &yang.Entry{
							Name: "gran-gran-a",
							Parent: &yang.Entry{
								Name: "base-module",
							},
						},
					},
				},
				"enum-b": &yang.Entry{
					Name: "enum-b",
					Node: &yang.Enum{
						Parent: &yang.Container{
							Name: "parent-b",
							Parent: &yang.Container{
								Name: "gran-gran-b",
								Parent: &yang.Module{
									Name: "support-module",
								},
							},
						},
					},
					Parent: &yang.Entry{
						Name: "parent-b",
						Parent: &yang.Entry{
							Name: "gran-gran-b",
							Parent: &yang.Entry{
								Name: "support-module",
							},
						},
					},
				},
			},
		},
		inShortenEnumLeafNames:       true,
		wantUncompressFailDueToClash: true,
		wantUniqueNamesMap: map[string]string{
			"enum-a": "GranGranA_Foo",
			"enum-b": "GranGranB_Foo",
		},
		wantUniqueNamesMapNoUnderscores: map[string]string{
			"enum-a": "GranGranAFoo",
			"enum-b": "GranGranBFoo",
		},
	}, {
		name: "resolving name clash at great-grandparent",
		inDefinedEnums: map[string]bool{
			"Baz": true,
			"Foo": true,
		},
		inDefinedEnumsNoUnderscores: map[string]bool{
			"Baz": true,
			"Foo": true,
		},
		inNameClashSets: map[string]map[string]*yang.Entry{
			"Foo": {
				"enum-a": &yang.Entry{
					Name: "enum-a",
					Node: &yang.Enum{
						Parent: &yang.Container{
							Name: "parent",
							Parent: &yang.Container{
								Name: "gran-gran",
								Parent: &yang.Container{
									Name: "great-gran-gran-a",
									Parent: &yang.Module{
										Name: "base-module",
									},
								},
							},
						},
					},
					Parent: &yang.Entry{
						Name: "parent",
						Parent: &yang.Entry{
							Name: "gran-gran",
							Parent: &yang.Entry{
								Name: "great-gran-gran-a",
								Parent: &yang.Entry{
									Name: "base-module",
								},
							},
						},
					},
				},
				"enum-b": &yang.Entry{
					Name: "enum-b",
					Node: &yang.Enum{
						Parent: &yang.Container{
							Name: "parent",
							Parent: &yang.Container{
								Name: "gran-gran",
								Parent: &yang.Container{
									Name: "great-gran-gran-b",
									Parent: &yang.Module{
										Name: "base-module",
									},
								},
							},
						},
					},
					Parent: &yang.Entry{
						Name: "parent",
						Parent: &yang.Entry{
							Name: "gran-gran",
							Parent: &yang.Entry{
								Name: "great-gran-gran-b",
								Parent: &yang.Entry{
									Name: "base-module",
								},
							},
						},
					},
				},
			},
		},
		inShortenEnumLeafNames:       true,
		wantUncompressFailDueToClash: true,
		wantUniqueNamesMap: map[string]string{
			"enum-a": "GreatGranGranA_Foo",
			"enum-b": "GreatGranGranB_Foo",
		},
		wantUniqueNamesMapNoUnderscores: map[string]string{
			"enum-a": "GreatGranGranAFoo",
			"enum-b": "GreatGranGranBFoo",
		},
	}, {
		name: "resolving name clash at great-grandparent due to name from grandparent-level disambiguation already present in definedEnums",
		inDefinedEnums: map[string]bool{
			"Baz":                       true,
			"GranGranA_Foo":             true,
			"BaseModule_ParentB_Enum":   true,
			"BaseModule_GranGranA_Enum": true,
		},
		inDefinedEnumsNoUnderscores: map[string]bool{
			"Baz":                      true,
			"GranGranAFoo":             true,
			"BaseModuleParentB_Enum":   true,
			"BaseModuleGranGranA_Enum": true,
		},
		inNameClashSets: map[string]map[string]*yang.Entry{
			"Foo": {
				"enum-a": &yang.Entry{
					Name: "enum-a",
					Node: &yang.Enum{
						Parent: &yang.Container{
							Name: "parent-a",
							Parent: &yang.Container{
								Name: "gran-gran-a",
								Parent: &yang.Container{
									Name: "great-gran-gran-a",
									Parent: &yang.Module{
										Name: "base-module",
									},
								},
							},
						},
					},
					Parent: &yang.Entry{
						Name: "parent-a",
						Parent: &yang.Entry{
							Name: "gran-gran-a",
							Parent: &yang.Entry{
								Name: "great-gran-gran-a",
								Parent: &yang.Entry{
									Name: "base-module",
								},
							},
						},
					},
				},
				"enum-b": &yang.Entry{
					Name: "enum-b",
					Node: &yang.Enum{
						Parent: &yang.Container{
							Name: "parent-b",
							Parent: &yang.Container{
								Name: "gran-gran-b",
								Parent: &yang.Container{
									Name: "great-gran-gran-b",
									Parent: &yang.Module{
										Name: "base-module",
									},
								},
							},
						},
					},
					Parent: &yang.Entry{
						Name: "parent-b",
						Parent: &yang.Entry{
							Name: "gran-gran-b",
							Parent: &yang.Entry{
								Name: "great-gran-gran-b",
								Parent: &yang.Entry{
									Name: "base-module",
								},
							},
						},
					},
				},
			},
		},
		inShortenEnumLeafNames:       true,
		wantUncompressFailDueToClash: true,
		wantUniqueNamesMap: map[string]string{
			"enum-a": "GreatGranGranA_Foo",
			"enum-b": "GreatGranGranB_Foo",
		},
		wantUniqueNamesMapNoUnderscores: map[string]string{
			"enum-a": "GreatGranGranAFoo",
			"enum-b": "GreatGranGranBFoo",
		},
	}, {
		name: "cannot resolve name clash due to names from module-level and grandparent-level disambiguation already in definedEnums",
		inDefinedEnums: map[string]bool{
			"Baz":                       true,
			"Foo":                       true,
			"SupportModule_Foo":         true,
			"GranGranB_Foo":             true,
			"BaseModule_ParentA_Enum":   true,
			"BaseModule_GranGranB_Enum": true,
		},
		inDefinedEnumsNoUnderscores: map[string]bool{
			"Baz":                      true,
			"Foo":                      true,
			"SupportModuleFoo":         true,
			"GranGranBFoo":             true,
			"BaseModuleParentA_Enum":   true,
			"BaseModuleGranGranB_Enum": true,
		},
		inNameClashSets: map[string]map[string]*yang.Entry{
			"Foo": {
				"enum-a": &yang.Entry{
					Name: "enum-a",
					Node: &yang.Enum{
						Parent: &yang.Container{
							Name: "parent-a",
							Parent: &yang.Container{
								Name: "gran-gran-a",
								Parent: &yang.Module{
									Name: "base-module",
								},
							},
						},
					},
					Parent: &yang.Entry{
						Name: "parent-a",
						Parent: &yang.Entry{
							Name: "gran-gran-a",
							Parent: &yang.Entry{
								Name: "base-module",
							},
						},
					},
				},
				"enum-b": &yang.Entry{
					Name: "enum-b",
					Node: &yang.Enum{
						Parent: &yang.Container{
							Name: "parent-b",
							Parent: &yang.Container{
								Name: "gran-gran-b",
								Parent: &yang.Module{
									Name: "base-module",
								},
							},
						},
					},
					Parent: &yang.Entry{
						Name: "parent-b",
						Parent: &yang.Entry{
							Name: "gran-gran-b",
							Parent: &yang.Entry{
								Name: "base-module",
							},
						},
					},
				},
			},
		},
		inShortenEnumLeafNames:       true,
		wantUncompressFailDueToClash: true,
		wantErrSubstr:                "cannot resolve enumeration name clash",
	}, {
		name: "cannot resolve name clash due to names from module-level and grandparent-level disambiguation already in definedEnums, with names not shortened",
		inDefinedEnums: map[string]bool{
			"BaseModule_Baz":            true,
			"BaseModule_Foo":            true,
			"SupportModule_Foo":         true,
			"BaseModule_GranGranB_Foo":  true,
			"BaseModule_ParentA_Enum":   true,
			"BaseModule_GranGranB_Enum": true,
		},
		inDefinedEnumsNoUnderscores: map[string]bool{
			"BaseModuleBaz":           true,
			"BaseModuleFoo":           true,
			"SupportModuleFoo":        true,
			"BaseModuleGranGranBFoo":  true,
			"BaseModuleParentAEnum":   true,
			"BaseModuleGranGranBEnum": true,
		},
		inNameClashSets: map[string]map[string]*yang.Entry{
			"BaseModule_Foo": {
				"enum-a": &yang.Entry{
					Name: "enum-a",
					Node: &yang.Enum{
						Parent: &yang.Container{
							Name: "parent-a",
							Parent: &yang.Container{
								Name: "gran-gran-a",
								Parent: &yang.Module{
									Name: "base-module",
								},
							},
						},
					},
					Parent: &yang.Entry{
						Name: "parent-a",
						Node: &yang.Container{
							Name: "parent-a",
							Parent: &yang.Container{
								Name: "gran-gran-a",
								Parent: &yang.Module{
									Name: "base-module",
								},
							},
						},
						Parent: &yang.Entry{
							Name: "gran-gran-a",
							Node: &yang.Container{
								Name: "gran-gran-a",
								Parent: &yang.Module{
									Name: "base-module",
								},
							},
							Parent: &yang.Entry{
								Name: "base-module",
								Node: &yang.Module{
									Name: "base-module",
								},
							},
						},
					},
				},
				"enum-b": &yang.Entry{
					Name: "enum-b",
					Node: &yang.Enum{
						Parent: &yang.Container{
							Name: "parent-b",
							Parent: &yang.Container{
								Name: "gran-gran-b",
								Parent: &yang.Module{
									Name: "base-module",
								},
							},
						},
					},
					Parent: &yang.Entry{
						Name: "parent-b",
						Node: &yang.Container{
							Name: "parent-b",
							Parent: &yang.Container{
								Name: "gran-gran-b",
								Parent: &yang.Module{
									Name: "base-module",
								},
							},
						},
						Parent: &yang.Entry{
							Name: "gran-gran-b",
							Node: &yang.Container{
								Name: "gran-gran-b",
								Parent: &yang.Module{
									Name: "base-module",
								},
							},
							Parent: &yang.Entry{
								Name: "base-module",
								Node: &yang.Module{
									Name: "base-module",
								},
							},
						},
					},
				},
			},
		},
		wantUncompressFailDueToClash: true,
		wantErrSubstr:                "cannot resolve enumeration name clash",
	}, {
		name: "cannot resolve name clash at grandparent due to camel case lossiness",
		inDefinedEnums: map[string]bool{
			"Baz": true,
		},
		inDefinedEnumsNoUnderscores: map[string]bool{
			"Baz": true,
		},
		inNameClashSets: map[string]map[string]*yang.Entry{
			"Foo": {
				"enum-a": &yang.Entry{
					Name: "enum-a",
					Node: &yang.Enum{
						Parent: &yang.Container{
							Name: "parent",
							Parent: &yang.Container{
								Name: "gran-gran-a",
								Parent: &yang.Module{
									Name: "base-module",
								},
							},
						},
					},
					Parent: &yang.Entry{
						Name: "parent",
						Parent: &yang.Entry{
							Name: "gran-gran-a",
							Parent: &yang.Entry{
								Name: "base-module",
							},
						},
					},
				},
				"enum-b": &yang.Entry{
					Name: "enum-b",
					Node: &yang.Enum{
						Parent: &yang.Container{
							Name: "parent",
							Parent: &yang.Container{
								Name: "gran-granA",
								Parent: &yang.Module{
									Name: "base-module",
								},
							},
						},
					},
					Parent: &yang.Entry{
						Name: "parent",
						Parent: &yang.Entry{
							Name: "gran-granA",
							Parent: &yang.Entry{
								Name: "base-module",
							},
						},
					},
				},
			},
		},
		inShortenEnumLeafNames:       true,
		wantUncompressFailDueToClash: true,
		wantErrSubstr:                "cannot resolve enumeration name clash",
	}, {
		name: "error for invalid input when camel-case module name is not prefix of clash name",
		inDefinedEnums: map[string]bool{
			"BaseModule_Baz": true,
		},
		inDefinedEnumsNoUnderscores: map[string]bool{
			"BaseModuleBaz": true,
		},
		inNameClashSets: map[string]map[string]*yang.Entry{
			"BaseMod_Foo": {
				"enum-a": &yang.Entry{
					Name: "enum-a",
					Node: &yang.Enum{
						Parent: &yang.Container{
							Name: "parent",
							Parent: &yang.Module{
								Name: "base-module",
							},
						},
					},
					Parent: &yang.Entry{
						Name: "parent",
						Parent: &yang.Entry{
							Name: "base-module",
						},
					},
				},
				"enum-b": &yang.Entry{
					Name: "enum-b",
					Node: &yang.Enum{
						Parent: &yang.Container{
							Name: "parent",
							Parent: &yang.Module{
								Name: "base-module",
							},
						},
					},
					Parent: &yang.Entry{
						Name: "parent",
						Parent: &yang.Entry{
							Name: "base-module",
						},
					},
				},
			},
		},
		wantUncompressFailDueToClash: true,
		wantErrSubstr:                "provided clashName does not start with its defining module name",
	}, {
		name: "intersecting name clash sets",
		inDefinedEnums: map[string]bool{
			"Baz": true,
		},
		inDefinedEnumsNoUnderscores: map[string]bool{
			"Baz": true,
		},
		inNameClashSets: map[string]map[string]*yang.Entry{
			"Bar": {
				"enum-a": &yang.Entry{
					Name: "enum-a",
				},
			},
			"Foo": {
				"enum-a": &yang.Entry{
					Name: "enum-a",
				},
				"enum-b": &yang.Entry{
					Name: "enum-b",
				},
			},
		},
		inShortenEnumLeafNames: true,
		wantErrSubstr:          `enumKey "enum-a" has been given a second name`,
	}}

	for _, tt := range tests {
		for noUnderscores, wantUniqueNamesMap := range map[bool]map[string]string{
			false: tt.wantUniqueNamesMap,
			true:  tt.wantUniqueNamesMapNoUnderscores} {

			inDefinedEnums := tt.inDefinedEnums
			if noUnderscores {
				inDefinedEnums = tt.inDefinedEnumsNoUnderscores
			}

			for compressPaths := range map[bool]struct{}{false: {}, true: {}} {
				t.Run(tt.name+fmt.Sprintf("@compressPaths:%v,noUnderscores:%v,shortenEnumLeafNames:%v", compressPaths, noUnderscores, tt.inShortenEnumLeafNames), func(t *testing.T) {
					s := newEnumGenState()
					for k, v := range inDefinedEnums {
						// Copy the values as this map may be modified.
						s.definedEnums[k] = v
					}
					nameClashSets := map[string]map[string]*yang.Entry{}
					for k, v := range tt.inNameClashSets {
						if noUnderscores {
							k = strings.ReplaceAll(k, "_", "")
						}
						nameClashSets[k] = v
					}
					gotUniqueNamesMap, err := s.resolveNameClashSet(nameClashSets, compressPaths, noUnderscores, tt.inShortenEnumLeafNames, tt.inEnumOrgPrefixesToTrim)
					wantErrSubstr := tt.wantErrSubstr
					if !compressPaths && tt.wantUncompressFailDueToClash {
						wantErrSubstr = "clash in enumerated name occurred despite paths being uncompressed"
					}
					if diff := errdiff.Substring(err, wantErrSubstr); diff != "" {
						if err == nil {
							t.Errorf("gotUniqueNamesMap: %v", gotUniqueNamesMap)
						}
						t.Fatalf("did not get expected error:\n%s", diff)
					}
					if wantErrSubstr != "" {
						return
					}

					if diff := cmp.Diff(gotUniqueNamesMap, wantUniqueNamesMap); diff != "" {
						t.Errorf("TestResolveNameClashSet (-got, +want):\n%s", diff)
					}
				})
			}
		}
	}
}

// TestFindEnumSet tests the findEnumSet function, ensuring that it performs
// deduplication of re-used identities, and re-used typedefs. For inline
// definitions, the enumerations should be duplicated. Tests are performed with
// compression set to both true and false.
func TestFindEnumSet(t *testing.T) {
	tests := []struct {
		name                    string
		in                      map[string]*yang.Entry
		inOmitUnderscores       bool
		inSkipEnumDeduplication bool
		inShortenEnumLeafNames  bool
		inEnumOrgPrefixesToTrim []string
		// isSimpleEnumeratedUnionLeaf indicates to the test that
<<<<<<< HEAD
		// appendEnumSuffixForSimpleEnumUnions=true affects the name of
=======
		// appendEnumSuffixForSimpleUnionEnums=true affects the name of
>>>>>>> fe42acb7
		// the enumeration when useDefiningModuleForTypedefEnumNames is
		// also set to true. Here, a change is only expected when
		// useDefiningModuleForTypedefEnumNames is set to true.
		isSimpleEnumeratedUnionLeaf bool
		wantCompressed              map[string]*yangEnum
		wantUncompressed            map[string]*yangEnum
		// wantUseDefiningModuleForTypedefEnumNames should be specified whenever the output
		// is expected to be different when useDefiningModuleForTypedefEnumNames is set to
		// true. Its output should be compression independent since typedef enum names are
		// compression independent, so it doesn't have compressed/uncompressed versions.
		// When not specified, useDefiningModuleForTypedefEnumNames is expected to not have
		// an effect on the output.
		wantUseDefiningModuleForTypedefEnumNames        map[string]*yangEnum
		wantEnumSetCompressed                           *enumSet
		wantEnumSetUncompressed                         *enumSet
		wantEnumSetUseDefiningModuleForTypedefEnumNames *enumSet
		// Whether to expect same compressed/uncompressed output.
		wantSame bool
		// wantUncompressFailDueToClash means the uncompressed test run will fail in
		// deviation from the compressed case due to existence of a name clash, which can
		// only be resolved for compressed paths.
		wantUncompressFailDueToClash                       bool
		wantErrSubstr                                      string
		wantErrOnlyForUseDefiningModuleForTypedefEnumNames bool
	}{{
		name: "simple identityref",
		in: map[string]*yang.Entry{
			"/container/config/identityref-leaf": {
				Name: "identityref-leaf",
				Type: &yang.YangType{
					Name: "identityref",
					IdentityBase: &yang.Identity{
						Name: "base-identity",
						Parent: &yang.Module{
							Name: "test-module",
						},
					},
				},
			},
			"/container/state/identityref-leaf": {
				Name: "identityref-leaf",
				Type: &yang.YangType{
					Name: "identityref",
					IdentityBase: &yang.Identity{
						Name: "base-identity",
						Parent: &yang.Module{
							Name: "test-module",
						},
					},
				},
			},
		},
		inShortenEnumLeafNames: true,
		wantCompressed: map[string]*yangEnum{
			"TestModule_BaseIdentity": {
				name: "TestModule_BaseIdentity",
				entry: &yang.Entry{
					Name: "identityref-leaf",
					Type: &yang.YangType{
						IdentityBase: &yang.Identity{
							Name: "base-identity",
							Parent: &yang.Module{
								Name: "test-module",
							},
						},
					},
				},
			},
		},
		wantEnumSetCompressed: &enumSet{
			uniqueIdentityNames: map[string]string{
				"/test-module/base-identity": "TestModule_BaseIdentity",
			},
		},
		wantSame: true,
	}, {
		name: "simple identityref with org name trimming",
		in: map[string]*yang.Entry{
			"/container/config/identityref-leaf": {
				Name: "identityref-leaf",
				Type: &yang.YangType{
					Name: "identityref",
					IdentityBase: &yang.Identity{
						Name: "base-identity",
						Parent: &yang.Module{
							Name: "test-module",
						},
					},
				},
			},
			"/container/state/identityref-leaf": {
				Name: "identityref-leaf",
				Type: &yang.YangType{
					Name: "identityref",
					IdentityBase: &yang.Identity{
						Name: "base-identity",
						Parent: &yang.Module{
							Name: "test-module",
						},
					},
				},
			},
		},
		inShortenEnumLeafNames:  true,
		inEnumOrgPrefixesToTrim: []string{"test"},
		wantCompressed: map[string]*yangEnum{
			"Module_BaseIdentity": {
				name: "Module_BaseIdentity",
				entry: &yang.Entry{
					Name: "identityref-leaf",
					Type: &yang.YangType{
						IdentityBase: &yang.Identity{
							Name: "base-identity",
							Parent: &yang.Module{
								Name: "test-module",
							},
						},
					},
				},
			},
		},
		wantEnumSetCompressed: &enumSet{
			uniqueIdentityNames: map[string]string{
				"/test-module/base-identity": "Module_BaseIdentity",
			},
		},
		wantSame: true,
	}, {
		name: "simple identityref that conflicts",
		in: map[string]*yang.Entry{
			"/container/config/identityref-leaf": {
				Name: "identityref-leaf",
				Type: &yang.YangType{
					Name: "identityref",
					IdentityBase: &yang.Identity{
						Name: "base-identity",
						Parent: &yang.Module{
							Name: "test-module",
						},
					},
				},
			},
			"/container/state/identityref-leaf": {
				Name: "identityref-leaf",
				Type: &yang.YangType{
					Name: "identityref",
					IdentityBase: &yang.Identity{
						Name: "base-identity",
						Parent: &yang.Module{
							Name: "test-module",
						},
					},
				},
			},
			"/container/config/identityref-leaf2": {
				Name: "identityref-leaf2",
				Type: &yang.YangType{
					Name: "identityref",
					IdentityBase: &yang.Identity{
						Name: "baseIdentity",
						Parent: &yang.Module{
							Name: "test-module",
						},
					},
				},
			},
		},
		inShortenEnumLeafNames: true,
		wantCompressed: map[string]*yangEnum{
			"TestModule_BaseIdentity": {
				name: "TestModule_BaseIdentity",
				entry: &yang.Entry{
					Name: "identityref-leaf",
					Type: &yang.YangType{
						IdentityBase: &yang.Identity{
							Name: "base-identity",
							Parent: &yang.Module{
								Name: "test-module",
							},
						},
					},
				},
			},
		},
		wantSame:      true,
		wantErrSubstr: "identity name conflict",
	}, {
		name: "simple enumeration",
		in: map[string]*yang.Entry{
			"/container/config/enumeration-leaf": {
				Name: "enumeration-leaf",
				Type: &yang.YangType{
					Name: "enumeration",
					Enum: &yang.EnumType{},
				},
				Node: &yang.Enum{
					Name: "enumeration-leaf",
					Parent: &yang.Container{
						Name: "config",
						Parent: &yang.Container{
							Name: "container",
							Parent: &yang.Module{
								Name: "base-module",
							},
						},
					},
				},
				Parent: &yang.Entry{
					Name: "config",
					Parent: &yang.Entry{
						Name:   "container",
						Parent: &yang.Entry{Name: "base-module"},
					},
				},
			},
			"/container/state/enumeration-leaf": {
				Name: "enumeration-leaf",
				Type: &yang.YangType{
					Name: "enumeration",
					Enum: &yang.EnumType{},
				},
				Node: &yang.Enum{
					Name: "enumeration-leaf",
					Parent: &yang.Container{
						Name: "state",
						Parent: &yang.Container{
							Name: "container",
							Parent: &yang.Module{
								Name: "base-module",
							},
						},
					},
				},
				Parent: &yang.Entry{
					Name: "state",
					Parent: &yang.Entry{
						Name: "container",
						Parent: &yang.Entry{
							Name: "base-module",
						},
					},
				},
			},
		},
		inShortenEnumLeafNames: true,
		wantCompressed: map[string]*yangEnum{
			"Container_EnumerationLeaf": {
				name: "Container_EnumerationLeaf",
				entry: &yang.Entry{
					Name: "enumeration-leaf",
					Type: &yang.YangType{
						Enum: &yang.EnumType{},
					},
				},
			},
		},
		wantUncompressed: map[string]*yangEnum{
			"BaseModule_Container_State_EnumerationLeaf": {
				name: "BaseModule_Container_State_EnumerationLeaf",
				entry: &yang.Entry{
					Name: "enumeration-leaf",
					Type: &yang.YangType{
						Enum: &yang.EnumType{},
					},
				},
			},
			"BaseModule_Container_Config_EnumerationLeaf": {
				name: "BaseModule_Container_Config_EnumerationLeaf",
				entry: &yang.Entry{
					Name: "enumeration-leaf",
					Type: &yang.YangType{
						Enum: &yang.EnumType{},
					},
				},
			},
		},
		wantEnumSetCompressed: &enumSet{
			uniqueEnumeratedLeafNames: map[string]string{
				"/base-module/container/config/enumeration-leaf": "Container_EnumerationLeaf",
			},
		},
		wantEnumSetUncompressed: &enumSet{
			uniqueEnumeratedLeafNames: map[string]string{
				"/base-module/container/config/enumeration-leaf": "BaseModule_Container_Config_EnumerationLeaf",
				"/base-module/container/state/enumeration-leaf":  "BaseModule_Container_State_EnumerationLeaf",
			},
		},
	}, {
		name: "simple enumeration with org name trimming",
		in: map[string]*yang.Entry{
			"/container/config/enumeration-leaf": {
				Name: "enumeration-leaf",
				Type: &yang.YangType{
					Name: "enumeration",
					Enum: &yang.EnumType{},
				},
				Node: &yang.Enum{
					Name: "enumeration-leaf",
					Parent: &yang.Container{
						Name: "config",
						Parent: &yang.Container{
							Name: "container",
							Parent: &yang.Module{
								Name: "base-module",
							},
						},
					},
				},
				Parent: &yang.Entry{
					Name: "config",
					Parent: &yang.Entry{
						Name:   "container",
						Parent: &yang.Entry{Name: "base-module"},
					},
				},
			},
			"/container/state/enumeration-leaf": {
				Name: "enumeration-leaf",
				Type: &yang.YangType{
					Name: "enumeration",
					Enum: &yang.EnumType{},
				},
				Node: &yang.Enum{
					Name: "enumeration-leaf",
					Parent: &yang.Container{
						Name: "state",
						Parent: &yang.Container{
							Name: "container",
							Parent: &yang.Module{
								Name: "base-module",
							},
						},
					},
				},
				Parent: &yang.Entry{
					Name: "state",
					Parent: &yang.Entry{
						Name: "container",
						Parent: &yang.Entry{
							Name: "base-module",
						},
					},
				},
			},
		},
		inShortenEnumLeafNames:  true,
		inEnumOrgPrefixesToTrim: []string{"base"},
		wantCompressed: map[string]*yangEnum{
			"Container_EnumerationLeaf": {
				name: "Container_EnumerationLeaf",
				entry: &yang.Entry{
					Name: "enumeration-leaf",
					Type: &yang.YangType{
						Enum: &yang.EnumType{},
					},
				},
			},
		},
		wantUncompressed: map[string]*yangEnum{
			"Module_Container_State_EnumerationLeaf": {
				name: "Module_Container_State_EnumerationLeaf",
				entry: &yang.Entry{
					Name: "enumeration-leaf",
					Type: &yang.YangType{
						Enum: &yang.EnumType{},
					},
				},
			},
			"Module_Container_Config_EnumerationLeaf": {
				name: "Module_Container_Config_EnumerationLeaf",
				entry: &yang.Entry{
					Name: "enumeration-leaf",
					Type: &yang.YangType{
						Enum: &yang.EnumType{},
					},
				},
			},
		},
		wantEnumSetCompressed: &enumSet{
			uniqueEnumeratedLeafNames: map[string]string{
				"/base-module/container/config/enumeration-leaf": "Container_EnumerationLeaf",
			},
		},
		wantEnumSetUncompressed: &enumSet{
			uniqueEnumeratedLeafNames: map[string]string{
				"/base-module/container/config/enumeration-leaf": "Module_Container_Config_EnumerationLeaf",
				"/base-module/container/state/enumeration-leaf":  "Module_Container_State_EnumerationLeaf",
			},
		},
	}, {
		name: "simple enumeration without shortened names",
		in: map[string]*yang.Entry{
			"/container/config/enumeration-leaf": {
				Name: "enumeration-leaf",
				Type: &yang.YangType{
					Name: "enumeration",
					Enum: &yang.EnumType{},
				},
				Node: &yang.Enum{
					Name: "enumeration-leaf",
					Parent: &yang.Container{
						Name: "config",
						Parent: &yang.Container{
							Name: "container",
							Parent: &yang.Module{
								Name: "base-module",
							},
						},
					},
				},
				Parent: &yang.Entry{
					Name: "config",
					Parent: &yang.Entry{
						Name:   "container",
						Parent: &yang.Entry{Name: "base-module"},
					},
				},
			},
			"/container/state/enumeration-leaf": {
				Name: "enumeration-leaf",
				Type: &yang.YangType{
					Name: "enumeration",
					Enum: &yang.EnumType{},
				},
				Node: &yang.Enum{
					Name: "enumeration-leaf",
					Parent: &yang.Container{
						Name: "state",
						Parent: &yang.Container{
							Name: "container",
							Parent: &yang.Module{
								Name: "base-module",
							},
						},
					},
				},
				Parent: &yang.Entry{
					Name: "state",
					Parent: &yang.Entry{
						Name: "container",
						Parent: &yang.Entry{
							Name: "base-module",
						},
					},
				},
			},
		},
		wantCompressed: map[string]*yangEnum{
			"BaseModule_Container_EnumerationLeaf": {
				name: "BaseModule_Container_EnumerationLeaf",
				entry: &yang.Entry{
					Name: "enumeration-leaf",
					Type: &yang.YangType{
						Enum: &yang.EnumType{},
					},
				},
			},
		},
		wantUncompressed: map[string]*yangEnum{
			"BaseModule_Container_State_EnumerationLeaf": {
				name: "BaseModule_Container_State_EnumerationLeaf",
				entry: &yang.Entry{
					Name: "enumeration-leaf",
					Type: &yang.YangType{
						Enum: &yang.EnumType{},
					},
				},
			},
			"BaseModule_Container_Config_EnumerationLeaf": {
				name: "BaseModule_Container_Config_EnumerationLeaf",
				entry: &yang.Entry{
					Name: "enumeration-leaf",
					Type: &yang.YangType{
						Enum: &yang.EnumType{},
					},
				},
			},
		},
		wantEnumSetCompressed: &enumSet{
			uniqueEnumeratedLeafNames: map[string]string{
				"/base-module/container/config/enumeration-leaf": "BaseModule_Container_EnumerationLeaf",
			},
		},
		wantEnumSetUncompressed: &enumSet{
			uniqueEnumeratedLeafNames: map[string]string{
				"/base-module/container/config/enumeration-leaf": "BaseModule_Container_Config_EnumerationLeaf",
				"/base-module/container/state/enumeration-leaf":  "BaseModule_Container_State_EnumerationLeaf",
			},
		},
	}, {
		name: "simple enumeration without shortened names with org name trimming",
		in: map[string]*yang.Entry{
			"/container/config/enumeration-leaf": {
				Name: "enumeration-leaf",
				Type: &yang.YangType{
					Name: "enumeration",
					Enum: &yang.EnumType{},
				},
				Node: &yang.Enum{
					Name: "enumeration-leaf",
					Parent: &yang.Container{
						Name: "config",
						Parent: &yang.Container{
							Name: "container",
							Parent: &yang.Module{
								Name: "base-module",
							},
						},
					},
				},
				Parent: &yang.Entry{
					Name: "config",
					Parent: &yang.Entry{
						Name:   "container",
						Parent: &yang.Entry{Name: "base-module"},
					},
				},
			},
			"/container/state/enumeration-leaf": {
				Name: "enumeration-leaf",
				Type: &yang.YangType{
					Name: "enumeration",
					Enum: &yang.EnumType{},
				},
				Node: &yang.Enum{
					Name: "enumeration-leaf",
					Parent: &yang.Container{
						Name: "state",
						Parent: &yang.Container{
							Name: "container",
							Parent: &yang.Module{
								Name: "base-module",
							},
						},
					},
				},
				Parent: &yang.Entry{
					Name: "state",
					Parent: &yang.Entry{
						Name: "container",
						Parent: &yang.Entry{
							Name: "base-module",
						},
					},
				},
			},
		},
		inEnumOrgPrefixesToTrim: []string{"base"},
		wantCompressed: map[string]*yangEnum{
			"Module_Container_EnumerationLeaf": {
				name: "Module_Container_EnumerationLeaf",
				entry: &yang.Entry{
					Name: "enumeration-leaf",
					Type: &yang.YangType{
						Enum: &yang.EnumType{},
					},
				},
			},
		},
		wantUncompressed: map[string]*yangEnum{
			"Module_Container_State_EnumerationLeaf": {
				name: "Module_Container_State_EnumerationLeaf",
				entry: &yang.Entry{
					Name: "enumeration-leaf",
					Type: &yang.YangType{
						Enum: &yang.EnumType{},
					},
				},
			},
			"Module_Container_Config_EnumerationLeaf": {
				name: "Module_Container_Config_EnumerationLeaf",
				entry: &yang.Entry{
					Name: "enumeration-leaf",
					Type: &yang.YangType{
						Enum: &yang.EnumType{},
					},
				},
			},
		},
		wantEnumSetCompressed: &enumSet{
			uniqueEnumeratedLeafNames: map[string]string{
				"/base-module/container/config/enumeration-leaf": "Module_Container_EnumerationLeaf",
			},
		},
		wantEnumSetUncompressed: &enumSet{
			uniqueEnumeratedLeafNames: map[string]string{
				"/base-module/container/config/enumeration-leaf": "Module_Container_Config_EnumerationLeaf",
				"/base-module/container/state/enumeration-leaf":  "Module_Container_State_EnumerationLeaf",
			},
		},
	}, {
		name: "simple enumeration unresolvable conflicting names due to camel-case lossiness",
		in: map[string]*yang.Entry{
			"/container/state/enumeration-leaf": {
				Name: "enumeration-leaf",
				Type: &yang.YangType{
					Name: "enumeration",
					Enum: &yang.EnumType{},
				},
				Node: &yang.Enum{
					Name: "enumeration-leaf",
					Parent: &yang.Container{
						Name: "state",
						Parent: &yang.Container{
							Name: "container",
							Parent: &yang.Module{
								Name: "base-module",
							},
						},
					},
				},
				Parent: &yang.Entry{
					Name: "state",
					Parent: &yang.Entry{
						Name:   "container",
						Parent: &yang.Entry{Name: "base-module"},
					},
				},
			},
			"/container/state/enumerationLeaf": {
				Name: "enumerationLeaf",
				Type: &yang.YangType{
					Name: "enumeration",
					Enum: &yang.EnumType{},
				},
				Node: &yang.Enum{
					Name: "enumerationLeaf",
					Parent: &yang.Container{
						Name: "state",
						Parent: &yang.Container{
							Name: "container",
							Parent: &yang.Module{
								Name: "base-module",
							},
						},
					},
				},
				Parent: &yang.Entry{
					Name: "state",
					Parent: &yang.Entry{
						Name: "container",
						Parent: &yang.Entry{
							Name: "base-module",
						},
					},
				},
			},
		},
		inShortenEnumLeafNames:       true,
		wantUncompressFailDueToClash: true,
		wantErrSubstr:                "cannot resolve enumeration name clash",
	}, {
		name: "simple enumeration with naming conflict due to same grandparent context",
		in: map[string]*yang.Entry{
			"/container/config/enumeration-leaf": {
				Name: "enumeration-leaf",
				Type: &yang.YangType{
					Name: "enumeration",
					Enum: &yang.EnumType{},
				},
				Node: &yang.Enum{
					Name: "enumeration-leaf",
					Parent: &yang.Container{
						Name: "config",
						Parent: &yang.Container{
							Name: "container",
							Parent: &yang.Module{
								Name: "base-module",
							},
						},
					},
				},
				Parent: &yang.Entry{
					Name: "config",
					Parent: &yang.Entry{
						Name:   "container",
						Parent: &yang.Entry{Name: "base-module"},
					},
				},
			},
			"/container/state/enumeration-leaf": {
				Name: "enumeration-leaf",
				Type: &yang.YangType{
					Name: "enumeration",
					Enum: &yang.EnumType{},
				},
				Node: &yang.Enum{
					Name: "enumeration-leaf",
					Parent: &yang.Container{
						Name: "state",
						Parent: &yang.Container{
							Name: "container",
							Parent: &yang.Module{
								Name: "base-module",
							},
						},
					},
				},
				Parent: &yang.Entry{
					Name: "state",
					Parent: &yang.Entry{
						Name: "container",
						Parent: &yang.Entry{
							Name: "base-module",
						},
					},
				},
			},
			"/outer-container/container/config/enumeration-leaf": {
				Name: "enumeration-leaf",
				Type: &yang.YangType{
					Name: "enumeration",
					Enum: &yang.EnumType{},
				},
				Node: &yang.Enum{
					Name: "enumeration-leaf",
					Parent: &yang.Container{
						Name: "config",
						Parent: &yang.Container{
							Name: "container",
							Parent: &yang.Container{
								Name: "outer-container",
								Parent: &yang.Module{
									Name: "base-module",
								},
							},
						},
					},
				},
				Parent: &yang.Entry{
					Name: "config",
					Parent: &yang.Entry{
						Name: "container",
						Parent: &yang.Entry{
							Name:   "outer-container",
							Parent: &yang.Entry{Name: "base-module"},
						},
					},
				},
			},
		},
		inShortenEnumLeafNames: true,
		wantCompressed: map[string]*yangEnum{
			"Container_EnumerationLeaf": {
				name: "Container_EnumerationLeaf",
				entry: &yang.Entry{
					Name: "enumeration-leaf",
					Type: &yang.YangType{
						Enum: &yang.EnumType{},
					},
				},
			},
			"OuterContainer_Container_EnumerationLeaf": {
				name: "OuterContainer_Container_EnumerationLeaf",
				entry: &yang.Entry{
					Name: "enumeration-leaf",
					Type: &yang.YangType{
						Enum: &yang.EnumType{},
					},
				},
			},
		},
		wantUncompressed: map[string]*yangEnum{
			"BaseModule_Container_State_EnumerationLeaf": {
				name: "BaseModule_Container_State_EnumerationLeaf",
				entry: &yang.Entry{
					Name: "enumeration-leaf",
					Type: &yang.YangType{
						Enum: &yang.EnumType{},
					},
				},
			},
			"BaseModule_Container_Config_EnumerationLeaf": {
				name: "BaseModule_Container_Config_EnumerationLeaf",
				entry: &yang.Entry{
					Name: "enumeration-leaf",
					Type: &yang.YangType{
						Enum: &yang.EnumType{},
					},
				},
			},
			"BaseModule_OuterContainer_Container_Config_EnumerationLeaf": {
				name: "BaseModule_OuterContainer_Container_Config_EnumerationLeaf",
				entry: &yang.Entry{
					Name: "enumeration-leaf",
					Type: &yang.YangType{
						Enum: &yang.EnumType{},
					},
				},
			},
		},
		wantEnumSetCompressed: &enumSet{
			uniqueEnumeratedLeafNames: map[string]string{
				"/base-module/container/config/enumeration-leaf":                 "Container_EnumerationLeaf",
				"/base-module/outer-container/container/config/enumeration-leaf": "OuterContainer_Container_EnumerationLeaf",
			},
		},
		wantEnumSetUncompressed: &enumSet{
			uniqueEnumeratedLeafNames: map[string]string{
				"/base-module/container/config/enumeration-leaf":                 "BaseModule_Container_Config_EnumerationLeaf",
				"/base-module/container/state/enumeration-leaf":                  "BaseModule_Container_State_EnumerationLeaf",
				"/base-module/outer-container/container/config/enumeration-leaf": "BaseModule_OuterContainer_Container_Config_EnumerationLeaf",
			},
		},
	}, {
		name: "simple enumeration with naming conflict due to same grandparent context without shortened names",
		in: map[string]*yang.Entry{
			"/container/config/enumeration-leaf": {
				Name: "enumeration-leaf",
				Type: &yang.YangType{
					Name: "enumeration",
					Enum: &yang.EnumType{},
				},
				Node: &yang.Enum{
					Name: "enumeration-leaf",
					Parent: &yang.Container{
						Name: "config",
						Parent: &yang.Container{
							Name: "container",
							Parent: &yang.Module{
								Name: "base-module",
							},
						},
					},
				},
				Parent: &yang.Entry{
					Name: "config",
					Node: &yang.Container{
						Name: "config",
						Parent: &yang.Container{
							Name: "container",
							Parent: &yang.Module{
								Name: "base-module",
							},
						},
					},
					Parent: &yang.Entry{
						Name: "container",
						Node: &yang.Container{
							Name: "container",
							Parent: &yang.Module{
								Name: "base-module",
							},
						},
						Parent: &yang.Entry{
							Node: &yang.Module{
								Name: "base-module",
							},
							Name: "base-module",
						},
					},
				},
			},
			"/container/state/enumeration-leaf": {
				Name: "enumeration-leaf",
				Type: &yang.YangType{
					Name: "enumeration",
					Enum: &yang.EnumType{},
				},
				Node: &yang.Enum{
					Name: "enumeration-leaf",
					Parent: &yang.Container{
						Name: "state",
						Parent: &yang.Container{
							Name: "container",
							Parent: &yang.Module{
								Name: "base-module",
							},
						},
					},
				},
				Parent: &yang.Entry{
					Name: "state",
					Node: &yang.Container{
						Name: "state",
						Parent: &yang.Container{
							Name: "container",
							Parent: &yang.Module{
								Name: "base-module",
							},
						},
					},
					Parent: &yang.Entry{
						Name: "container",
						Node: &yang.Container{
							Name: "container",
							Parent: &yang.Module{
								Name: "base-module",
							},
						},
						Parent: &yang.Entry{
							Node: &yang.Module{
								Name: "base-module",
							},
							Name: "base-module",
						},
					},
				},
			},
			"/outer-container/container/config/enumeration-leaf": {
				Name: "enumeration-leaf",
				Type: &yang.YangType{
					Name: "enumeration",
					Enum: &yang.EnumType{},
				},
				Node: &yang.Enum{
					Name: "enumeration-leaf",
					Parent: &yang.Container{
						Name: "config",
						Parent: &yang.Container{
							Name: "container",
							Parent: &yang.Container{
								Name: "outer-container",
								Parent: &yang.Module{
									Name: "base-module",
								},
							},
						},
					},
				},
				Parent: &yang.Entry{
					Name: "config",
					Node: &yang.Container{
						Name: "config",
						Parent: &yang.Container{
							Name: "container",
							Parent: &yang.Container{
								Name: "outer-container",
								Parent: &yang.Module{
									Name: "base-module",
								},
							},
						},
					},
					Parent: &yang.Entry{
						Name: "container",
						Node: &yang.Container{
							Name: "container",
							Parent: &yang.Container{
								Name: "outer-container",
								Parent: &yang.Module{
									Name: "base-module",
								},
							},
						},
						Parent: &yang.Entry{
							Name: "outer-container",
							Node: &yang.Container{
								Name: "outer-container",
								Parent: &yang.Module{
									Name: "base-module",
								},
							},
							Parent: &yang.Entry{
								Node: &yang.Module{
									Name: "base-module",
								},
								Name: "base-module",
							},
						},
					},
				},
			},
		},
		wantCompressed: map[string]*yangEnum{
			"BaseModule_Container_EnumerationLeaf": {
				name: "Container_EnumerationLeaf",
				entry: &yang.Entry{
					Name: "enumeration-leaf",
					Type: &yang.YangType{
						Enum: &yang.EnumType{},
					},
				},
			},
			"BaseModule_OuterContainer_Container_EnumerationLeaf": {
				name: "OuterContainer_Container_EnumerationLeaf",
				entry: &yang.Entry{
					Name: "enumeration-leaf",
					Type: &yang.YangType{
						Enum: &yang.EnumType{},
					},
				},
			},
		},
		wantUncompressed: map[string]*yangEnum{
			"BaseModule_Container_State_EnumerationLeaf": {
				name: "BaseModule_Container_State_EnumerationLeaf",
				entry: &yang.Entry{
					Name: "enumeration-leaf",
					Type: &yang.YangType{
						Enum: &yang.EnumType{},
					},
				},
			},
			"BaseModule_Container_Config_EnumerationLeaf": {
				name: "BaseModule_Container_Config_EnumerationLeaf",
				entry: &yang.Entry{
					Name: "enumeration-leaf",
					Type: &yang.YangType{
						Enum: &yang.EnumType{},
					},
				},
			},
			"BaseModule_OuterContainer_Container_Config_EnumerationLeaf": {
				name: "BaseModule_OuterContainer_Container_Config_EnumerationLeaf",
				entry: &yang.Entry{
					Name: "enumeration-leaf",
					Type: &yang.YangType{
						Enum: &yang.EnumType{},
					},
				},
			},
		},
		wantEnumSetCompressed: &enumSet{
			uniqueEnumeratedLeafNames: map[string]string{
				"/base-module/container/config/enumeration-leaf":                 "BaseModule_Container_EnumerationLeaf",
				"/base-module/outer-container/container/config/enumeration-leaf": "BaseModule_OuterContainer_Container_EnumerationLeaf",
			},
		},
		wantEnumSetUncompressed: &enumSet{
			uniqueEnumeratedLeafNames: map[string]string{
				"/base-module/container/config/enumeration-leaf":                 "BaseModule_Container_Config_EnumerationLeaf",
				"/base-module/container/state/enumeration-leaf":                  "BaseModule_Container_State_EnumerationLeaf",
				"/base-module/outer-container/container/config/enumeration-leaf": "BaseModule_OuterContainer_Container_Config_EnumerationLeaf",
			},
		},
	}, {
		name: "simple enumeration with same grandparent context but are from different modules",
		in: map[string]*yang.Entry{
			"/base-module/container/config/enumeration-leaf": {
				Name: "enumeration-leaf",
				Type: &yang.YangType{
					Name: "enumeration",
					Enum: &yang.EnumType{},
				},
				Node: &yang.Enum{
					Name: "enumeration-leaf",
					Parent: &yang.Container{
						Name: "config",
						Parent: &yang.Container{
							Name: "container",
							Parent: &yang.Module{
								Name: "base-module",
							},
						},
					},
				},
				Parent: &yang.Entry{
					Name: "config",
					Parent: &yang.Entry{
						Name:   "container",
						Parent: &yang.Entry{Name: "base-module"},
					},
				},
			},
			"/base-module/container/state/enumeration-leaf": {
				Name: "enumeration-leaf",
				Type: &yang.YangType{
					Name: "enumeration",
					Enum: &yang.EnumType{},
				},
				Node: &yang.Enum{
					Name: "enumeration-leaf",
					Parent: &yang.Container{
						Name: "state",
						Parent: &yang.Container{
							Name: "container",
							Parent: &yang.Module{
								Name: "base-module",
							},
						},
					},
				},
				Parent: &yang.Entry{
					Name: "state",
					Parent: &yang.Entry{
						Name: "container",
						Parent: &yang.Entry{
							Name: "base-module",
						},
					},
				},
			},
			"/base-module2/container/config/enumeration-leaf": {
				Name: "enumeration-leaf",
				Type: &yang.YangType{
					Name: "enumeration",
					Enum: &yang.EnumType{},
				},
				Node: &yang.Enum{
					Name: "enumeration-leaf",
					Parent: &yang.Container{
						Name: "config",
						Parent: &yang.Container{
							Name: "container",
							Parent: &yang.Module{
								Name: "base-module2",
							},
						},
					},
				},
				Parent: &yang.Entry{
					Name: "config",
					Parent: &yang.Entry{
						Name:   "container",
						Parent: &yang.Entry{Name: "base-module2"},
					},
				},
			},
		},
		wantCompressed: map[string]*yangEnum{
			"BaseModule_Container_EnumerationLeaf": {
				name: "BaseModule_Container_EnumerationLeaf",
				entry: &yang.Entry{
					Name: "enumeration-leaf",
					Type: &yang.YangType{
						Enum: &yang.EnumType{},
					},
				},
			},
			"BaseModule2_Container_EnumerationLeaf": {
				name: "BaseModule2_Container_EnumerationLeaf",
				entry: &yang.Entry{
					Name: "enumeration-leaf",
					Type: &yang.YangType{
						Enum: &yang.EnumType{},
					},
				},
			},
		},
		wantUncompressed: map[string]*yangEnum{
			"BaseModule_Container_State_EnumerationLeaf": {
				name: "BaseModule_Container_State_EnumerationLeaf",
				entry: &yang.Entry{
					Name: "enumeration-leaf",
					Type: &yang.YangType{
						Enum: &yang.EnumType{},
					},
				},
			},
			"BaseModule_Container_Config_EnumerationLeaf": {
				name: "BaseModule_Container_Config_EnumerationLeaf",
				entry: &yang.Entry{
					Name: "enumeration-leaf",
					Type: &yang.YangType{
						Enum: &yang.EnumType{},
					},
				},
			},
			"BaseModule2_Container_Config_EnumerationLeaf": {
				name: "BaseModule2_Container_State_EnumerationLeaf",
				entry: &yang.Entry{
					Name: "enumeration-leaf",
					Type: &yang.YangType{
						Enum: &yang.EnumType{},
					},
				},
			},
		},
		wantEnumSetCompressed: &enumSet{
			uniqueEnumeratedLeafNames: map[string]string{
				"/base-module/container/config/enumeration-leaf":  "BaseModule_Container_EnumerationLeaf",
				"/base-module2/container/config/enumeration-leaf": "BaseModule2_Container_EnumerationLeaf",
			},
		},
		wantEnumSetUncompressed: &enumSet{
			uniqueEnumeratedLeafNames: map[string]string{
				"/base-module/container/config/enumeration-leaf":  "BaseModule_Container_Config_EnumerationLeaf",
				"/base-module/container/state/enumeration-leaf":   "BaseModule_Container_State_EnumerationLeaf",
				"/base-module2/container/config/enumeration-leaf": "BaseModule2_Container_Config_EnumerationLeaf",
			},
		},
	}, {
		name: "typedef which is an enumeration",
		in: map[string]*yang.Entry{
			"/container/config/enumeration-leaf": {
				Name: "enumeration-leaf",
				Type: &yang.YangType{
					Name: "derived-enumeration",
					Enum: &yang.EnumType{},
					Base: &yang.Type{
						Name: "enumeration",
						Parent: &yang.Typedef{
							Name: "derived-enumeration",
							Parent: &yang.Module{
								Name: "typedef-module",
							},
						},
					},
				},
				Node: &yang.Enum{
					Name: "derived-enumeration",
					Parent: &yang.Container{
						Name: "config",
						Parent: &yang.Container{
							Name: "container",
							Parent: &yang.Module{
								Name: "base-module",
							},
						},
					},
				},
				Parent: &yang.Entry{
					Name: "config",
					Parent: &yang.Entry{
						Name: "container",
						Parent: &yang.Entry{
							Name: "base-module",
						},
					},
				},
			},
			"/container/state/enumeration-leaf": {
				Name: "enumeration-leaf",
				Type: &yang.YangType{
					Name: "derived-enumeration",
					Enum: &yang.EnumType{},
					Base: &yang.Type{
						Name: "enumeration",
						Parent: &yang.Typedef{
							Name: "derived-enumeration",
							Parent: &yang.Module{
								Name: "typedef-module",
							},
						},
					},
				},
				Node: &yang.Enum{
					Name: "derived-enumeration",
					Parent: &yang.Container{
						Name: "config",
						Parent: &yang.Container{
							Name: "container",
							Parent: &yang.Module{
								Name: "base-module",
							},
						},
					},
				},
				Parent: &yang.Entry{
					Name: "state",
					Node: &yang.Container{Name: "state"}, Parent: &yang.Entry{
						Name: "container",
						Node: &yang.Container{Name: "container"},
						Parent: &yang.Entry{
							Name: "base-module",
							Node: &yang.Module{Name: "base-module"},
						},
					},
				},
			},
		},
		inShortenEnumLeafNames: true,
		wantUseDefiningModuleForTypedefEnumNames: map[string]*yangEnum{
			"TypedefModule_DerivedEnumeration": {
				name: "TypedefModule_DerivedEnumeration",
				entry: &yang.Entry{
					Name: "enumeration-leaf",
					Type: &yang.YangType{
						Enum: &yang.EnumType{},
					},
				},
			},
		},
		wantEnumSetUseDefiningModuleForTypedefEnumNames: &enumSet{
			uniqueEnumeratedTypedefNames: map[string]string{
				"/typedef-module/derived-enumeration": "TypedefModule_DerivedEnumeration",
			},
		},
		wantCompressed: map[string]*yangEnum{
			"BaseModule_DerivedEnumeration": {
				name: "BaseModule_DerivedEnumeration",
				entry: &yang.Entry{
					Name: "enumeration-leaf",
					Type: &yang.YangType{
						Enum: &yang.EnumType{},
					},
				},
			},
		},
		wantEnumSetCompressed: &enumSet{
			uniqueEnumeratedTypedefNames: map[string]string{
				"base-module/derived-enumeration": "BaseModule_DerivedEnumeration",
			},
		},
		wantSame: true,
	}, {
		name: "typedef which is an enumeration with org name trimming",
		in: map[string]*yang.Entry{
			"/container/config/enumeration-leaf": {
				Name: "enumeration-leaf",
				Type: &yang.YangType{
					Name: "derived-enumeration",
					Enum: &yang.EnumType{},
					Base: &yang.Type{
						Name: "enumeration",
						Parent: &yang.Typedef{
							Name: "derived-enumeration",
							Parent: &yang.Module{
								Name: "typedef-module",
							},
						},
					},
				},
				Node: &yang.Enum{
					Name: "derived-enumeration",
					Parent: &yang.Container{
						Name: "config",
						Parent: &yang.Container{
							Name: "container",
							Parent: &yang.Module{
								Name: "base-module",
							},
						},
					},
				},
				Parent: &yang.Entry{
					Name: "config",
					Parent: &yang.Entry{
						Name: "container",
						Parent: &yang.Entry{
							Name: "base-module",
						},
					},
				},
			},
			"/container/state/enumeration-leaf": {
				Name: "enumeration-leaf",
				Type: &yang.YangType{
					Name: "derived-enumeration",
					Enum: &yang.EnumType{},
					Base: &yang.Type{
						Name: "enumeration",
						Parent: &yang.Typedef{
							Name: "derived-enumeration",
							Parent: &yang.Module{
								Name: "typedef-module",
							},
						},
					},
				},
				Node: &yang.Enum{
					Name: "derived-enumeration",
					Parent: &yang.Container{
						Name: "config",
						Parent: &yang.Container{
							Name: "container",
							Parent: &yang.Module{
								Name: "base-module",
							},
						},
					},
				},
				Parent: &yang.Entry{
					Name: "state",
					Node: &yang.Container{Name: "state"}, Parent: &yang.Entry{
						Name: "container",
						Node: &yang.Container{Name: "container"},
						Parent: &yang.Entry{
							Name: "base-module",
							Node: &yang.Module{Name: "base-module"},
						},
					},
				},
			},
		},
		inShortenEnumLeafNames:  true,
		inEnumOrgPrefixesToTrim: []string{"typedef", "base"},
		wantUseDefiningModuleForTypedefEnumNames: map[string]*yangEnum{
			"Module_DerivedEnumeration": {
				name: "Module_DerivedEnumeration",
				entry: &yang.Entry{
					Name: "enumeration-leaf",
					Type: &yang.YangType{
						Enum: &yang.EnumType{},
					},
				},
			},
		},
		wantEnumSetUseDefiningModuleForTypedefEnumNames: &enumSet{
			uniqueEnumeratedTypedefNames: map[string]string{
				"/typedef-module/derived-enumeration": "Module_DerivedEnumeration",
			},
		},
		wantCompressed: map[string]*yangEnum{
			"Module_DerivedEnumeration": {
				name: "Module_DerivedEnumeration",
				entry: &yang.Entry{
					Name: "enumeration-leaf",
					Type: &yang.YangType{
						Enum: &yang.EnumType{},
					},
				},
			},
		},
		wantEnumSetCompressed: &enumSet{
			uniqueEnumeratedTypedefNames: map[string]string{
				"base-module/derived-enumeration": "Module_DerivedEnumeration",
			},
		},
		wantSame: true,
	}, {
		name: "conflict for typedefs which is an enumeration (does not fail when useDefiningModuleForTypedefEnumNames is false)",
		in: map[string]*yang.Entry{
			"/alpha/a/enumeration-leaf": {
				Name: "enumeration-leaf",
				Type: &yang.YangType{
					Name: "derived-enumeration",
					Enum: &yang.EnumType{},
					Base: &yang.Type{
						Name: "enumeration",
						Parent: &yang.Typedef{
							Name: "derived-enumeration",
							// Type path is different.
							Parent: &yang.Container{
								Name: "enumeration-container",
								Parent: &yang.Module{
									Name: "typedef-module",
								},
							},
						},
					},
				},
				Node: &yang.Enum{
					Name: "derived-enumeration",
					Parent: &yang.Container{
						Name: "a",
						Parent: &yang.Container{
							Name: "alpha",
							Parent: &yang.Module{
								Name: "base-module",
							},
						},
					},
				},
				Parent: &yang.Entry{
					Name: "a",
					Node: &yang.Container{Name: "a"},
					Parent: &yang.Entry{
						Name: "alpha",
						Node: &yang.Container{Name: "alpha"},
						Parent: &yang.Entry{
							Name: "base-module",
							Node: &yang.Module{Name: "base-module"},
						},
					},
				},
			},
			"/bravo/b/enumeration-leaf": {
				Name: "enumeration-leaf",
				Type: &yang.YangType{
					Name: "derived-enumeration",
					Enum: &yang.EnumType{},
					Base: &yang.Type{
						Name: "enumeration",
						Parent: &yang.Typedef{
							Name: "derived-enumeration",
							Parent: &yang.Module{
								Name: "typedef-module",
							},
						},
					},
				},
				Node: &yang.Enum{
					Name: "derived-enumeration",
					Parent: &yang.Container{
						Name: "b",
						Parent: &yang.Container{
							Name: "bravo",
							Parent: &yang.Module{
								Name: "base-module",
							},
						},
					},
				},
				Parent: &yang.Entry{
					Name: "b",
					Node: &yang.Container{Name: "b"},
					Parent: &yang.Entry{
						Name: "bravo",
						Node: &yang.Container{Name: "bravo"},
						Parent: &yang.Entry{
							Name: "base-module",
							Node: &yang.Module{Name: "base-module"},
						},
					},
				},
			},
		},
		inShortenEnumLeafNames: true,
		wantCompressed: map[string]*yangEnum{
			"BaseModule_DerivedEnumeration": {
				name: "BaseModule_DerivedEnumeration",
				entry: &yang.Entry{
					Name: "enumeration-leaf",
					Type: &yang.YangType{
						Enum: &yang.EnumType{},
					},
				},
			},
		},
		wantEnumSetCompressed: &enumSet{
			uniqueEnumeratedTypedefNames: map[string]string{
				"base-module/derived-enumeration": "BaseModule_DerivedEnumeration",
			},
		},
		wantSame: true,
		wantErrOnlyForUseDefiningModuleForTypedefEnumNames: true,
		wantErrSubstr: "enumerated typedef name conflict",
	}, {
		name: "typedef which is an enumeration name conflict due to camelcase lossiness",
		in: map[string]*yang.Entry{
			"/container/config/enumeration-leaf": {
				Name: "enumeration-leaf",
				Type: &yang.YangType{
					Name: "derived-enumeration",
					Enum: &yang.EnumType{},
					Base: &yang.Type{
						Name: "enumeration",
						Parent: &yang.Typedef{
							Name: "derived-enumeration",
							Parent: &yang.Module{
								Name: "typedef-module",
							},
						},
					},
				},
				Node: &yang.Enum{
					Name: "derived-enumeration",
					Parent: &yang.Module{
						Name: "base-module",
					},
				},
				Parent: &yang.Entry{
					Name: "config",
					Parent: &yang.Entry{
						Name: "container",
						Parent: &yang.Entry{
							Name: "base-module",
						},
					},
				},
			},
			"/super/container/state/enumeration-leaf": {
				Name: "enumeration-leaf",
				Type: &yang.YangType{
					Name: "derivedEnumeration",
					Enum: &yang.EnumType{},
					Base: &yang.Type{
						Name: "enumeration",
						Parent: &yang.Typedef{
							Name: "derivedEnumeration",
							Parent: &yang.Module{
								Name: "typedef-module",
							},
						},
					},
				},
				Node: &yang.Enum{
					Name: "derivedEnumeration",
					Parent: &yang.Module{
						Name: "base-module",
					},
				},
				Parent: &yang.Entry{
					Name: "state",
					Node: &yang.Container{Name: "state"},
					Parent: &yang.Entry{
						Name: "container",
						Node: &yang.Container{Name: "container"},
						Parent: &yang.Entry{
							Name: "super",
							Node: &yang.Container{Name: "super"},
							Parent: &yang.Entry{
								Name: "base-module",
								Node: &yang.Module{Name: "base-module"},
							},
						},
					},
				},
			},
		},
		inShortenEnumLeafNames: true,
		wantSame:               true,
		wantErrSubstr:          "enumerated typedef name conflict",
	}, {
		name: "derived identityref",
		in: map[string]*yang.Entry{
			"/container/config/identityref-leaf": {
				Name: "identityref-leaf",
				Type: &yang.YangType{
					Name: "derived-identityref",
					Base: &yang.Type{
						Name: "identityref",
						Parent: &yang.Typedef{
							Name: "derived-identityref",
							Parent: &yang.Container{
								Name: "identity-container",
								Parent: &yang.Module{
									Name: "identity-module",
								},
							},
						},
					},
					IdentityBase: &yang.Identity{
						Name: "base-identityref",
						Parent: &yang.Module{
							Name: "identity-module",
						},
					},
				},
				Node: &yang.Leaf{
					Name: "identityref-leaf",
					Parent: &yang.Module{
						Name: "base-module",
					},
				},
			},
			"/container/state/identityref-leaf": {
				Name: "identityref-leaf",
				Type: &yang.YangType{
					Name: "derived-identityref",
					Base: &yang.Type{
						Name: "identityref",
						Parent: &yang.Typedef{
							Name: "derived-identityref",
							Parent: &yang.Container{
								Name: "identity-container",
								Parent: &yang.Module{
									Name: "identity-module",
								},
							},
						},
					},
					IdentityBase: &yang.Identity{
						Name: "base-identityref",
						Parent: &yang.Module{
							Name: "identity-module",
						},
					},
				},
				Node: &yang.Leaf{
					Name: "identityref-leaf",
					Parent: &yang.Module{
						Name: "base-module",
					},
				},
			},
		},
		inShortenEnumLeafNames: true,
		wantCompressed: map[string]*yangEnum{
			"BaseModule_DerivedIdentityref": {
				name: "BaseModule_DerivedIdentityref",
				entry: &yang.Entry{
					Name: "identityref-leaf",
					Type: &yang.YangType{
						IdentityBase: &yang.Identity{
							Name: "base-identityref",
							Parent: &yang.Module{
								Name: "identity-module",
							},
						},
					},
				},
			},
		},
		wantEnumSetCompressed: &enumSet{
			uniqueEnumeratedTypedefNames: map[string]string{
				"base-module/derived-identityref": "BaseModule_DerivedIdentityref",
			},
		},
		wantUseDefiningModuleForTypedefEnumNames: map[string]*yangEnum{
			"IdentityModule_DerivedIdentityref": {
				name: "IdentityModule_DerivedIdentityref",
				entry: &yang.Entry{
					Name: "identityref-leaf",
					Type: &yang.YangType{
						IdentityBase: &yang.Identity{
							Name: "base-identityref",
							Parent: &yang.Module{
								Name: "identity-module",
							},
						},
					},
				},
			},
		},
		wantEnumSetUseDefiningModuleForTypedefEnumNames: &enumSet{
			uniqueEnumeratedTypedefNames: map[string]string{
				"/identity-module/identity-container/derived-identityref": "IdentityModule_DerivedIdentityref",
			},
		},
		wantSame: true,
	}, {
		name: "erroneous identityref",
		in: map[string]*yang.Entry{
			"/container/config/identityref-leaf": {
				Name: "invalid-identityref-leaf",
				Type: &yang.YangType{
					Name: "identityref",
				},
				Node: &yang.Leaf{
					Name: "invalid-identityref-leaf",
					Parent: &yang.Container{
						Name: "config",
						Parent: &yang.Container{
							Name: "container",
							Parent: &yang.Module{
								Name: "module",
							},
						},
					},
				},
			},
		},
		inShortenEnumLeafNames: true,
		wantErrSubstr:          "an identity with a nil base",
	}, {
		name: "two enums within the same directory, different definitions",
		in: map[string]*yang.Entry{
			"/container/config/enumeration-leaf": {
				Name: "enumeration-leaf",
				Type: &yang.YangType{
					Name: "enumeration",
					Enum: &yang.EnumType{},
				},
				Node: &yang.Enum{
					Name: "enumeration-leaf",
					Parent: &yang.Container{
						Name: "config",
						Parent: &yang.Container{
							Name: "container",
							Parent: &yang.Module{
								Name: "base-module",
							},
						},
					},
				},
				Parent: &yang.Entry{
					Name: "config",
					Parent: &yang.Entry{
						Name:   "container",
						Parent: &yang.Entry{Name: "base-module"},
					},
				},
			},
			"/container/config/enumeration-leaf-two": {
				Name: "enumeration-leaf-two",
				Type: &yang.YangType{
					Name: "enumeration",
					Enum: &yang.EnumType{},
				},
				Node: &yang.Enum{
					Name: "enumeration-leaf-two",
					Parent: &yang.Container{
						Name: "config",
						Parent: &yang.Container{
							Name: "container",
							Parent: &yang.Module{
								Name: "base-module",
							},
						},
					},
				},
				Parent: &yang.Entry{
					Name: "config",
					Parent: &yang.Entry{
						Name:   "container",
						Parent: &yang.Entry{Name: "base-module"},
					},
				},
			},
			"/container/state/enumeration-leaf": {
				Name: "enumeration-leaf",
				Type: &yang.YangType{
					Name: "enumeration",
					Enum: &yang.EnumType{},
				},
				Node: &yang.Enum{
					Name: "enumeration-leaf",
					Parent: &yang.Container{
						Name: "state",
						Parent: &yang.Container{
							Name: "container",
							Parent: &yang.Module{
								Name: "base-module",
							},
						},
					},
				},
				Parent: &yang.Entry{
					Name: "state",
					Parent: &yang.Entry{
						Name: "container",
						Parent: &yang.Entry{
							Name: "base-module",
						},
					},
				},
			},
			"/container/state/enumeration-leaf-two": {
				Name: "enumeration-leaf-two",
				Type: &yang.YangType{
					Name: "enumeration",
					Enum: &yang.EnumType{},
				},
				Node: &yang.Enum{
					Name: "enumeration-leaf-two",
					Parent: &yang.Container{
						Name: "state",
						Parent: &yang.Container{
							Name: "container",
							Parent: &yang.Module{
								Name: "base-module",
							},
						},
					},
				},
				Parent: &yang.Entry{
					Name: "state",
					Parent: &yang.Entry{
						Name:   "container",
						Parent: &yang.Entry{Name: "base-module"},
					},
				},
			},
		},
		inShortenEnumLeafNames: true,
		wantCompressed: map[string]*yangEnum{
			"Container_EnumerationLeaf": {
				name: "Container_EnumerationLeaf",
				entry: &yang.Entry{
					Name: "enumeration-leaf",
					Type: &yang.YangType{
						Enum: &yang.EnumType{},
					},
				},
			},
			"Container_EnumerationLeafTwo": {
				name: "Container_EnumerationLeafTwo",
				entry: &yang.Entry{
					Name: "enumeration-leaf-two",
					Type: &yang.YangType{
						Enum: &yang.EnumType{},
					},
				},
			},
		},
		wantUncompressed: map[string]*yangEnum{
			"BaseModule_Container_State_EnumerationLeaf": {
				name: "BaseModule_Container_State_EnumerationLeaf",
				entry: &yang.Entry{
					Name: "enumeration-leaf",
					Type: &yang.YangType{
						Enum: &yang.EnumType{},
					},
				},
			},
			"BaseModule_Container_Config_EnumerationLeaf": {
				name: "BaseModule_Container_Config_EnumerationLeaf",
				entry: &yang.Entry{
					Name: "enumeration-leaf",
					Type: &yang.YangType{
						Enum: &yang.EnumType{},
					},
				},
			},
			"BaseModule_Container_State_EnumerationLeafTwo": {
				name: "BaseModule_Container_State_EnumerationLeafTwo",
				entry: &yang.Entry{
					Name: "enumeration-leaf-two",
					Type: &yang.YangType{
						Enum: &yang.EnumType{},
					},
				},
			},
			"BaseModule_Container_Config_EnumerationLeafTwo": {
				name: "BaseModule_Container_Config_EnumerationLeafTwo",
				entry: &yang.Entry{
					Name: "enumeration-leaf-two",
					Type: &yang.YangType{
						Enum: &yang.EnumType{},
					},
				},
			},
		},
		wantEnumSetCompressed: &enumSet{
			uniqueEnumeratedLeafNames: map[string]string{
				"/base-module/container/config/enumeration-leaf":     "Container_EnumerationLeaf",
				"/base-module/container/config/enumeration-leaf-two": "Container_EnumerationLeafTwo",
			},
		},
		wantEnumSetUncompressed: &enumSet{
			uniqueEnumeratedLeafNames: map[string]string{
				"/base-module/container/config/enumeration-leaf":     "BaseModule_Container_Config_EnumerationLeaf",
				"/base-module/container/config/enumeration-leaf-two": "BaseModule_Container_Config_EnumerationLeafTwo",
				"/base-module/container/state/enumeration-leaf":      "BaseModule_Container_State_EnumerationLeaf",
				"/base-module/container/state/enumeration-leaf-two":  "BaseModule_Container_State_EnumerationLeafTwo",
			},
		},
	}, {
		name: "two enums with deduplication disabled, where duplication of enums is only happening for uncompressed due to compressed context being the same (i.e. config/state)",
		in: map[string]*yang.Entry{
			"/container/config/enumeration-leaf": {
				Name: "enumeration-leaf",
				Type: &yang.YangType{
					Name: "enumeration",
					Enum: &yang.EnumType{},
				},
				Node: &yang.Enum{
					Name: "enumeration-leaf",
					Parent: &yang.Grouping{
						Name: "foo",
						Parent: &yang.Module{
							Name: "base-module2",
						},
					},
				},
				Parent: &yang.Entry{
					Name: "config",
					Parent: &yang.Entry{
						Name:   "container",
						Parent: &yang.Entry{Name: "base-module2"},
					},
				},
			},
			"/container/state/enumeration-leaf": {
				Name: "enumeration-leaf",
				Type: &yang.YangType{
					Name: "enumeration",
					Enum: &yang.EnumType{},
				},
				Node: &yang.Enum{
					Name: "enumeration-leaf",
					Parent: &yang.Grouping{
						Name: "foo",
						Parent: &yang.Module{
							Name: "base-module2",
						},
					},
				},
				Parent: &yang.Entry{
					Name: "state",
					Parent: &yang.Entry{
						Name: "container",
						Parent: &yang.Entry{
							Name: "base-module2",
						},
					},
				},
			},
		},
		inShortenEnumLeafNames:  true,
		inSkipEnumDeduplication: true,
		wantCompressed: map[string]*yangEnum{
			"Container_EnumerationLeaf": {
				name: "Container_EnumerationLeaf",
				entry: &yang.Entry{
					Name: "enumeration-leaf",
					Type: &yang.YangType{
						Enum: &yang.EnumType{},
					},
				},
			},
		},
		wantUncompressed: map[string]*yangEnum{
			"BaseModule2_Container_State_EnumerationLeaf": {
				name: "BaseModule2_Container_State_EnumerationLeaf",
				entry: &yang.Entry{
					Name: "enumeration-leaf",
					Type: &yang.YangType{
						Enum: &yang.EnumType{},
					},
				},
			},
			"BaseModule2_Container_Config_EnumerationLeaf": {
				name: "BaseModule2_Container_Config_EnumerationLeaf",
				entry: &yang.Entry{
					Name: "enumeration-leaf",
					Type: &yang.YangType{
						Enum: &yang.EnumType{},
					},
				},
			},
		},
		wantEnumSetCompressed: &enumSet{
			uniqueEnumeratedLeafNames: map[string]string{
				"/base-module2/foo/enumeration-leaf:Container_EnumerationLeaf": "Container_EnumerationLeaf",
			},
		},
		wantEnumSetUncompressed: &enumSet{
			uniqueEnumeratedLeafNames: map[string]string{
				"/base-module2/container/config/enumeration-leaf": "BaseModule2_Container_Config_EnumerationLeaf",
				"/base-module2/container/state/enumeration-leaf":  "BaseModule2_Container_State_EnumerationLeaf",
			},
		},
	}, {
		name: "two enums with deduplication disabled, and where duplication occurs for both compressed and decompressed",
		in: map[string]*yang.Entry{
			"/container/apple/enumeration-leaf": {
				Name: "enumeration-leaf",
				Type: &yang.YangType{
					Name: "enumeration",
					Enum: &yang.EnumType{},
				},
				Node: &yang.Enum{
					Name: "enumeration-leaf",
					Parent: &yang.Grouping{
						Name: "foo",
						Parent: &yang.Module{
							Name: "base-module2",
						},
					},
				},
				Parent: &yang.Entry{
					Name: "apple",
					Parent: &yang.Entry{
						Name:   "cherry",
						Parent: &yang.Entry{Name: "base-module2"},
					},
				},
			},
			"/container/banana/enumeration-leaf": {
				Name: "enumeration-leaf",
				Type: &yang.YangType{
					Name: "enumeration",
					Enum: &yang.EnumType{},
				},
				Node: &yang.Enum{
					Name: "enumeration-leaf",
					Parent: &yang.Grouping{
						Name: "foo",
						Parent: &yang.Module{
							Name: "base-module2",
						},
					},
				},
				Parent: &yang.Entry{
					Name: "banana",
					Parent: &yang.Entry{
						Name: "donuts",
						Parent: &yang.Entry{
							Name: "base-module2",
						},
					},
				},
			},
		},
		inShortenEnumLeafNames:  true,
		inSkipEnumDeduplication: true,
		wantCompressed: map[string]*yangEnum{
			"Cherry_EnumerationLeaf": {
				name: "BaseModule2_Cherry_EnumerationLeaf",
				entry: &yang.Entry{
					Name: "enumeration-leaf",
					Type: &yang.YangType{
						Enum: &yang.EnumType{},
					},
				},
			},
			"Donuts_EnumerationLeaf": {
				name: "BaseModule2_Donuts_EnumerationLeaf",
				entry: &yang.Entry{
					Name: "enumeration-leaf",
					Type: &yang.YangType{
						Enum: &yang.EnumType{},
					},
				},
			},
		},
		wantUncompressed: map[string]*yangEnum{
			"BaseModule2_Cherry_Apple_EnumerationLeaf": {
				name: "BaseModule2_Cherry_Apple_EnumerationLeaf",
				entry: &yang.Entry{
					Name: "enumeration-leaf",
					Type: &yang.YangType{
						Enum: &yang.EnumType{},
					},
				},
			},
			"BaseModule2_Donuts_Banana_EnumerationLeaf": {
				name: "BaseModule2_Donuts_Banana_EnumerationLeaf",
				entry: &yang.Entry{
					Name: "enumeration-leaf",
					Type: &yang.YangType{
						Enum: &yang.EnumType{},
					},
				},
			},
		},
		wantEnumSetCompressed: &enumSet{
			uniqueEnumeratedLeafNames: map[string]string{
				"/base-module2/foo/enumeration-leaf:Cherry_EnumerationLeaf": "Cherry_EnumerationLeaf",
				"/base-module2/foo/enumeration-leaf:Donuts_EnumerationLeaf": "Donuts_EnumerationLeaf",
			},
		},
		wantEnumSetUncompressed: &enumSet{
			uniqueEnumeratedLeafNames: map[string]string{
				"/base-module2/cherry/apple/enumeration-leaf":  "BaseModule2_Cherry_Apple_EnumerationLeaf",
				"/base-module2/donuts/banana/enumeration-leaf": "BaseModule2_Donuts_Banana_EnumerationLeaf",
			},
		},
	}, {
		name: "two enums with deduplication disabled, and where duplication occurs for both compressed and decompressed but the enum contexts (grandparents) are the same",
		in: map[string]*yang.Entry{
			"/container/apple/enumeration-leaf": {
				Name: "enumeration-leaf",
				Type: &yang.YangType{
					Name: "enumeration",
					Enum: &yang.EnumType{},
				},
				Node: &yang.Enum{
					Name: "enumeration-leaf",
					Parent: &yang.Grouping{
						Name: "foo",
						Parent: &yang.Module{
							Name: "base-module2",
						},
					},
				},
				Parent: &yang.Entry{
					Name: "apple",
					Parent: &yang.Entry{
						Name:   "container",
						Parent: &yang.Entry{Name: "base-module2"},
					},
				},
			},
			"/container/banana/enumeration-leaf": {
				Name: "enumeration-leaf",
				Type: &yang.YangType{
					Name: "enumeration",
					Enum: &yang.EnumType{},
				},
				Node: &yang.Enum{
					Name: "enumeration-leaf",
					Parent: &yang.Grouping{
						Name: "foo",
						Parent: &yang.Module{
							Name: "base-module2",
						},
					},
				},
				Parent: &yang.Entry{
					Name: "banana",
					Parent: &yang.Entry{
						Name: "container",
						Parent: &yang.Entry{
							Name: "base-module2",
						},
					},
				},
			},
		},
		inShortenEnumLeafNames:  true,
		inSkipEnumDeduplication: true,
		wantCompressed: map[string]*yangEnum{
			"Container_EnumerationLeaf": {
				name: "Container_EnumerationLeaf",
				entry: &yang.Entry{
					Name: "enumeration-leaf",
					Type: &yang.YangType{
						Enum: &yang.EnumType{},
					},
				},
			},
		},
		wantUncompressed: map[string]*yangEnum{
			"BaseModule2_Container_Apple_EnumerationLeaf": {
				name: "BaseModule2_Container_Apple_EnumerationLeaf",
				entry: &yang.Entry{
					Name: "enumeration-leaf",
					Type: &yang.YangType{
						Enum: &yang.EnumType{},
					},
				},
			},
			"BaseModule2_Container_Banana_EnumerationLeaf": {
				name: "BaseModule2_Container_Banana_EnumerationLeaf",
				entry: &yang.Entry{
					Name: "enumeration-leaf",
					Type: &yang.YangType{
						Enum: &yang.EnumType{},
					},
				},
			},
		},
		wantEnumSetCompressed: &enumSet{
			uniqueEnumeratedLeafNames: map[string]string{
				"/base-module2/foo/enumeration-leaf:Container_EnumerationLeaf": "Container_EnumerationLeaf",
			},
		},
		wantEnumSetUncompressed: &enumSet{
			uniqueEnumeratedLeafNames: map[string]string{
				"/base-module2/container/apple/enumeration-leaf":  "BaseModule2_Container_Apple_EnumerationLeaf",
				"/base-module2/container/banana/enumeration-leaf": "BaseModule2_Container_Banana_EnumerationLeaf",
			},
		},
	}, {
		name: "two enums with deduplication enabled, and where duplication occurs for both compressed and decompressed",
		in: map[string]*yang.Entry{
			"/container/apple/enumeration-leaf": {
				Name: "enumeration-leaf",
				Type: &yang.YangType{
					Name: "enumeration",
					Enum: &yang.EnumType{},
				},
				Node: &yang.Enum{
					Name: "enumeration-leaf",
					Parent: &yang.Grouping{
						Name: "foo",
						Parent: &yang.Module{
							Name: "base-module2",
						},
					},
				},
				Parent: &yang.Entry{
					Name: "apple",
					Parent: &yang.Entry{
						Name:   "container",
						Parent: &yang.Entry{Name: "base-module2"},
					},
				},
			},
			"/container/banana/enumeration-leaf": {
				Name: "enumeration-leaf",
				Type: &yang.YangType{
					Name: "enumeration",
					Enum: &yang.EnumType{},
				},
				Node: &yang.Enum{
					Name: "enumeration-leaf",
					Parent: &yang.Grouping{
						Name: "foo",
						Parent: &yang.Module{
							Name: "base-module2",
						},
					},
				},
				Parent: &yang.Entry{
					Name: "banana",
					Parent: &yang.Entry{
						Name: "container",
						Parent: &yang.Entry{
							Name: "base-module2",
						},
					},
				},
			},
		},
		inShortenEnumLeafNames: true,
		wantCompressed: map[string]*yangEnum{
			"Container_EnumerationLeaf": {
				name: "Container_EnumerationLeaf",
				entry: &yang.Entry{
					Name: "enumeration-leaf",
					Type: &yang.YangType{
						Enum: &yang.EnumType{},
					},
				},
			},
		},
		wantUncompressed: map[string]*yangEnum{
			"BaseModule2_Container_Apple_EnumerationLeaf": {
				name: "BaseModule2_Container_Apple_EnumerationLeaf",
				entry: &yang.Entry{
					Name: "enumeration-leaf",
					Type: &yang.YangType{
						Enum: &yang.EnumType{},
					},
				},
			},
		},
		wantEnumSetCompressed: &enumSet{
			uniqueEnumeratedLeafNames: map[string]string{
				"/base-module2/foo/enumeration-leaf": "Container_EnumerationLeaf",
			},
		},
		wantEnumSetUncompressed: &enumSet{
			uniqueEnumeratedLeafNames: map[string]string{
				"/base-module2/foo/enumeration-leaf": "BaseModule2_Container_Apple_EnumerationLeaf",
			},
		},
	}, {
		name: "union of unions that contains an enumeration",
		in: map[string]*yang.Entry{
			"/container/state/e": {
				Name: "e",
				Type: &yang.YangType{
					Name: "union",
					Kind: yang.Yunion,
					Type: []*yang.YangType{{
						Name: "union",
						Kind: yang.Yunion,
						Type: []*yang.YangType{{
							Name: "enumeration",
							Kind: yang.Yenum,
							Enum: &yang.EnumType{},
						}, {
							Kind: yang.Ystring,
						}},
					}, {
						Kind: yang.Yint8,
					}},
					Enum: &yang.EnumType{},
				},
				Node: &yang.Enum{
					Name: "e",
					Parent: &yang.Container{
						Name: "state",
						Parent: &yang.Container{
							Name: "container",
							Parent: &yang.Module{
								Name: "base-module",
							},
						},
					},
				},
				Parent: &yang.Entry{
					Name: "state",
					Parent: &yang.Entry{
						Name:   "container",
						Parent: &yang.Entry{Name: "base-module"},
					},
				},
			},
		},
		inShortenEnumLeafNames:      true,
		isSimpleEnumeratedUnionLeaf: true,
		wantCompressed: map[string]*yangEnum{
			"Container_E": {
				name: "Container_E",
				entry: &yang.Entry{
					Name: "e",
					Type: &yang.YangType{
						Kind: yang.Yunion,
						Type: []*yang.YangType{{
							Kind: yang.Yunion,
							Type: []*yang.YangType{{
								Name: "enumeration",
								Kind: yang.Yenum,
								Enum: &yang.EnumType{},
							}, {
								Kind: yang.Ystring,
							}},
						}, {
							Kind: yang.Yint8,
						}},
						Enum: &yang.EnumType{},
					},
					Node: &yang.Enum{
						Parent: &yang.Container{
							Name: "state",
							Parent: &yang.Container{
								Name: "container",
								Parent: &yang.Module{
									Name: "base-module",
								},
							},
						},
					},
					Parent: &yang.Entry{
						Name: "state",
						Parent: &yang.Entry{
							Name:   "container",
							Parent: &yang.Entry{Name: "base-module"},
						},
					},
				},
			},
		},
		wantUncompressed: map[string]*yangEnum{
			"BaseModule_Container_State_E": {
				name: "BaseModule_Container_State_E",
				entry: &yang.Entry{
					Name: "e",
					Type: &yang.YangType{
						Kind: yang.Yunion,
						Type: []*yang.YangType{{
							Kind: yang.Yunion,
							Type: []*yang.YangType{{
								Kind: yang.Yenum,
								Enum: &yang.EnumType{},
							}, {
								Kind: yang.Ystring,
							}},
						}, {
							Kind: yang.Yint8,
						}},
						Enum: &yang.EnumType{},
					},
					Node: &yang.Enum{
						Parent: &yang.Container{
							Name: "state",
							Parent: &yang.Container{
								Name: "container",
								Parent: &yang.Module{
									Name: "base-module",
								},
							},
						},
					},
					Parent: &yang.Entry{
						Name: "state",
						Parent: &yang.Entry{
							Name:   "container",
							Parent: &yang.Entry{Name: "base-module"},
						},
					},
				},
			},
		},
		wantEnumSetCompressed: &enumSet{
			uniqueEnumeratedLeafNames: map[string]string{
				"/base-module/container/state/e": "Container_E",
			},
		},
		wantEnumSetUncompressed: &enumSet{
			uniqueEnumeratedLeafNames: map[string]string{
				"/base-module/container/state/e": "BaseModule_Container_State_E",
			},
		},
	}, {
		name: "union which contains a typedef enumeration",
		in: map[string]*yang.Entry{
			"/container/config/e": {
				Name: "e",
				Type: &yang.YangType{
					Name: "union",
					Kind: yang.Yunion,
					Type: []*yang.YangType{
						{
							Name: "derived",
							Kind: yang.Yenum,
							Enum: &yang.EnumType{},
							Base: &yang.Type{
								Name: "enumeration",
								Parent: &yang.Typedef{
									Name: "derived",
									Parent: &yang.Module{
										Name: "typedef-module",
									},
								},
							},
						},
						{Kind: yang.Ystring},
					},
				},
				Node: &yang.Enum{
					Name: "e",
					Parent: &yang.Module{
						Name: "base-module",
					},
				},
				Parent: &yang.Entry{
					Name: "state",
					Node: &yang.Container{Name: "state"},
					Parent: &yang.Entry{
						Name: "base-module",
						Node: &yang.Module{Name: "base-module"},
					},
				},
			},
		},
		inShortenEnumLeafNames: true,
		wantCompressed: map[string]*yangEnum{
			"BaseModule_Derived_Enum": {
				name: "BaseModule_Derived_Enum",
				entry: &yang.Entry{
					Name: "e",
					Type: &yang.YangType{
						Kind: yang.Yunion,
						Type: []*yang.YangType{
							{
								Name: "derived",
								Kind: yang.Yenum,
								Enum: &yang.EnumType{},
								Base: &yang.Type{
									Name: "enumeration",
									Parent: &yang.Typedef{
										Name: "enum-container",
										Parent: &yang.Module{
											Name: "typedef-module",
										},
									},
								},
							},
							{Kind: yang.Ystring},
						},
					},
				},
			},
		},
		wantEnumSetCompressed: &enumSet{
			uniqueEnumeratedTypedefNames: map[string]string{
				"base-module/derived_Enum": "BaseModule_Derived_Enum",
			},
		},
		wantUseDefiningModuleForTypedefEnumNames: map[string]*yangEnum{
			"TypedefModule_Derived": {
				name: "TypedefModule_Derived",
				entry: &yang.Entry{
					Name: "e",
					Type: &yang.YangType{
						Kind: yang.Yunion,
						Type: []*yang.YangType{
							{
								Name: "derived",
								Kind: yang.Yenum,
								Enum: &yang.EnumType{},
								Base: &yang.Type{
									Name: "enumeration",
									Parent: &yang.Typedef{
										Name: "enum-container",
										Parent: &yang.Module{
											Name: "typedef-module",
										},
									},
								},
							},
							{Kind: yang.Ystring},
						},
					},
				},
			},
		},
		wantEnumSetUseDefiningModuleForTypedefEnumNames: &enumSet{
			uniqueEnumeratedTypedefNames: map[string]string{
				"/typedef-module/derived": "TypedefModule_Derived",
			},
		},
		wantSame: true,
	}, {
		name: "typedef of union that contains an enumeration (not typedef)",
		in: map[string]*yang.Entry{
			"/container/state/e": {
				Name: "e",
				Type: &yang.YangType{
					Name: "derived-type",
					Kind: yang.Yunion,
					Type: []*yang.YangType{{
						Name: "union",
						Kind: yang.Yunion,
						Type: []*yang.YangType{{
							Name: "enumeration",
							Kind: yang.Yenum,
							Enum: &yang.EnumType{},
						}, {
							Kind: yang.Ystring,
						}},
					}, {
						Kind: yang.Yint8,
					}},
					Base: &yang.Type{
						Name: "union",
						Parent: &yang.Typedef{
							Name: "derived-type",
							Parent: &yang.Typedef{
								Name: "derived-type-container",
								Parent: &yang.Module{
									Name: "typedef-module",
								},
							},
						},
					},
				},
				Node: &yang.Enum{
					Name: "e",
					Parent: &yang.Container{
						Name: "state",
						Parent: &yang.Container{
							Name: "container",
							Parent: &yang.Module{
								Name: "base-module",
							},
						},
					},
				},
				Parent: &yang.Entry{
					Name: "state",
					Parent: &yang.Entry{
						Name:   "container",
						Parent: &yang.Entry{Name: "base-module"},
					},
				},
			},
		},
		inShortenEnumLeafNames: true,
		wantCompressed: map[string]*yangEnum{
			"Container_E": {
				name: "Container_E",
				entry: &yang.Entry{
					Name: "e",
					Type: &yang.YangType{
						Name: "derived-type",
						Kind: yang.Yunion,
						Type: []*yang.YangType{{
							Name: "union",
							Kind: yang.Yunion,
							Type: []*yang.YangType{{
								Name: "enumeration",
								Kind: yang.Yenum,
								Enum: &yang.EnumType{},
							}, {
								Kind: yang.Ystring,
							}},
						}, {
							Kind: yang.Yint8,
						}},
						Base: &yang.Type{
							Name: "union",
							Parent: &yang.Typedef{
								Name: "derived-type",
								Parent: &yang.Typedef{
									Name: "derived-type-container",
									Parent: &yang.Module{
										Name: "typedef-module",
									},
								},
							},
						},
					},
					Node: &yang.Enum{
						Parent: &yang.Container{
							Name: "state",
							Parent: &yang.Container{
								Name: "container",
								Parent: &yang.Module{
									Name: "base-module",
								},
							},
						},
					},
					Parent: &yang.Entry{
						Name: "state",
						Parent: &yang.Entry{
							Name:   "container",
							Parent: &yang.Entry{Name: "base-module"},
						},
					},
				},
			},
		},
		wantUncompressed: map[string]*yangEnum{
			"BaseModule_Container_State_E": {
				name: "BaseModule_Container_State_E",
				entry: &yang.Entry{
					Name: "e",
					Type: &yang.YangType{
						Name: "derived-type",
						Kind: yang.Yunion,
						Type: []*yang.YangType{{
							Name: "union",
							Kind: yang.Yunion,
							Type: []*yang.YangType{{
								Name: "enumeration",
								Kind: yang.Yenum,
								Enum: &yang.EnumType{},
							}, {
								Kind: yang.Ystring,
							}},
						}, {
							Kind: yang.Yint8,
						}},
						Base: &yang.Type{
							Name: "union",
							Parent: &yang.Typedef{
								Name: "derived-type",
								Parent: &yang.Typedef{
									Name: "derived-type-container",
									Parent: &yang.Module{
										Name: "typedef-module",
									},
								},
							},
						},
					},
					Node: &yang.Enum{
						Parent: &yang.Container{
							Name: "state",
							Parent: &yang.Container{
								Name: "container",
								Parent: &yang.Module{
									Name: "base-module",
								},
							},
						},
					},
					Parent: &yang.Entry{
						Name: "state",
						Parent: &yang.Entry{
							Name:   "container",
							Parent: &yang.Entry{Name: "base-module"},
						},
					},
				},
			},
		},
		wantEnumSetCompressed: &enumSet{
			uniqueEnumeratedLeafNames: map[string]string{
				"container:/base-module/container/state/e": "Container_E",
			},
		},
		wantEnumSetUncompressed: &enumSet{
			uniqueEnumeratedLeafNames: map[string]string{
				"e:/base-module/container/state/e": "BaseModule_Container_State_E",
			},
		},
		wantUseDefiningModuleForTypedefEnumNames: map[string]*yangEnum{
			"TypedefModule_DerivedType_Enum": {
				name: "TypedefModule_DerivedType_Enum",
				entry: &yang.Entry{
					Name: "e",
					Type: &yang.YangType{
						Name: "derived-type",
						Kind: yang.Yunion,
						Type: []*yang.YangType{{
							Name: "union",
							Kind: yang.Yunion,
							Type: []*yang.YangType{{
								Name: "enumeration",
								Kind: yang.Yenum,
								Enum: &yang.EnumType{},
							}, {
								Kind: yang.Ystring,
							}},
						}, {
							Kind: yang.Yint8,
						}},
					},
				},
			},
		},
		wantEnumSetUseDefiningModuleForTypedefEnumNames: &enumSet{
			uniqueEnumeratedTypedefNames: map[string]string{
				"/typedef-module/derived-type-container/derived-type": "TypedefModule_DerivedType_Enum",
			},
		},
	}, {
		name: "typedef of union that contains an enumeration (not typedef) with org name trimmed",
		in: map[string]*yang.Entry{
			"/container/state/e": {
				Name: "e",
				Type: &yang.YangType{
					Name: "derived-type",
					Kind: yang.Yunion,
					Type: []*yang.YangType{{
						Name: "union",
						Kind: yang.Yunion,
						Type: []*yang.YangType{{
							Name: "enumeration",
							Kind: yang.Yenum,
							Enum: &yang.EnumType{},
						}, {
							Kind: yang.Ystring,
						}},
					}, {
						Kind: yang.Yint8,
					}},
					Base: &yang.Type{
						Name: "union",
						Parent: &yang.Typedef{
							Name: "derived-type",
							Parent: &yang.Typedef{
								Name: "derived-type-container",
								Parent: &yang.Module{
									Name: "typedef-module",
								},
							},
						},
					},
				},
				Node: &yang.Enum{
					Name: "e",
					Parent: &yang.Container{
						Name: "state",
						Parent: &yang.Container{
							Name: "container",
							Parent: &yang.Module{
								Name: "base-module",
							},
						},
					},
				},
				Parent: &yang.Entry{
					Name: "state",
					Parent: &yang.Entry{
						Name:   "container",
						Parent: &yang.Entry{Name: "base-module"},
					},
				},
			},
		},
		inShortenEnumLeafNames:  true,
		inEnumOrgPrefixesToTrim: []string{"typedef"},
		wantCompressed: map[string]*yangEnum{
			"Container_E": {
				name: "Container_E",
				entry: &yang.Entry{
					Name: "e",
					Type: &yang.YangType{
						Name: "derived-type",
						Kind: yang.Yunion,
						Type: []*yang.YangType{{
							Name: "union",
							Kind: yang.Yunion,
							Type: []*yang.YangType{{
								Name: "enumeration",
								Kind: yang.Yenum,
								Enum: &yang.EnumType{},
							}, {
								Kind: yang.Ystring,
							}},
						}, {
							Kind: yang.Yint8,
						}},
						Base: &yang.Type{
							Name: "union",
							Parent: &yang.Typedef{
								Name: "derived-type",
								Parent: &yang.Typedef{
									Name: "derived-type-container",
									Parent: &yang.Module{
										Name: "typedef-module",
									},
								},
							},
						},
					},
					Node: &yang.Enum{
						Parent: &yang.Container{
							Name: "state",
							Parent: &yang.Container{
								Name: "container",
								Parent: &yang.Module{
									Name: "base-module",
								},
							},
						},
					},
					Parent: &yang.Entry{
						Name: "state",
						Parent: &yang.Entry{
							Name:   "container",
							Parent: &yang.Entry{Name: "base-module"},
						},
					},
				},
			},
		},
		wantUncompressed: map[string]*yangEnum{
			"BaseModule_Container_State_E": {
				name: "BaseModule_Container_State_E",
				entry: &yang.Entry{
					Name: "e",
					Type: &yang.YangType{
						Name: "derived-type",
						Kind: yang.Yunion,
						Type: []*yang.YangType{{
							Name: "union",
							Kind: yang.Yunion,
							Type: []*yang.YangType{{
								Name: "enumeration",
								Kind: yang.Yenum,
								Enum: &yang.EnumType{},
							}, {
								Kind: yang.Ystring,
							}},
						}, {
							Kind: yang.Yint8,
						}},
						Base: &yang.Type{
							Name: "union",
							Parent: &yang.Typedef{
								Name: "derived-type",
								Parent: &yang.Typedef{
									Name: "derived-type-container",
									Parent: &yang.Module{
										Name: "typedef-module",
									},
								},
							},
						},
					},
					Node: &yang.Enum{
						Parent: &yang.Container{
							Name: "state",
							Parent: &yang.Container{
								Name: "container",
								Parent: &yang.Module{
									Name: "base-module",
								},
							},
						},
					},
					Parent: &yang.Entry{
						Name: "state",
						Parent: &yang.Entry{
							Name:   "container",
							Parent: &yang.Entry{Name: "base-module"},
						},
					},
				},
			},
		},
		wantEnumSetCompressed: &enumSet{
			uniqueEnumeratedLeafNames: map[string]string{
				"container:/base-module/container/state/e": "Container_E",
			},
		},
		wantEnumSetUncompressed: &enumSet{
			uniqueEnumeratedLeafNames: map[string]string{
				"e:/base-module/container/state/e": "BaseModule_Container_State_E",
			},
		},
		wantUseDefiningModuleForTypedefEnumNames: map[string]*yangEnum{
			"Module_DerivedType_Enum": {
				name: "Module_DerivedType_Enum",
				entry: &yang.Entry{
					Name: "e",
					Type: &yang.YangType{
						Name: "derived-type",
						Kind: yang.Yunion,
						Type: []*yang.YangType{{
							Name: "union",
							Kind: yang.Yunion,
							Type: []*yang.YangType{{
								Name: "enumeration",
								Kind: yang.Yenum,
								Enum: &yang.EnumType{},
							}, {
								Kind: yang.Ystring,
							}},
						}, {
							Kind: yang.Yint8,
						}},
					},
				},
			},
		},
		wantEnumSetUseDefiningModuleForTypedefEnumNames: &enumSet{
			uniqueEnumeratedTypedefNames: map[string]string{
				"/typedef-module/derived-type-container/derived-type": "Module_DerivedType_Enum",
			},
		},
	}, {
		name: "typedef union with a typedef enumeration",
		in: map[string]*yang.Entry{
			"/container/config/enumeration-leaf": {
				Name: "enumeration-leaf",
				Type: &yang.YangType{
					Name: "derived-union-enum",
					Kind: yang.Yunion,
					Type: []*yang.YangType{
						{
							Name: "derived-enumeration",
							Kind: yang.Yenum,
							Enum: &yang.EnumType{},
							Base: &yang.Type{
								Name: "enumeration",
								Parent: &yang.Typedef{
									Name: "derived-enumeration",
									Parent: &yang.Module{
										Name: "typedef-module",
									},
								},
							},
						},
						{Kind: yang.Yuint32},
					},
				},
				Node: &yang.Enum{
					Name: "enumeration-leaf",
					Parent: &yang.Module{
						Name: "base-module",
					},
				},
			},
			"/container/state/enumeration-leaf": {
				Name: "enumeration-leaf",
				Type: &yang.YangType{
					Name: "derived-union-enum",
					Kind: yang.Yunion,
					Type: []*yang.YangType{
						{
							Name: "derived-enumeration",
							Kind: yang.Yenum,
							Enum: &yang.EnumType{},
							Base: &yang.Type{
								Name: "enumeration",
								Parent: &yang.Typedef{
									Name: "derived-enumeration",
									Parent: &yang.Module{
										Name: "typedef-module",
									},
								},
							},
						},
						{Kind: yang.Yuint32},
					},
				},
				Node: &yang.Enum{
					Name: "enumeration-leaf",
					Parent: &yang.Module{
						Name: "base-module",
					},
				},
			},
		},
		inShortenEnumLeafNames: true,
		wantCompressed: map[string]*yangEnum{
			"BaseModule_DerivedEnumeration_Enum": {
				name: "BaseModule_DerivedEnumeration_Enum",
				entry: &yang.Entry{
					Name: "enumeration-leaf",
					Type: &yang.YangType{
						Enum: &yang.EnumType{},
					},
				},
			},
		},
		wantEnumSetCompressed: &enumSet{
			uniqueEnumeratedTypedefNames: map[string]string{
				"base-module/derived-enumeration_Enum": "BaseModule_DerivedEnumeration_Enum",
			},
		},
		wantUseDefiningModuleForTypedefEnumNames: map[string]*yangEnum{
			"TypedefModule_DerivedEnumeration": {
				name: "TypedefModule_DerivedEnumeration",
				entry: &yang.Entry{
					Name: "enumeration-leaf",
					Type: &yang.YangType{
						Enum: &yang.EnumType{},
					},
				},
			},
		},
		wantEnumSetUseDefiningModuleForTypedefEnumNames: &enumSet{
			uniqueEnumeratedTypedefNames: map[string]string{
				"/typedef-module/derived-enumeration": "TypedefModule_DerivedEnumeration",
			},
		},
		wantSame: true,
	}, {
		name: "union containing an identityref",
		in: map[string]*yang.Entry{
			"/container/state/union-identityref": {
				Name: "union-identityref",
				Type: &yang.YangType{
					Kind: yang.Yunion,
					Type: []*yang.YangType{{
						Kind: yang.Yidentityref,
						IdentityBase: &yang.Identity{
							Name: "base-identity",
							Parent: &yang.Module{
								Name: "base-module",
							},
						},
					}, {
						Kind: yang.Ystring,
					}},
				},
			},
		},
		inShortenEnumLeafNames: true,
		wantCompressed: map[string]*yangEnum{
			"BaseModule_BaseIdentity": {
				name: "BaseModule_BaseIdentity",
				entry: &yang.Entry{
					Name: "union-identityref",
					Type: &yang.YangType{
						Type: []*yang.YangType{{
							Kind: yang.Yidentityref,
							IdentityBase: &yang.Identity{
								Name: "base-identity",
								Parent: &yang.Module{
									Name: "base-module",
								},
							},
						}, {
							Kind: yang.Ystring,
						}},
					},
				},
			},
		},
		wantEnumSetCompressed: &enumSet{
			uniqueIdentityNames: map[string]string{
				"/base-module/base-identity": "BaseModule_BaseIdentity",
			},
		},
		wantSame: true,
	}, {
		name: "union containing a typedef identityref",
		in: map[string]*yang.Entry{
			"/container/state/union-typedef-identityref": {
				Name: "union-typedef-identityref",
				Type: &yang.YangType{
					Kind: yang.Yunion,
					Type: []*yang.YangType{{
						Name: "derived-identityref",
						Kind: yang.Yidentityref,
						IdentityBase: &yang.Identity{
							Name: "base-identity",
							Parent: &yang.Module{
								Name: "base-module",
							},
						},
					}, {
						Kind: yang.Ystring,
					}},
				},
				Node: &yang.Leaf{
					Name: "union-typedef-identityref",
					Parent: &yang.Module{
						Name: "test-module",
					},
				},
			},
		},
		inShortenEnumLeafNames: true,
		wantCompressed: map[string]*yangEnum{
			"BaseModule_BaseIdentity": {
				name: "BaseModule_BaseIdentity",
				entry: &yang.Entry{
					Name: "union-typedef-identityref",
					Type: &yang.YangType{
						Kind: yang.Yunion,
						Type: []*yang.YangType{{
							Name: "derived-identityref",
							Kind: yang.Yidentityref,
							IdentityBase: &yang.Identity{
								Name: "base-identity",
								Parent: &yang.Module{
									Name: "base-module",
								},
							},
						}, {
							Kind: yang.Ystring,
						}},
					},
					Node: &yang.Leaf{
						Parent: &yang.Module{
							Name: "test-module",
						},
					},
				},
			},
		},
		wantEnumSetCompressed: &enumSet{
			uniqueIdentityNames: map[string]string{
				"/base-module/base-identity": "BaseModule_BaseIdentity",
			},
		},
		wantSame: true,
	}, {
		name: "typedef union containing an identityref",
		in: map[string]*yang.Entry{
			"/container/state/typedef-union-identityref": {
				Name: "typedef-union-identityref",
				Type: &yang.YangType{
					Name: "derived",
					Kind: yang.Yunion,
					Type: []*yang.YangType{{
						Kind: yang.Yidentityref,
						IdentityBase: &yang.Identity{
							Name: "base-identity",
							Parent: &yang.Module{
								Name: "base-module",
							},
						},
					}, {
						Kind: yang.Ystring,
					}},
				},
				Node: &yang.Leaf{
					Name: "typedef-union-identityref",
					Parent: &yang.Module{
						Name: "test-module",
					},
				},
			},
		},
		inShortenEnumLeafNames: true,
		wantCompressed: map[string]*yangEnum{
			"BaseModule_BaseIdentity": {
				name: "BaseModule_BaseIdentity",
				entry: &yang.Entry{
					Name: "typedef-union-identityref",
					Type: &yang.YangType{
						Name: "derived",
						Kind: yang.Yunion,
						Type: []*yang.YangType{{
							Kind: yang.Yidentityref,
							IdentityBase: &yang.Identity{
								Name: "base-identity",
								Parent: &yang.Module{
									Name: "base-module",
								},
							},
						}, {
							Kind: yang.Ystring,
						}},
					},
					Node: &yang.Leaf{
						Parent: &yang.Module{
							Name: "test-module",
						},
					},
				},
			},
		},
		wantEnumSetCompressed: &enumSet{
			uniqueIdentityNames: map[string]string{
				"/base-module/base-identity": "BaseModule_BaseIdentity",
			},
		},
		wantSame: true,
	}, {
		name: "union that contains multiple enumerations",
		in: map[string]*yang.Entry{
			"/test-container/config/union-leaf": {
				Name: "union-leaf",
				Type: &yang.YangType{
					Name: "union",
					Kind: yang.Yunion,
					Type: []*yang.YangType{{
						Name: "enumeration",
						Kind: yang.Yenum,
						Enum: &yang.EnumType{},
					}, {
						Name: "enumeration",
						Kind: yang.Yenum,
						Enum: &yang.EnumType{},
					}},
				},
				Parent: &yang.Entry{
					Name: "config",
					Parent: &yang.Entry{
						Name: "test-container",
						Parent: &yang.Entry{
							Name: "test-module",
						},
					},
				},
				Node: &yang.Leaf{
					Name: "union-leaf",
					Parent: &yang.Container{
						Name: "config",
						Parent: &yang.Container{
							Name: "test-container",
							Parent: &yang.Module{
								Name: "test-module",
							},
						},
					},
				},
			},
		},
		inShortenEnumLeafNames:      true,
		isSimpleEnumeratedUnionLeaf: true,
		wantCompressed: map[string]*yangEnum{
			"TestContainer_UnionLeaf": {
				name: "TestContainer_UnionLeaf",
				entry: &yang.Entry{
					Name: "union-leaf",
					Type: &yang.YangType{
						Name: "union",
						Kind: yang.Yunion,
						Type: []*yang.YangType{{
							Name: "enumeration",
							Kind: yang.Yenum,
							Enum: &yang.EnumType{},
						}, {
							Name: "enumeration",
							Kind: yang.Yenum,
							Enum: &yang.EnumType{},
						}},
					},
				},
			},
		},
		wantUncompressed: map[string]*yangEnum{
			"TestModule_TestContainer_Config_UnionLeaf": {
				name: "TestModule_TestContainer_Config_UnionLeaf",
				entry: &yang.Entry{
					Name: "union-leaf",
					Type: &yang.YangType{
						Name: "union",
						Kind: yang.Yunion,
						Type: []*yang.YangType{{
							Name: "enumeration",
							Kind: yang.Yenum,
							Enum: &yang.EnumType{},
						}, {
							Name: "enumeration",
							Kind: yang.Yenum,
							Enum: &yang.EnumType{},
						}},
					},
				},
			},
		},
		wantEnumSetCompressed: &enumSet{
			uniqueEnumeratedLeafNames: map[string]string{
				"/test-module/test-container/config/union-leaf": "TestContainer_UnionLeaf",
			},
		},
		wantEnumSetUncompressed: &enumSet{
			uniqueEnumeratedLeafNames: map[string]string{
				"/test-module/test-container/config/union-leaf": "TestModule_TestContainer_Config_UnionLeaf",
			},
		},
	}, {
		name: "typedef of union that contains an empty union",
		in: map[string]*yang.Entry{
			"err": {
				Name: "err",
				Type: &yang.YangType{
					Name: "derived",
					Kind: yang.Yunion,
					Type: []*yang.YangType{},
				},
				Parent: &yang.Entry{
					Name: "config",
					Parent: &yang.Entry{
						Name: "test-container",
					},
				},
				Node: &yang.Leaf{
					Name: "err",
					Parent: &yang.Container{
						Name: "config",
						Parent: &yang.Container{
							Name: "test-container",
							Parent: &yang.Module{
								Name: "test-module",
							},
						},
					},
				},
			},
		},
		inShortenEnumLeafNames: true,
		wantErrSubstr:          "enumerated type had an empty union within it",
	}}

	doChecks := func(t *testing.T, errs []error, wantErrSubstr string, gotEnumSet, wantEnumSet *enumSet, gotEntries, wantEntries map[string]*yangEnum) {
		t.Helper()
		if errs != nil {
			if diff := errdiff.Substring(errs[0], wantErrSubstr); diff != "" {
				t.Errorf("findEnumSet: did not get expected error when extracting enums, got: %v (len %d), wanted err: %v", errs, len(errs), wantErrSubstr)
			}
			if len(errs) > 1 {
				t.Errorf("findEnumSet: got too many errors, expecting length 1 only, (len %d), all errors: %v", len(errs), errs)
			}
			return
		}
		if wantErrSubstr != "" && errs == nil {
			t.Fatalf("findEnumSet: got no errors, expected %q", wantErrSubstr)
		}

		if diff := cmp.Diff(gotEnumSet, wantEnumSet, cmp.AllowUnexported(enumSet{}), cmpopts.EquateEmpty()); diff != "" {
			t.Errorf("enumSet (-got, +want):\n%s", diff)
		}

		// This checks just the keys of the output yangEnum map to ensure the entries match.
		if diff := cmp.Diff(gotEntries, wantEntries, cmpopts.IgnoreUnexported(yangEnum{}), cmpopts.EquateEmpty()); diff != "" {
			t.Errorf("(-got, +want):\n%s", diff)
		}

		for k, want := range wantEntries {
			got, ok := gotEntries[k]
			if !ok {
				t.Fatalf("could not find expected entry, got: %v, want: %s", gotEntries, k)
			}

			if want.entry.Name != got.entry.Name {
				t.Errorf("extracted entry has wrong name: got %s, want: %s (%+v)", got.entry.Name, want.entry.Name, got)
			}

			if want.entry.Type.IdentityBase != nil {
				// Check the identity's base if this was an identityref.
				if want.entry.Type.IdentityBase.Name != got.entry.Type.IdentityBase.Name {
					t.Errorf("found identity %s, has wrong base, got: %v, want: %v", want.entry.Name, want.entry.Type.IdentityBase.Name, got.entry.Type.IdentityBase.Name)
				}
			}
		}
	}

	for _, tt := range tests {
		hasDifferentTypedefTest := tt.wantUseDefiningModuleForTypedefEnumNames != nil
		if hasDifferentTypedefTest != (tt.wantEnumSetUseDefiningModuleForTypedefEnumNames != nil) {
			t.Fatalf("Test set-up error for %q: expected output for useDefiningModuleForTypedefEnumNames inconsistent", tt.name)
		}

		for _, compressed := range []bool{false, true} {
			wantEntries := tt.wantCompressed
			wantEnumSet := tt.wantEnumSetCompressed
			if !compressed && !tt.wantSame {
				wantEntries = tt.wantUncompressed
				wantEnumSet = tt.wantEnumSetUncompressed
			}
			for _, useDefiningModuleForTypedefEnumNames := range []bool{false, true} {
				if useDefiningModuleForTypedefEnumNames && hasDifferentTypedefTest {
					// when testing typedef names, compression shouldn't have an
					// effect on the output since typedef name generation is
					// compression-independent
					wantEntries = tt.wantUseDefiningModuleForTypedefEnumNames
					wantEnumSet = tt.wantEnumSetUseDefiningModuleForTypedefEnumNames
				}
<<<<<<< HEAD
				for _, appendEnumSuffixForSimpleEnumUnions := range []bool{false, true} {
					if appendEnumSuffixForSimpleEnumUnions && tt.isSimpleEnumeratedUnionLeaf && useDefiningModuleForTypedefEnumNames {
=======
				for _, appendEnumSuffixForSimpleUnionEnums := range []bool{false, true} {
					if appendEnumSuffixForSimpleUnionEnums && tt.isSimpleEnumeratedUnionLeaf && useDefiningModuleForTypedefEnumNames {
>>>>>>> fe42acb7
						enumSuffix := enumeratedUnionSuffix
						if !tt.inOmitUnderscores {
							enumSuffix = "_" + enumSuffix
						}
						modWantEntries := map[string]*yangEnum{}
						for key, val := range wantEntries {
							e := *val
							e.name += enumSuffix
							modWantEntries[key+enumSuffix] = &e
						}
						modEnumSet := *wantEnumSet
						modEnumSet.uniqueEnumeratedLeafNames = map[string]string{}
						for key, val := range wantEnumSet.uniqueEnumeratedLeafNames {
							modEnumSet.uniqueEnumeratedLeafNames[key] = val + enumSuffix
						}
						wantEntries = modWantEntries
						wantEnumSet = &modEnumSet
					}
<<<<<<< HEAD
					t.Run(fmt.Sprintf("%s findEnumSet(compress:%v,skipEnumDedup:%v,useDefiningModuleForTypedefEnumNames:%v,enumOrgPrefixesToTrim:%v,appendEnumSuffixForSimpleEnumUnions:%v)", tt.name, compressed, tt.inSkipEnumDeduplication, useDefiningModuleForTypedefEnumNames, tt.inEnumOrgPrefixesToTrim, appendEnumSuffixForSimpleEnumUnions), func(t *testing.T) {
						gotEnumSet, gotEntries, errs := findEnumSet(tt.in, compressed, tt.inOmitUnderscores, tt.inSkipEnumDeduplication, tt.inShortenEnumLeafNames, useDefiningModuleForTypedefEnumNames, appendEnumSuffixForSimpleEnumUnions, tt.inEnumOrgPrefixesToTrim)
=======
					t.Run(fmt.Sprintf("%s findEnumSet(compress:%v,skipEnumDedup:%v,useDefiningModuleForTypedefEnumNames:%v,enumOrgPrefixesToTrim:%v,appendEnumSuffixForSimpleUnionEnums:%v)", tt.name, compressed, tt.inSkipEnumDeduplication, useDefiningModuleForTypedefEnumNames, tt.inEnumOrgPrefixesToTrim, appendEnumSuffixForSimpleUnionEnums), func(t *testing.T) {
						gotEnumSet, gotEntries, errs := findEnumSet(tt.in, compressed, tt.inOmitUnderscores, tt.inSkipEnumDeduplication, tt.inShortenEnumLeafNames, useDefiningModuleForTypedefEnumNames, appendEnumSuffixForSimpleUnionEnums, tt.inEnumOrgPrefixesToTrim)
>>>>>>> fe42acb7
						wantErrSubstr := tt.wantErrSubstr
						if !compressed && tt.wantUncompressFailDueToClash {
							wantErrSubstr = "clash in enumerated name occurred despite paths being uncompressed"
						}
						if tt.wantErrOnlyForUseDefiningModuleForTypedefEnumNames && !useDefiningModuleForTypedefEnumNames {
							wantErrSubstr = ""
						}
						doChecks(t, errs, wantErrSubstr, gotEnumSet, wantEnumSet, gotEntries, wantEntries)
					})
				}
			}
		}
	}
}<|MERGE_RESOLUTION|>--- conflicted
+++ resolved
@@ -1359,11 +1359,7 @@
 		inShortenEnumLeafNames  bool
 		inEnumOrgPrefixesToTrim []string
 		// isSimpleEnumeratedUnionLeaf indicates to the test that
-<<<<<<< HEAD
-		// appendEnumSuffixForSimpleEnumUnions=true affects the name of
-=======
 		// appendEnumSuffixForSimpleUnionEnums=true affects the name of
->>>>>>> fe42acb7
 		// the enumeration when useDefiningModuleForTypedefEnumNames is
 		// also set to true. Here, a change is only expected when
 		// useDefiningModuleForTypedefEnumNames is set to true.
@@ -4775,13 +4771,8 @@
 					wantEntries = tt.wantUseDefiningModuleForTypedefEnumNames
 					wantEnumSet = tt.wantEnumSetUseDefiningModuleForTypedefEnumNames
 				}
-<<<<<<< HEAD
-				for _, appendEnumSuffixForSimpleEnumUnions := range []bool{false, true} {
-					if appendEnumSuffixForSimpleEnumUnions && tt.isSimpleEnumeratedUnionLeaf && useDefiningModuleForTypedefEnumNames {
-=======
 				for _, appendEnumSuffixForSimpleUnionEnums := range []bool{false, true} {
 					if appendEnumSuffixForSimpleUnionEnums && tt.isSimpleEnumeratedUnionLeaf && useDefiningModuleForTypedefEnumNames {
->>>>>>> fe42acb7
 						enumSuffix := enumeratedUnionSuffix
 						if !tt.inOmitUnderscores {
 							enumSuffix = "_" + enumSuffix
@@ -4800,13 +4791,8 @@
 						wantEntries = modWantEntries
 						wantEnumSet = &modEnumSet
 					}
-<<<<<<< HEAD
-					t.Run(fmt.Sprintf("%s findEnumSet(compress:%v,skipEnumDedup:%v,useDefiningModuleForTypedefEnumNames:%v,enumOrgPrefixesToTrim:%v,appendEnumSuffixForSimpleEnumUnions:%v)", tt.name, compressed, tt.inSkipEnumDeduplication, useDefiningModuleForTypedefEnumNames, tt.inEnumOrgPrefixesToTrim, appendEnumSuffixForSimpleEnumUnions), func(t *testing.T) {
-						gotEnumSet, gotEntries, errs := findEnumSet(tt.in, compressed, tt.inOmitUnderscores, tt.inSkipEnumDeduplication, tt.inShortenEnumLeafNames, useDefiningModuleForTypedefEnumNames, appendEnumSuffixForSimpleEnumUnions, tt.inEnumOrgPrefixesToTrim)
-=======
 					t.Run(fmt.Sprintf("%s findEnumSet(compress:%v,skipEnumDedup:%v,useDefiningModuleForTypedefEnumNames:%v,enumOrgPrefixesToTrim:%v,appendEnumSuffixForSimpleUnionEnums:%v)", tt.name, compressed, tt.inSkipEnumDeduplication, useDefiningModuleForTypedefEnumNames, tt.inEnumOrgPrefixesToTrim, appendEnumSuffixForSimpleUnionEnums), func(t *testing.T) {
 						gotEnumSet, gotEntries, errs := findEnumSet(tt.in, compressed, tt.inOmitUnderscores, tt.inSkipEnumDeduplication, tt.inShortenEnumLeafNames, useDefiningModuleForTypedefEnumNames, appendEnumSuffixForSimpleUnionEnums, tt.inEnumOrgPrefixesToTrim)
->>>>>>> fe42acb7
 						wantErrSubstr := tt.wantErrSubstr
 						if !compressed && tt.wantUncompressFailDueToClash {
 							wantErrSubstr = "clash in enumerated name occurred despite paths being uncompressed"
