// Copyright 2020 Google Inc.
//
// Licensed under the Apache License, Version 2.0 (the "License");
// you may not use this file except in compliance with the License.
// You may obtain a copy of the License at
//
//      http://www.apache.org/licenses/LICENSE-2.0
//
// Unless required by applicable law or agreed to in writing, software
// distributed under the License is distributed on an "AS IS" BASIS,
// WITHOUT WARRANTIES OR CONDITIONS OF ANY KIND, either express or implied.
// See the License for the specific language governing permissions and
// limitations under the License.

package ygen

import (
	"fmt"
	"strings"
	"testing"

	"github.com/google/go-cmp/cmp"
	"github.com/google/go-cmp/cmp/cmpopts"
	"github.com/openconfig/gnmi/errdiff"
	"github.com/openconfig/goyang/pkg/yang"
)

func TestResolveNameClashSet(t *testing.T) {
	tests := []struct {
		name                   string
		inDefinedEnums         map[string]bool
		inNameClashSets        map[string]map[string]*yang.Entry
		inShortenEnumLeafNames bool
		// wantUncompressFailDueToClash means the uncompressed test run will fail in
		// deviation from the compressed case due to existence of a name clash, which can
		// only be resolved for compressed paths.
		wantUncompressFailDueToClash    bool
		wantUniqueNamesMap              map[string]string
		wantUniqueNamesMapNoUnderscores map[string]string
		wantErrSubstr                   string
	}{{
		name: "no name clash",
		inDefinedEnums: map[string]bool{
			"Baz": true,
		},
		inNameClashSets: map[string]map[string]*yang.Entry{
			"Foo": {
				"enum-a": &yang.Entry{
					Name: "enum-a",
				},
			},
			"Bar": {
				"enum-b": &yang.Entry{
					Name: "enum-b",
				},
			},
		},
		inShortenEnumLeafNames: true,
		wantUniqueNamesMap: map[string]string{
			"enum-a": "Foo",
			"enum-b": "Bar",
		},
		wantUniqueNamesMapNoUnderscores: map[string]string{
			"enum-a": "Foo",
			"enum-b": "Bar",
		},
	}, {
		name: "no name clash, names not shortened",
		inDefinedEnums: map[string]bool{
			"Mod_Baz": true,
		},
		inNameClashSets: map[string]map[string]*yang.Entry{
			"Mod_Foo": {
				"enum-a": &yang.Entry{
					Name: "enum-a",
				},
			},
			"Mod_Bar": {
				"enum-b": &yang.Entry{
					Name: "enum-b",
				},
			},
		},
		wantUniqueNamesMap: map[string]string{
			"enum-a": "Mod_Foo",
			"enum-b": "Mod_Bar",
		},
		wantUniqueNamesMapNoUnderscores: map[string]string{
			"enum-a": "ModFoo",
			"enum-b": "ModBar",
		},
	}, {
		name: "no name clash but name already exists in definedEnums due to an algorithm bug",
		inDefinedEnums: map[string]bool{
			"Bar": true,
		},
		inNameClashSets: map[string]map[string]*yang.Entry{
			"Foo": {
				"enum-a": &yang.Entry{
					Name: "enum-a",
				},
			},
			"Bar": {
				"enum-b": &yang.Entry{
					Name: "enum-b",
				},
			},
		},
		inShortenEnumLeafNames: true,
		wantErrSubstr:          `default name "Bar" has already been assigned`,
	}, {
		name: "resolving name clash at module name",
		inDefinedEnums: map[string]bool{
			"Baz": true,
			"Foo": true,
		},
		inNameClashSets: map[string]map[string]*yang.Entry{
			"Foo": {
				"enum-a": &yang.Entry{
					Name: "enum-a",
					Node: &yang.Enum{
						Parent: &yang.Container{
							Name: "parent-a",
							Parent: &yang.Container{
								Name: "gran-gran-a",
								Parent: &yang.Module{
									Name: "base-module",
								},
							},
						},
					},
					Parent: &yang.Entry{
						Name: "parent-a",
						Parent: &yang.Entry{
							Name: "gran-gran-a",
							Parent: &yang.Entry{
								Name: "base-module",
							},
						},
					},
				},
				"enum-b": &yang.Entry{
					Name: "enum-b",
					Node: &yang.Enum{
						Parent: &yang.Container{
							Name: "parent-b",
							Parent: &yang.Container{
								Name: "gran-gran-b",
								Parent: &yang.Module{
									Name: "support-module",
								},
							},
						},
					},
					Parent: &yang.Entry{
						Name: "parent-b",
						Parent: &yang.Entry{
							Name: "gran-gran-b",
							Parent: &yang.Entry{
								Name: "support-module",
							},
						},
					},
				},
			},
		},
		inShortenEnumLeafNames:       true,
		wantUncompressFailDueToClash: true,
		wantUniqueNamesMap: map[string]string{
			"enum-a": "BaseModule_Foo",
			"enum-b": "SupportModule_Foo",
		},
		wantUniqueNamesMapNoUnderscores: map[string]string{
			"enum-a": "BaseModuleFoo",
			"enum-b": "SupportModuleFoo",
		},
	}, {
		name:           "cannot resolve name clash due to camel-case lossiness and no parents to disambiguate",
		inDefinedEnums: map[string]bool{},
		inNameClashSets: map[string]map[string]*yang.Entry{
			"Foo": {
				"enum-a": &yang.Entry{
					Name: "enum-a",
					Node: &yang.Enum{
						Parent: &yang.Module{
							Name: "base-module",
						},
					},
					Parent: &yang.Entry{
						Name: "base-module",
					},
				},
				"enum-A": &yang.Entry{
					Name: "enum-A",
					Node: &yang.Enum{
						Parent: &yang.Module{
							Name: "base-module",
						},
					},
					Parent: &yang.Entry{
						Name: "base-module",
					},
				},
			},
		},
		inShortenEnumLeafNames:       true,
		wantUncompressFailDueToClash: true,
		wantErrSubstr:                "cannot resolve enumeration name clash",
	}, {
		name:           "cannot resolve name clash due to camel-case lossiness and no parents to disambiguate, with names not shortened",
		inDefinedEnums: map[string]bool{},
		inNameClashSets: map[string]map[string]*yang.Entry{
			"BaseModule_Foo": {
				"enum-a": &yang.Entry{
					Name: "enum-a",
					Node: &yang.Enum{
						Parent: &yang.Module{
							Name: "base-module",
						},
					},
					Parent: &yang.Entry{
						Name: "base-module",
					},
				},
				"enum-A": &yang.Entry{
					Name: "enum-A",
					Node: &yang.Enum{
						Parent: &yang.Module{
							Name: "base-module",
						},
					},
					Parent: &yang.Entry{
						Name: "base-module",
					},
				},
			},
		},
		wantUncompressFailDueToClash: true,
		wantErrSubstr:                "cannot resolve enumeration name clash",
	}, {
		name: "resolving name clash at grandparent for enumeration leaves",
		inDefinedEnums: map[string]bool{
			"Baz": true,
		},
		inNameClashSets: map[string]map[string]*yang.Entry{
			"Foo": {
				"enum-a": &yang.Entry{
					Name: "enum-a",
					Node: &yang.Enum{
						Parent: &yang.Container{
							Name: "parent-a",
							Parent: &yang.Container{
								Name: "gran-gran-a",
								Parent: &yang.Module{
									Name: "base-module",
								},
							},
						},
					},
					Parent: &yang.Entry{
						Name: "parent-a",
						Parent: &yang.Entry{
							Name: "gran-gran-a",
							Parent: &yang.Entry{
								Name: "base-module",
							},
						},
					},
				},
				"enum-b": &yang.Entry{
					Name: "enum-b",
					Node: &yang.Enum{
						Parent: &yang.Container{
							Name: "parent-b",
							Parent: &yang.Container{
								Name: "gran-gran-b",
								Parent: &yang.Module{
									Name: "base-module",
								},
							},
						},
					},
					Parent: &yang.Entry{
						Name: "parent-b",
						Parent: &yang.Entry{
							Name: "gran-gran-b",
							Parent: &yang.Entry{
								Name: "base-module",
							},
						},
					},
				},
			},
		},
		inShortenEnumLeafNames:       true,
		wantUncompressFailDueToClash: true,
		wantUniqueNamesMap: map[string]string{
			"enum-a": "GranGranA_Foo",
			"enum-b": "GranGranB_Foo",
		},
		wantUniqueNamesMapNoUnderscores: map[string]string{
			"enum-a": "GranGranAFoo",
			"enum-b": "GranGranBFoo",
		},
	}, {
		name: "resolving name clash at grandparent for enumeration leaves with names not shortened",
		inDefinedEnums: map[string]bool{
			"BaseModule_Baz": true,
			"BaseModule_Foo": true,
		},
		inNameClashSets: map[string]map[string]*yang.Entry{
			"BaseModule_Foo": {
				"enum-a": &yang.Entry{
					Name: "enum-a",
					Node: &yang.Enum{
						Parent: &yang.Container{
							Name: "parent-a",
							Parent: &yang.Container{
								Name: "gran-gran-a",
								Parent: &yang.Module{
									Name: "base-module",
								},
							},
						},
					},
					Parent: &yang.Entry{
						Name: "parent-a",
						Node: &yang.Container{
							Name: "parent-a",
							Parent: &yang.Container{
								Name: "gran-gran-a",
								Parent: &yang.Module{
									Name: "base-module",
								},
							},
						},
						Parent: &yang.Entry{
							Name: "gran-gran-a",
							Node: &yang.Container{
								Name: "gran-gran-a",
								Parent: &yang.Module{
									Name: "base-module",
								},
							},
							Parent: &yang.Entry{
								Name: "base-module",
								Node: &yang.Module{
									Name: "base-module",
								},
							},
						},
					},
				},
				"enum-b": &yang.Entry{
					Name: "enum-b",
					Node: &yang.Enum{
						Parent: &yang.Container{
							Name: "parent-b",
							Parent: &yang.Container{
								Name: "gran-gran-b",
								Parent: &yang.Module{
									Name: "base-module",
								},
							},
						},
					},
					Parent: &yang.Entry{
						Name: "parent-b",
						Node: &yang.Container{
							Name: "parent-b",
							Parent: &yang.Container{
								Name: "gran-gran-b",
								Parent: &yang.Module{
									Name: "base-module",
								},
							},
						},
						Parent: &yang.Entry{
							Name: "gran-gran-b",
							Node: &yang.Container{
								Name: "gran-gran-b",
								Parent: &yang.Module{
									Name: "base-module",
								},
							},
							Parent: &yang.Entry{
								Name: "base-module",
								Node: &yang.Module{
									Name: "base-module",
								},
							},
						},
					},
				},
			},
		},
		wantUncompressFailDueToClash: true,
		wantUniqueNamesMap: map[string]string{
			"enum-a": "BaseModule_GranGranA_Foo",
			"enum-b": "BaseModule_GranGranB_Foo",
		},
		wantUniqueNamesMapNoUnderscores: map[string]string{
			"enum-a": "BaseModuleGranGranAFoo",
			"enum-b": "BaseModuleGranGranBFoo",
		},
	}, {
		name: "resolving name clash at grandparent and due to no more parent container",
		inDefinedEnums: map[string]bool{
			"Baz": true,
		},
		inNameClashSets: map[string]map[string]*yang.Entry{
			"Foo": {
				"enum-a": &yang.Entry{
					Name: "enum-a",
					Node: &yang.Enum{
						Parent: &yang.Container{
							Name: "parent",
							Parent: &yang.Container{
								Name: "gran-gran",
								Parent: &yang.Module{
									Name: "base-module",
								},
							},
						},
					},
					Parent: &yang.Entry{
						Name: "parent",
						Parent: &yang.Entry{
							Name: "gran-gran",
							Parent: &yang.Entry{
								Name: "base-module",
							},
						},
					},
				},
				"enum-b": &yang.Entry{
					Name: "enum-b",
					Node: &yang.Enum{
						Parent: &yang.Container{
							Name: "gran-gran",
							Parent: &yang.Module{
								Name: "base-module",
							},
						},
					},
					Parent: &yang.Entry{
						Name: "gran-gran",
						Parent: &yang.Entry{
							Name: "base-module",
						},
					},
				},
			},
		},
		inShortenEnumLeafNames:       true,
		wantUncompressFailDueToClash: true,
		wantUniqueNamesMap: map[string]string{
			"enum-a": "GranGran_Foo",
			"enum-b": "Foo",
		},
		wantUniqueNamesMapNoUnderscores: map[string]string{
			"enum-a": "GranGranFoo",
			"enum-b": "Foo",
		},
	}, {
		name: "resolving name clash at grandparent and due to no more parent container with names not shortened",
		inDefinedEnums: map[string]bool{
			"BaseModule_Baz": true,
		},
		inNameClashSets: map[string]map[string]*yang.Entry{
			"BaseModule_Foo": {
				"enum-a": &yang.Entry{
					Name: "enum-a",
					Node: &yang.Enum{
						Parent: &yang.Container{
							Name: "parent",
							Parent: &yang.Container{
								Name: "gran-gran",
								Parent: &yang.Module{
									Name: "base-module",
								},
							},
						},
					},
					Parent: &yang.Entry{
						Name: "parent",
						Node: &yang.Container{
							Name: "parent",
							Parent: &yang.Container{
								Name: "gran-gran",
								Parent: &yang.Module{
									Name: "base-module",
								},
							},
						},
						Parent: &yang.Entry{
							Node: &yang.Container{
								Name: "gran-gran",
								Parent: &yang.Module{
									Name: "base-module",
								},
							},
							Name: "gran-gran",
							Parent: &yang.Entry{
								Node: &yang.Module{
									Name: "base-module",
								},
								Name: "base-module",
							},
						},
					},
				},
				"enum-b": &yang.Entry{
					Name: "enum-b",
					Node: &yang.Enum{
						Parent: &yang.Container{
							Name: "gran-gran",
							Parent: &yang.Module{
								Name: "base-module",
							},
						},
					},
					Parent: &yang.Entry{
						Name: "gran-gran",
						Node: &yang.Container{
							Name: "gran-gran",
							Parent: &yang.Module{
								Name: "base-module",
							},
						},
						Parent: &yang.Entry{
							Name: "base-module",
							Node: &yang.Module{
								Name: "base-module",
							},
						},
					},
				},
			},
		},
		wantUncompressFailDueToClash: true,
		wantUniqueNamesMap: map[string]string{
			"enum-a": "BaseModule_GranGran_Foo",
			"enum-b": "BaseModule_Foo",
		},
		wantUniqueNamesMapNoUnderscores: map[string]string{
			"enum-a": "BaseModuleGranGranFoo",
			"enum-b": "BaseModuleFoo",
		},
	}, {
		name: "resolving name clash at parent and due to no more parent container",
		inDefinedEnums: map[string]bool{
			"Baz": true,
		},
		inNameClashSets: map[string]map[string]*yang.Entry{
			"Foo": {
				"enum-a": &yang.Entry{
					Name: "enum-a",
					Node: &yang.Enum{
						Parent: &yang.Container{
							Name: "parent",
							Parent: &yang.Module{
								Name: "base-module",
							},
						},
					},
					Parent: &yang.Entry{
						Name: "parent",
						Parent: &yang.Entry{
							Name: "base-module",
						},
					},
				},
				"enum-b": &yang.Entry{
					Name: "enum-b",
					Node: &yang.Enum{
						Parent: &yang.Module{
							Name: "base-module",
						},
					},
					Parent: &yang.Entry{
						Name: "base-module",
					},
				},
			},
		},
		inShortenEnumLeafNames:       true,
		wantUncompressFailDueToClash: true,
		wantErrSubstr:                "cannot resolve enumeration name clash",
	}, {
		name: "resolving name clash at parent and due to no more parent container, with names not shortened",
		inDefinedEnums: map[string]bool{
			"BaseModule_Baz": true,
		},
		inNameClashSets: map[string]map[string]*yang.Entry{
			"BaseModule_Foo": {
				"enum-a": &yang.Entry{
					Name: "enum-a",
					Node: &yang.Enum{
						Parent: &yang.Container{
							Name: "parent",
							Parent: &yang.Module{
								Name: "base-module",
							},
						},
					},
					Parent: &yang.Entry{
						Name: "parent",
						Node: &yang.Container{
							Name: "parent",
							Parent: &yang.Module{
								Name: "base-module",
							},
						},
						Parent: &yang.Entry{
							Name: "base-module",
							Node: &yang.Module{
								Name: "base-module",
							},
						},
					},
				},
				"enum-b": &yang.Entry{
					Name: "enum-b",
					Node: &yang.Enum{
						Parent: &yang.Module{
							Name: "base-module",
						},
					},
					Parent: &yang.Entry{
						Name: "base-module",
						Node: &yang.Module{
							Name: "base-module",
						},
					},
				},
			},
		},
		wantUncompressFailDueToClash: true,
		wantErrSubstr:                "cannot resolve enumeration name clash",
	}, {
		name: "resolving name clash at grandparent due to name from module-level disambiguation already in definedEnums",
		inDefinedEnums: map[string]bool{
			"Baz":               true,
			"Foo":               true,
			"SupportModule_Foo": true,
		},
		inNameClashSets: map[string]map[string]*yang.Entry{
			"Foo": {
				"enum-a": &yang.Entry{
					Name: "enum-a",
					Node: &yang.Enum{
						Parent: &yang.Container{
							Name: "parent-a",
							Parent: &yang.Container{
								Name: "gran-gran-a",
								Parent: &yang.Module{
									Name: "base-module",
								},
							},
						},
					},
					Parent: &yang.Entry{
						Name: "parent-a",
						Parent: &yang.Entry{
							Name: "gran-gran-a",
							Parent: &yang.Entry{
								Name: "base-module",
							},
						},
					},
				},
				"enum-b": &yang.Entry{
					Name: "enum-b",
					Node: &yang.Enum{
						Parent: &yang.Container{
							Name: "parent-b",
							Parent: &yang.Container{
								Name: "gran-gran-b",
								Parent: &yang.Module{
									Name: "support-module",
								},
							},
						},
					},
					Parent: &yang.Entry{
						Name: "parent-b",
						Parent: &yang.Entry{
							Name: "gran-gran-b",
							Parent: &yang.Entry{
								Name: "support-module",
							},
						},
					},
				},
			},
		},
		inShortenEnumLeafNames:       true,
		wantUncompressFailDueToClash: true,
		wantUniqueNamesMap: map[string]string{
			"enum-a": "GranGranA_Foo",
			"enum-b": "GranGranB_Foo",
		},
		wantUniqueNamesMapNoUnderscores: map[string]string{
			"enum-a": "GranGranAFoo",
			"enum-b": "GranGranBFoo",
		},
	}, {
		name: "resolving name clash at great-grandparent",
		inDefinedEnums: map[string]bool{
			"Baz": true,
			"Foo": true,
		},
		inNameClashSets: map[string]map[string]*yang.Entry{
			"Foo": {
				"enum-a": &yang.Entry{
					Name: "enum-a",
					Node: &yang.Enum{
						Parent: &yang.Container{
							Name: "parent",
							Parent: &yang.Container{
								Name: "gran-gran",
								Parent: &yang.Container{
									Name: "great-gran-gran-a",
									Parent: &yang.Module{
										Name: "base-module",
									},
								},
							},
						},
					},
					Parent: &yang.Entry{
						Name: "parent",
						Parent: &yang.Entry{
							Name: "gran-gran",
							Parent: &yang.Entry{
								Name: "great-gran-gran-a",
								Parent: &yang.Entry{
									Name: "base-module",
								},
							},
						},
					},
				},
				"enum-b": &yang.Entry{
					Name: "enum-b",
					Node: &yang.Enum{
						Parent: &yang.Container{
							Name: "parent",
							Parent: &yang.Container{
								Name: "gran-gran",
								Parent: &yang.Container{
									Name: "great-gran-gran-b",
									Parent: &yang.Module{
										Name: "base-module",
									},
								},
							},
						},
					},
					Parent: &yang.Entry{
						Name: "parent",
						Parent: &yang.Entry{
							Name: "gran-gran",
							Parent: &yang.Entry{
								Name: "great-gran-gran-b",
								Parent: &yang.Entry{
									Name: "base-module",
								},
							},
						},
					},
				},
			},
		},
		inShortenEnumLeafNames:       true,
		wantUncompressFailDueToClash: true,
		wantUniqueNamesMap: map[string]string{
			"enum-a": "GreatGranGranA_Foo",
			"enum-b": "GreatGranGranB_Foo",
		},
		wantUniqueNamesMapNoUnderscores: map[string]string{
			"enum-a": "GreatGranGranAFoo",
			"enum-b": "GreatGranGranBFoo",
		},
	}, {
		name: "resolving name clash at great-grandparent due to name from grandparent-level disambiguation already present in definedEnums",
		inDefinedEnums: map[string]bool{
			"Baz":                       true,
			"GranGranA_Foo":             true,
			"BaseModule_ParentB_Enum":   true,
			"BaseModule_GranGranA_Enum": true,
		},
		inNameClashSets: map[string]map[string]*yang.Entry{
			"Foo": {
				"enum-a": &yang.Entry{
					Name: "enum-a",
					Node: &yang.Enum{
						Parent: &yang.Container{
							Name: "parent-a",
							Parent: &yang.Container{
								Name: "gran-gran-a",
								Parent: &yang.Container{
									Name: "great-gran-gran-a",
									Parent: &yang.Module{
										Name: "base-module",
									},
								},
							},
						},
					},
					Parent: &yang.Entry{
						Name: "parent-a",
						Parent: &yang.Entry{
							Name: "gran-gran-a",
							Parent: &yang.Entry{
								Name: "great-gran-gran-a",
								Parent: &yang.Entry{
									Name: "base-module",
								},
							},
						},
					},
				},
				"enum-b": &yang.Entry{
					Name: "enum-b",
					Node: &yang.Enum{
						Parent: &yang.Container{
							Name: "parent-b",
							Parent: &yang.Container{
								Name: "gran-gran-b",
								Parent: &yang.Container{
									Name: "great-gran-gran-b",
									Parent: &yang.Module{
										Name: "base-module",
									},
								},
							},
						},
					},
					Parent: &yang.Entry{
						Name: "parent-b",
						Parent: &yang.Entry{
							Name: "gran-gran-b",
							Parent: &yang.Entry{
								Name: "great-gran-gran-b",
								Parent: &yang.Entry{
									Name: "base-module",
								},
							},
						},
					},
				},
			},
		},
		inShortenEnumLeafNames:       true,
		wantUncompressFailDueToClash: true,
		wantUniqueNamesMap: map[string]string{
			"enum-a": "GreatGranGranA_Foo",
			"enum-b": "GreatGranGranB_Foo",
		},
		wantUniqueNamesMapNoUnderscores: map[string]string{
			"enum-a": "GreatGranGranAFoo",
			"enum-b": "GreatGranGranBFoo",
		},
	}, {
		name: "cannot resolve name clash due to names from module-level and grandparent-level disambiguation already in definedEnums",
		inDefinedEnums: map[string]bool{
			"Baz":                       true,
			"Foo":                       true,
			"SupportModule_Foo":         true,
			"GranGranB_Foo":             true,
			"BaseModule_ParentA_Enum":   true,
			"BaseModule_GranGranB_Enum": true,
		},
		inNameClashSets: map[string]map[string]*yang.Entry{
			"Foo": {
				"enum-a": &yang.Entry{
					Name: "enum-a",
					Node: &yang.Enum{
						Parent: &yang.Container{
							Name: "parent-a",
							Parent: &yang.Container{
								Name: "gran-gran-a",
								Parent: &yang.Module{
									Name: "base-module",
								},
							},
						},
					},
					Parent: &yang.Entry{
						Name: "parent-a",
						Parent: &yang.Entry{
							Name: "gran-gran-a",
							Parent: &yang.Entry{
								Name: "base-module",
							},
						},
					},
				},
				"enum-b": &yang.Entry{
					Name: "enum-b",
					Node: &yang.Enum{
						Parent: &yang.Container{
							Name: "parent-b",
							Parent: &yang.Container{
								Name: "gran-gran-b",
								Parent: &yang.Module{
									Name: "base-module",
								},
							},
						},
					},
					Parent: &yang.Entry{
						Name: "parent-b",
						Parent: &yang.Entry{
							Name: "gran-gran-b",
							Parent: &yang.Entry{
								Name: "base-module",
							},
						},
					},
				},
			},
		},
		inShortenEnumLeafNames:       true,
		wantUncompressFailDueToClash: true,
		wantErrSubstr:                "cannot resolve enumeration name clash",
	}, {
		name: "cannot resolve name clash due to names from module-level and grandparent-level disambiguation already in definedEnums, with names not shortened",
		inDefinedEnums: map[string]bool{
			"BaseModule_Baz":            true,
			"BaseModule_Foo":            true,
			"SupportModule_Foo":         true,
			"BaseModule_GranGranB_Foo":  true,
			"BaseModule_ParentA_Enum":   true,
			"BaseModule_GranGranB_Enum": true,
		},
		inNameClashSets: map[string]map[string]*yang.Entry{
			"BaseModule_Foo": {
				"enum-a": &yang.Entry{
					Name: "enum-a",
					Node: &yang.Enum{
						Parent: &yang.Container{
							Name: "parent-a",
							Parent: &yang.Container{
								Name: "gran-gran-a",
								Parent: &yang.Module{
									Name: "base-module",
								},
							},
						},
					},
					Parent: &yang.Entry{
						Name: "parent-a",
						Node: &yang.Container{
							Name: "parent-a",
							Parent: &yang.Container{
								Name: "gran-gran-a",
								Parent: &yang.Module{
									Name: "base-module",
								},
							},
						},
						Parent: &yang.Entry{
							Name: "gran-gran-a",
							Node: &yang.Container{
								Name: "gran-gran-a",
								Parent: &yang.Module{
									Name: "base-module",
								},
							},
							Parent: &yang.Entry{
								Name: "base-module",
								Node: &yang.Module{
									Name: "base-module",
								},
							},
						},
					},
				},
				"enum-b": &yang.Entry{
					Name: "enum-b",
					Node: &yang.Enum{
						Parent: &yang.Container{
							Name: "parent-b",
							Parent: &yang.Container{
								Name: "gran-gran-b",
								Parent: &yang.Module{
									Name: "base-module",
								},
							},
						},
					},
					Parent: &yang.Entry{
						Name: "parent-b",
						Node: &yang.Container{
							Name: "parent-b",
							Parent: &yang.Container{
								Name: "gran-gran-b",
								Parent: &yang.Module{
									Name: "base-module",
								},
							},
						},
						Parent: &yang.Entry{
							Name: "gran-gran-b",
							Node: &yang.Container{
								Name: "gran-gran-b",
								Parent: &yang.Module{
									Name: "base-module",
								},
							},
							Parent: &yang.Entry{
								Name: "base-module",
								Node: &yang.Module{
									Name: "base-module",
								},
							},
						},
					},
				},
			},
		},
		wantUncompressFailDueToClash: true,
		wantErrSubstr:                "cannot resolve enumeration name clash",
	}, {
		name: "cannot resolve name clash at grandparent due to camel case lossiness",
		inDefinedEnums: map[string]bool{
			"Baz": true,
		},
		inNameClashSets: map[string]map[string]*yang.Entry{
			"Foo": {
				"enum-a": &yang.Entry{
					Name: "enum-a",
					Node: &yang.Enum{
						Parent: &yang.Container{
							Name: "parent",
							Parent: &yang.Container{
								Name: "gran-gran-a",
								Parent: &yang.Module{
									Name: "base-module",
								},
							},
						},
					},
					Parent: &yang.Entry{
						Name: "parent",
						Parent: &yang.Entry{
							Name: "gran-gran-a",
							Parent: &yang.Entry{
								Name: "base-module",
							},
						},
					},
				},
				"enum-b": &yang.Entry{
					Name: "enum-b",
					Node: &yang.Enum{
						Parent: &yang.Container{
							Name: "parent",
							Parent: &yang.Container{
								Name: "gran-granA",
								Parent: &yang.Module{
									Name: "base-module",
								},
							},
						},
					},
					Parent: &yang.Entry{
						Name: "parent",
						Parent: &yang.Entry{
							Name: "gran-granA",
							Parent: &yang.Entry{
								Name: "base-module",
							},
						},
					},
				},
			},
		},
		inShortenEnumLeafNames:       true,
		wantUncompressFailDueToClash: true,
		wantErrSubstr:                "cannot resolve enumeration name clash",
	}, {
		name: "error for invalid input when camel-case module name is not prefix of clash name",
		inDefinedEnums: map[string]bool{
			"BaseModule_Baz": true,
		},
		inNameClashSets: map[string]map[string]*yang.Entry{
			"BaseMod_Foo": {
				"enum-a": &yang.Entry{
					Name: "enum-a",
					Node: &yang.Enum{
						Parent: &yang.Container{
							Name: "parent",
							Parent: &yang.Module{
								Name: "base-module",
							},
						},
					},
					Parent: &yang.Entry{
						Name: "parent",
						Parent: &yang.Entry{
							Name: "base-module",
						},
					},
				},
				"enum-b": &yang.Entry{
					Name: "enum-b",
					Node: &yang.Enum{
						Parent: &yang.Container{
							Name: "parent",
							Parent: &yang.Module{
								Name: "base-module",
							},
						},
					},
					Parent: &yang.Entry{
						Name: "parent",
						Parent: &yang.Entry{
							Name: "base-module",
						},
					},
				},
			},
		},
		wantUncompressFailDueToClash: true,
		wantErrSubstr:                "provided clashName does not start with its defining module name",
	}, {
		name: "intersecting name clash sets",
		inDefinedEnums: map[string]bool{
			"Baz": true,
		},
		inNameClashSets: map[string]map[string]*yang.Entry{
			"Bar": {
				"enum-a": &yang.Entry{
					Name: "enum-a",
				},
			},
			"Foo": {
				"enum-a": &yang.Entry{
					Name: "enum-a",
				},
				"enum-b": &yang.Entry{
					Name: "enum-b",
				},
			},
		},
		inShortenEnumLeafNames: true,
		wantErrSubstr:          `enumKey "enum-a" has been given a second name`,
	}}

	for _, tt := range tests {
		for noUnderscores, wantUniqueNamesMap := range map[bool]map[string]string{
			false: tt.wantUniqueNamesMap,
			true:  tt.wantUniqueNamesMapNoUnderscores} {

			for compressPaths := range map[bool]struct{}{false: {}, true: {}} {
				t.Run(tt.name+fmt.Sprintf("@compressPaths:%v,noUnderscores:%v,shortenEnumLeafNames:%v", compressPaths, noUnderscores, tt.inShortenEnumLeafNames), func(t *testing.T) {
					s := newEnumGenState()
					for k, v := range tt.inDefinedEnums {
						if noUnderscores {
							k = strings.ReplaceAll(k, "_", "")
						}
						// Copy the values as this map may be modified.
						s.definedEnums[k] = v
					}
					nameClashSets := map[string]map[string]*yang.Entry{}
					for k, v := range tt.inNameClashSets {
						if noUnderscores {
							k = strings.ReplaceAll(k, "_", "")
						}
						nameClashSets[k] = v
					}
					gotUniqueNamesMap, err := s.resolveNameClashSet(nameClashSets, compressPaths, noUnderscores, tt.inShortenEnumLeafNames)
					wantErrSubstr := tt.wantErrSubstr
					if !compressPaths && tt.wantUncompressFailDueToClash {
						wantErrSubstr = "clash in enumerated name occurred despite paths being uncompressed"
					}
					if diff := errdiff.Substring(err, wantErrSubstr); diff != "" {
						if err == nil {
							t.Errorf("gotUniqueNamesMap: %v", gotUniqueNamesMap)
						}
						t.Fatalf("did not get expected error:\n%s", diff)
					}
					if wantErrSubstr != "" {
						return
					}

					if diff := cmp.Diff(gotUniqueNamesMap, wantUniqueNamesMap); diff != "" {
						t.Errorf("TestResolveNameClashSet (-got, +want):\n%s", diff)
					}
				})
			}
		}
	}
}

// TestFindEnumSet tests the findEnumSet function, ensuring that it performs
// deduplication of re-used identities, and re-used typedefs. For inline
// definitions, the enumerations should be duplicated. Tests are performed with
// compression set to both true and false.
func TestFindEnumSet(t *testing.T) {
	tests := []struct {
		name                    string
		in                      map[string]*yang.Entry
		inOmitUnderscores       bool
		inSkipEnumDeduplication bool
		inShortenEnumLeafNames  bool
		wantCompressed          map[string]*yangEnum
		wantUncompressed        map[string]*yangEnum
		wantEnumSetCompressed   *enumSet
		wantEnumSetUncompressed *enumSet
		wantSame                bool // Whether to expect same compressed/uncompressed output
		// wantUncompressFailDueToClash means the uncompressed test run will fail in
		// deviation from the compressed case due to existence of a name clash, which can
		// only be resolved for compressed paths.
		wantUncompressFailDueToClash bool
		wantErrSubstr                string
	}{{
		name: "simple identityref",
		in: map[string]*yang.Entry{
			"/container/config/identityref-leaf": {
				Name: "identityref-leaf",
				Type: &yang.YangType{
					Name: "identityref",
					IdentityBase: &yang.Identity{
						Name: "base-identity",
						Parent: &yang.Module{
							Name: "test-module",
						},
					},
				},
			},
			"/container/state/identityref-leaf": {
				Name: "identityref-leaf",
				Type: &yang.YangType{
					Name: "identityref",
					IdentityBase: &yang.Identity{
						Name: "base-identity",
						Parent: &yang.Module{
							Name: "test-module",
						},
					},
				},
			},
		},
		inShortenEnumLeafNames: true,
		wantCompressed: map[string]*yangEnum{
			"TestModule_BaseIdentity": {
				name: "TestModule_BaseIdentity",
				entry: &yang.Entry{
					Name: "identityref-leaf",
					Type: &yang.YangType{
						IdentityBase: &yang.Identity{
							Name: "base-identity",
							Parent: &yang.Module{
								Name: "test-module",
							},
						},
					},
				},
			},
		},
		wantEnumSetCompressed: &enumSet{
			uniqueIdentityNames: map[string]string{
				"test-module/base-identity": "TestModule_BaseIdentity",
			},
		},
		wantSame: true,
	}, {
		name: "simple identityref that conflicts",
		in: map[string]*yang.Entry{
			"/container/config/identityref-leaf": {
				Name: "identityref-leaf",
				Type: &yang.YangType{
					Name: "identityref",
					IdentityBase: &yang.Identity{
						Name: "base-identity",
						Parent: &yang.Module{
							Name: "test-module",
						},
					},
				},
			},
			"/container/state/identityref-leaf": {
				Name: "identityref-leaf",
				Type: &yang.YangType{
					Name: "identityref",
					IdentityBase: &yang.Identity{
						Name: "base-identity",
						Parent: &yang.Module{
							Name: "test-module",
						},
					},
				},
			},
			"/container/config/identityref-leaf2": {
				Name: "identityref-leaf2",
				Type: &yang.YangType{
					Name: "identityref",
					IdentityBase: &yang.Identity{
						Name: "baseIdentity",
						Parent: &yang.Module{
							Name: "test-module",
						},
					},
				},
			},
		},
		inShortenEnumLeafNames: true,
		wantCompressed: map[string]*yangEnum{
			"TestModule_BaseIdentity": {
				name: "TestModule_BaseIdentity",
				entry: &yang.Entry{
					Name: "identityref-leaf",
					Type: &yang.YangType{
						IdentityBase: &yang.Identity{
							Name: "base-identity",
							Parent: &yang.Module{
								Name: "test-module",
							},
						},
					},
				},
			},
		},
		wantSame:      true,
		wantErrSubstr: "identity name conflict",
	}, {
		name: "simple enumeration",
		in: map[string]*yang.Entry{
			"/container/config/enumeration-leaf": {
				Name: "enumeration-leaf",
				Type: &yang.YangType{
					Name: "enumeration",
					Enum: &yang.EnumType{},
				},
				Node: &yang.Enum{
					Parent: &yang.Container{
						Name: "config",
						Parent: &yang.Container{
							Name: "container",
							Parent: &yang.Module{
								Name: "base-module",
							},
						},
					},
				},
				Parent: &yang.Entry{
					Name: "config",
					Parent: &yang.Entry{
						Name:   "container",
						Parent: &yang.Entry{Name: "base-module"},
					},
				},
			},
			"/container/state/enumeration-leaf": {
				Name: "enumeration-leaf",
				Type: &yang.YangType{
					Name: "enumeration",
					Enum: &yang.EnumType{},
				},
				Node: &yang.Enum{
					Parent: &yang.Container{
						Name: "state",
						Parent: &yang.Container{
							Name: "container",
							Parent: &yang.Module{
								Name: "base-module",
							},
						},
					},
				},
				Parent: &yang.Entry{
					Name: "state",
					Parent: &yang.Entry{
						Name: "container",
						Parent: &yang.Entry{
							Name: "base-module",
						},
					},
				},
			},
		},
		inShortenEnumLeafNames: true,
		wantCompressed: map[string]*yangEnum{
			"Container_EnumerationLeaf": {
				name: "Container_EnumerationLeaf",
				entry: &yang.Entry{
					Name: "enumeration-leaf",
					Type: &yang.YangType{
						Enum: &yang.EnumType{},
					},
				},
			},
		},
		wantUncompressed: map[string]*yangEnum{
			"BaseModule_Container_State_EnumerationLeaf": {
				name: "BaseModule_Container_State_EnumerationLeaf",
				entry: &yang.Entry{
					Name: "enumeration-leaf",
					Type: &yang.YangType{
						Enum: &yang.EnumType{},
					},
				},
			},
			"BaseModule_Container_Config_EnumerationLeaf": {
				name: "BaseModule_Container_Config_EnumerationLeaf",
				entry: &yang.Entry{
					Name: "enumeration-leaf",
					Type: &yang.YangType{
						Enum: &yang.EnumType{},
					},
				},
			},
		},
	}, {
		name: "simple enumeration without shortened names",
		in: map[string]*yang.Entry{
			"/container/config/enumeration-leaf": {
				Name: "enumeration-leaf",
				Type: &yang.YangType{
					Name: "enumeration",
					Enum: &yang.EnumType{},
				},
				Node: &yang.Enum{
					Name: "enumeration-leaf",
					Parent: &yang.Container{
						Name: "config",
						Parent: &yang.Container{
							Name: "container",
							Parent: &yang.Module{
								Name: "base-module",
							},
						},
					},
				},
				Parent: &yang.Entry{
					Name: "config",
					Parent: &yang.Entry{
						Name:   "container",
						Parent: &yang.Entry{Name: "base-module"},
					},
				},
			},
			"/container/state/enumeration-leaf": {
				Name: "enumeration-leaf",
				Type: &yang.YangType{
					Name: "enumeration",
					Enum: &yang.EnumType{},
				},
				Node: &yang.Enum{
					Name: "enumeration-leaf",
					Parent: &yang.Container{
						Name: "state",
						Parent: &yang.Container{
							Name: "container",
							Parent: &yang.Module{
								Name: "base-module",
							},
						},
					},
				},
				Parent: &yang.Entry{
					Name: "state",
					Parent: &yang.Entry{
						Name: "container",
						Parent: &yang.Entry{
							Name: "base-module",
						},
					},
				},
			},
		},
		wantCompressed: map[string]*yangEnum{
			"BaseModule_Container_EnumerationLeaf": {
				name: "BaseModule_Container_EnumerationLeaf",
				entry: &yang.Entry{
					Name: "enumeration-leaf",
					Type: &yang.YangType{
						Enum: &yang.EnumType{},
					},
				},
			},
		},
		wantUncompressed: map[string]*yangEnum{
			"BaseModule_Container_State_EnumerationLeaf": {
				name: "BaseModule_Container_State_EnumerationLeaf",
				entry: &yang.Entry{
					Name: "enumeration-leaf",
					Type: &yang.YangType{
						Enum: &yang.EnumType{},
					},
				},
			},
			"BaseModule_Container_Config_EnumerationLeaf": {
				name: "BaseModule_Container_Config_EnumerationLeaf",
				entry: &yang.Entry{
					Name: "enumeration-leaf",
					Type: &yang.YangType{
						Enum: &yang.EnumType{},
					},
				},
			},
		},
		wantEnumSetCompressed: &enumSet{
			uniqueEnumeratedLeafNames: map[string]string{
				"/base-module/container/config/enumeration-leaf": "Container_EnumerationLeaf",
			},
		},
		wantEnumSetUncompressed: &enumSet{
			uniqueEnumeratedLeafNames: map[string]string{
				"/base-module/container/config/enumeration-leaf": "BaseModule_Container_Config_EnumerationLeaf",
				"/base-module/container/state/enumeration-leaf":  "BaseModule_Container_State_EnumerationLeaf",
			},
		},
	}, {
		name: "simple enumeration unresolvable conflicting names due to camel-case lossiness",
		in: map[string]*yang.Entry{
			"/container/state/enumeration-leaf": {
				Name: "enumeration-leaf",
				Type: &yang.YangType{
					Name: "enumeration",
					Enum: &yang.EnumType{},
				},
				Node: &yang.Enum{
					Name: "enumeration-leaf",
					Parent: &yang.Container{
						Name: "state",
						Parent: &yang.Container{
							Name: "container",
							Parent: &yang.Module{
								Name: "base-module",
							},
						},
					},
				},
				Parent: &yang.Entry{
					Name: "state",
					Parent: &yang.Entry{
						Name:   "container",
						Parent: &yang.Entry{Name: "base-module"},
					},
				},
			},
			"/container/state/enumerationLeaf": {
				Name: "enumerationLeaf",
				Type: &yang.YangType{
					Name: "enumeration",
					Enum: &yang.EnumType{},
				},
				Node: &yang.Enum{
					Name: "enumerationLeaf",
					Parent: &yang.Container{
						Name: "state",
						Parent: &yang.Container{
							Name: "container",
							Parent: &yang.Module{
								Name: "base-module",
							},
						},
					},
				},
				Parent: &yang.Entry{
					Name: "state",
					Parent: &yang.Entry{
						Name: "container",
						Parent: &yang.Entry{
							Name: "base-module",
						},
					},
				},
			},
		},
		inShortenEnumLeafNames:       true,
		wantUncompressFailDueToClash: true,
		wantErrSubstr:                "cannot resolve enumeration name clash",
	}, {
		name: "simple enumeration with naming conflict due to same grandparent context",
		in: map[string]*yang.Entry{
			"/container/config/enumeration-leaf": {
				Name: "enumeration-leaf",
				Type: &yang.YangType{
					Name: "enumeration",
					Enum: &yang.EnumType{},
				},
				Node: &yang.Enum{
					Name: "enumeration-leaf",
					Parent: &yang.Container{
						Name: "config",
						Parent: &yang.Container{
							Name: "container",
							Parent: &yang.Module{
								Name: "base-module",
							},
						},
					},
				},
				Parent: &yang.Entry{
					Name: "config",
					Parent: &yang.Entry{
						Name:   "container",
						Parent: &yang.Entry{Name: "base-module"},
					},
				},
			},
			"/container/state/enumeration-leaf": {
				Name: "enumeration-leaf",
				Type: &yang.YangType{
					Name: "enumeration",
					Enum: &yang.EnumType{},
				},
				Node: &yang.Enum{
					Name: "enumeration-leaf",
					Parent: &yang.Container{
						Name: "state",
						Parent: &yang.Container{
							Name: "container",
							Parent: &yang.Module{
								Name: "base-module",
							},
						},
					},
				},
				Parent: &yang.Entry{
					Name: "state",
					Parent: &yang.Entry{
						Name: "container",
						Parent: &yang.Entry{
							Name: "base-module",
						},
					},
				},
			},
			"/outer-container/container/config/enumeration-leaf": {
				Name: "enumeration-leaf",
				Type: &yang.YangType{
					Name: "enumeration",
					Enum: &yang.EnumType{},
				},
				Node: &yang.Enum{
					Name: "enumeration-leaf",
					Parent: &yang.Container{
						Name: "config",
						Parent: &yang.Container{
							Name: "container",
							Parent: &yang.Container{
								Name: "outer-container",
								Parent: &yang.Module{
									Name: "base-module",
								},
							},
						},
					},
				},
				Parent: &yang.Entry{
					Name: "config",
					Parent: &yang.Entry{
						Name: "container",
						Parent: &yang.Entry{
							Name:   "outer-container",
							Parent: &yang.Entry{Name: "base-module"},
						},
					},
				},
			},
		},
		inShortenEnumLeafNames: true,
		wantCompressed: map[string]*yangEnum{
			"Container_EnumerationLeaf": {
				name: "Container_EnumerationLeaf",
				entry: &yang.Entry{
					Name: "enumeration-leaf",
					Type: &yang.YangType{
						Enum: &yang.EnumType{},
					},
				},
			},
			"OuterContainer_Container_EnumerationLeaf": {
				name: "OuterContainer_Container_EnumerationLeaf",
				entry: &yang.Entry{
					Name: "enumeration-leaf",
					Type: &yang.YangType{
						Enum: &yang.EnumType{},
					},
				},
			},
		},
		wantUncompressed: map[string]*yangEnum{
			"BaseModule_Container_State_EnumerationLeaf": {
				name: "BaseModule_Container_State_EnumerationLeaf",
				entry: &yang.Entry{
					Name: "enumeration-leaf",
					Type: &yang.YangType{
						Enum: &yang.EnumType{},
					},
				},
			},
			"BaseModule_Container_Config_EnumerationLeaf": {
				name: "BaseModule_Container_Config_EnumerationLeaf",
				entry: &yang.Entry{
					Name: "enumeration-leaf",
					Type: &yang.YangType{
						Enum: &yang.EnumType{},
					},
				},
			},
			"BaseModule_OuterContainer_Container_Config_EnumerationLeaf": {
				name: "BaseModule_OuterContainer_Container_Config_EnumerationLeaf",
				entry: &yang.Entry{
					Name: "enumeration-leaf",
					Type: &yang.YangType{
						Enum: &yang.EnumType{},
					},
				},
			},
		},
		wantEnumSetCompressed: &enumSet{
			uniqueEnumeratedLeafNames: map[string]string{
				"/base-module/container/config/enumeration-leaf":                 "Container_EnumerationLeaf",
				"/base-module/outer-container/container/config/enumeration-leaf": "OuterContainer_Container_EnumerationLeaf",
			},
		},
		wantEnumSetUncompressed: &enumSet{
			uniqueEnumeratedLeafNames: map[string]string{
				"/base-module/container/config/enumeration-leaf":                 "BaseModule_Container_Config_EnumerationLeaf",
				"/base-module/container/state/enumeration-leaf":                  "BaseModule_Container_State_EnumerationLeaf",
				"/base-module/outer-container/container/config/enumeration-leaf": "BaseModule_OuterContainer_Container_Config_EnumerationLeaf",
			},
		},
	}, {
		name: "simple enumeration with same grandparent context but are from different modules",
		in: map[string]*yang.Entry{
			"/base-module/container/config/enumeration-leaf": {
				Name: "enumeration-leaf",
				Type: &yang.YangType{
					Name: "enumeration",
					Enum: &yang.EnumType{},
				},
				Node: &yang.Enum{
					Name: "enumeration-leaf",
					Parent: &yang.Container{
						Name: "config",
						Parent: &yang.Container{
							Name: "container",
							Parent: &yang.Module{
								Name: "base-module",
							},
						},
					},
				},
				Parent: &yang.Entry{
					Name: "config",
					Parent: &yang.Entry{
						Name:   "container",
						Parent: &yang.Entry{Name: "base-module"},
					},
				},
			},
			"/base-module/container/state/enumeration-leaf": {
				Name: "enumeration-leaf",
				Type: &yang.YangType{
					Name: "enumeration",
					Enum: &yang.EnumType{},
				},
				Node: &yang.Enum{
					Name: "enumeration-leaf",
					Parent: &yang.Container{
						Name: "state",
						Parent: &yang.Container{
							Name: "container",
							Parent: &yang.Module{
								Name: "base-module",
							},
						},
					},
				},
				Parent: &yang.Entry{
					Name: "state",
					Parent: &yang.Entry{
						Name: "container",
						Parent: &yang.Entry{
							Name: "base-module",
						},
					},
				},
			},
			"/base-module2/container/config/enumeration-leaf": {
				Name: "enumeration-leaf",
				Type: &yang.YangType{
					Name: "enumeration",
					Enum: &yang.EnumType{},
				},
				Node: &yang.Enum{
					Name: "enumeration-leaf",
					Parent: &yang.Container{
						Name: "config",
						Parent: &yang.Container{
							Name: "container",
							Parent: &yang.Module{
								Name: "base-module2",
							},
						},
					},
				},
				Parent: &yang.Entry{
					Name: "config",
					Parent: &yang.Entry{
						Name:   "container",
						Parent: &yang.Entry{Name: "base-module2"},
					},
				},
			},
		},
		wantCompressed: map[string]*yangEnum{
			"BaseModule_Container_EnumerationLeaf": {
				name: "BaseModule_Container_EnumerationLeaf",
				entry: &yang.Entry{
					Name: "enumeration-leaf",
					Type: &yang.YangType{
						Enum: &yang.EnumType{},
					},
				},
			},
			"BaseModule2_Container_EnumerationLeaf": {
				name: "BaseModule2_Container_EnumerationLeaf",
				entry: &yang.Entry{
					Name: "enumeration-leaf",
					Type: &yang.YangType{
						Enum: &yang.EnumType{},
					},
				},
			},
		},
		wantUncompressed: map[string]*yangEnum{
			"BaseModule_Container_State_EnumerationLeaf": {
				name: "BaseModule_Container_State_EnumerationLeaf",
				entry: &yang.Entry{
					Name: "enumeration-leaf",
					Type: &yang.YangType{
						Enum: &yang.EnumType{},
					},
				},
			},
			"BaseModule_Container_Config_EnumerationLeaf": {
				name: "BaseModule_Container_Config_EnumerationLeaf",
				entry: &yang.Entry{
					Name: "enumeration-leaf",
					Type: &yang.YangType{
						Enum: &yang.EnumType{},
					},
				},
			},
			"BaseModule2_Container_Config_EnumerationLeaf": {
				name: "BaseModule2_Container_State_EnumerationLeaf",
				entry: &yang.Entry{
					Name: "enumeration-leaf",
					Type: &yang.YangType{
						Enum: &yang.EnumType{},
					},
				},
			},
		},
		wantEnumSetCompressed: &enumSet{
			uniqueEnumeratedLeafNames: map[string]string{
				"/base-module/container/config/enumeration-leaf":  "BaseModule_Container_EnumerationLeaf",
				"/base-module2/container/config/enumeration-leaf": "BaseModule2_Container_EnumerationLeaf",
			},
		},
		wantEnumSetUncompressed: &enumSet{
			uniqueEnumeratedLeafNames: map[string]string{
				"/base-module/container/config/enumeration-leaf":  "BaseModule_Container_Config_EnumerationLeaf",
				"/base-module/container/state/enumeration-leaf":   "BaseModule_Container_State_EnumerationLeaf",
				"/base-module2/container/config/enumeration-leaf": "BaseModule2_Container_Config_EnumerationLeaf",
			},
		},
	}, {
		name: "simple enumeration with naming conflict due to same grandparent context without shortened names",
		in: map[string]*yang.Entry{
			"/container/config/enumeration-leaf": {
				Name: "enumeration-leaf",
				Type: &yang.YangType{
					Name: "enumeration",
					Enum: &yang.EnumType{},
				},
				Node: &yang.Enum{
					Parent: &yang.Container{
						Name: "config",
						Parent: &yang.Container{
							Name: "container",
							Parent: &yang.Module{
								Name: "base-module",
							},
						},
					},
				},
				Parent: &yang.Entry{
					Name: "config",
					Node: &yang.Container{
						Name: "config",
						Parent: &yang.Container{
							Name: "container",
							Parent: &yang.Module{
								Name: "base-module",
							},
						},
					},
					Parent: &yang.Entry{
						Name: "container",
						Node: &yang.Container{
							Name: "container",
							Parent: &yang.Module{
								Name: "base-module",
							},
						},
						Parent: &yang.Entry{
							Node: &yang.Module{
								Name: "base-module",
							},
							Name: "base-module",
						},
					},
				},
			},
			"/container/state/enumeration-leaf": {
				Name: "enumeration-leaf",
				Type: &yang.YangType{
					Name: "enumeration",
					Enum: &yang.EnumType{},
				},
				Node: &yang.Enum{
					Parent: &yang.Container{
						Name: "state",
						Parent: &yang.Container{
							Name: "container",
							Parent: &yang.Module{
								Name: "base-module",
							},
						},
					},
				},
				Parent: &yang.Entry{
					Name: "state",
					Node: &yang.Container{
						Name: "state",
						Parent: &yang.Container{
							Name: "container",
							Parent: &yang.Module{
								Name: "base-module",
							},
						},
					},
					Parent: &yang.Entry{
						Name: "container",
						Node: &yang.Container{
							Name: "container",
							Parent: &yang.Module{
								Name: "base-module",
							},
						},
						Parent: &yang.Entry{
							Node: &yang.Module{
								Name: "base-module",
							},
							Name: "base-module",
						},
					},
				},
			},
			"/outer-container/container/config/enumeration-leaf": {
				Name: "enumeration-leaf",
				Type: &yang.YangType{
					Name: "enumeration",
					Enum: &yang.EnumType{},
				},
				Node: &yang.Enum{
					Parent: &yang.Container{
						Name: "config",
						Parent: &yang.Container{
							Name: "container",
							Parent: &yang.Container{
								Name: "outer-container",
								Parent: &yang.Module{
									Name: "base-module",
								},
							},
						},
					},
				},
				Parent: &yang.Entry{
					Name: "config",
					Node: &yang.Container{
						Name: "config",
						Parent: &yang.Container{
							Name: "container",
							Parent: &yang.Container{
								Name: "outer-container",
								Parent: &yang.Module{
									Name: "base-module",
								},
							},
						},
					},
					Parent: &yang.Entry{
						Name: "container",
						Node: &yang.Container{
							Name: "container",
							Parent: &yang.Container{
								Name: "outer-container",
								Parent: &yang.Module{
									Name: "base-module",
								},
							},
						},
						Parent: &yang.Entry{
							Name: "outer-container",
							Node: &yang.Container{
								Name: "outer-container",
								Parent: &yang.Module{
									Name: "base-module",
								},
							},
							Parent: &yang.Entry{
								Node: &yang.Module{
									Name: "base-module",
								},
								Name: "base-module",
							},
						},
					},
				},
			},
		},
		wantCompressed: map[string]*yangEnum{
			"BaseModule_Container_EnumerationLeaf": {
				name: "Container_EnumerationLeaf",
				entry: &yang.Entry{
					Name: "enumeration-leaf",
					Type: &yang.YangType{
						Enum: &yang.EnumType{},
					},
				},
			},
			"BaseModule_OuterContainer_Container_EnumerationLeaf": {
				name: "OuterContainer_Container_EnumerationLeaf",
				entry: &yang.Entry{
					Name: "enumeration-leaf",
					Type: &yang.YangType{
						Enum: &yang.EnumType{},
					},
				},
			},
		},
		wantUncompressed: map[string]*yangEnum{
			"BaseModule_Container_State_EnumerationLeaf": {
				name: "BaseModule_Container_State_EnumerationLeaf",
				entry: &yang.Entry{
					Name: "enumeration-leaf",
					Type: &yang.YangType{
						Enum: &yang.EnumType{},
					},
				},
			},
			"BaseModule_Container_Config_EnumerationLeaf": {
				name: "BaseModule_Container_Config_EnumerationLeaf",
				entry: &yang.Entry{
					Name: "enumeration-leaf",
					Type: &yang.YangType{
						Enum: &yang.EnumType{},
					},
				},
			},
			"BaseModule_OuterContainer_Container_Config_EnumerationLeaf": {
				name: "BaseModule_OuterContainer_Container_Config_EnumerationLeaf",
				entry: &yang.Entry{
					Name: "enumeration-leaf",
					Type: &yang.YangType{
						Enum: &yang.EnumType{},
					},
				},
			},
		},
	}, {
		name: "typedef which is an enumeration",
		in: map[string]*yang.Entry{
			"/container/config/enumeration-leaf": {
				Name: "enumeration-leaf",
				Type: &yang.YangType{
					Name: "derived-enumeration",
					Enum: &yang.EnumType{},
				},
				Node: &yang.Enum{
					Name: "derived-enumeration",
					Parent: &yang.Module{
						Name: "base-module",
					},
				},
				Parent: &yang.Entry{
					Name: "config",
					Parent: &yang.Entry{
						Name: "container",
						Parent: &yang.Entry{
							Name: "base-module",
						},
					},
				},
			},
			"/container/state/enumeration-leaf": {
				Name: "enumeration-leaf",
				Type: &yang.YangType{
					Name: "derived-enumeration",
					Enum: &yang.EnumType{},
				},
				Node: &yang.Enum{
					Name: "derived-enumeration",
					Parent: &yang.Module{
						Name: "base-module",
					},
				},
				Parent: &yang.Entry{
					Name: "state",
					Node: &yang.Container{Name: "state"},
					Parent: &yang.Entry{
						Name: "container",
						Node: &yang.Container{Name: "container"},
						Parent: &yang.Entry{
							Name: "base-module",
							Node: &yang.Module{Name: "base-module"},
						},
					},
				},
			},
		},
		inShortenEnumLeafNames: true,
		wantCompressed: map[string]*yangEnum{
			"BaseModule_DerivedEnumeration": {
				name: "BaseModule_DerivedEnumeration",
				entry: &yang.Entry{
					Name: "enumeration-leaf",
					Type: &yang.YangType{
						Enum: &yang.EnumType{},
					},
				},
			},
		},
		wantEnumSetCompressed: &enumSet{
			// FIXME(wenbli): These are the wrong keys to use for typedef enumerated values.
			// They're not sufficiently unique.
			uniqueEnumeratedTypedefNames: map[string]string{
				"base-module/derived-enumeration": "BaseModule_DerivedEnumeration",
			},
		},
		wantSame: true,
	}, {
		name: "typedef which is an enumeration name conflict due to camelcase lossiness",
		in: map[string]*yang.Entry{
			"/container/config/enumeration-leaf": {
				Name: "enumeration-leaf",
				Type: &yang.YangType{
					Name: "derived-enumeration",
					Enum: &yang.EnumType{},
				},
				Node: &yang.Enum{
					Name: "derived-enumeration",
					Parent: &yang.Module{
						Name: "base-module",
					},
				},
				Parent: &yang.Entry{
					Name: "config",
					Parent: &yang.Entry{
						Name: "container",
						Parent: &yang.Entry{
							Name: "base-module",
						},
					},
				},
			},
			"/super/container/state/enumeration-leaf": {
				Name: "enumeration-leaf",
				Type: &yang.YangType{
					Name: "derivedEnumeration",
					Enum: &yang.EnumType{},
				},
				Node: &yang.Enum{
					Name: "derivedEnumeration",
					Parent: &yang.Module{
						Name: "base-module",
					},
				},
				Parent: &yang.Entry{
					Name: "state",
					Node: &yang.Container{Name: "state"},
					Parent: &yang.Entry{
						Name: "container",
						Node: &yang.Container{Name: "container"},
						Parent: &yang.Entry{
							Name: "super",
							Node: &yang.Container{Name: "super"},
							Parent: &yang.Entry{
								Name: "base-module",
								Node: &yang.Module{Name: "base-module"},
							},
						},
					},
				},
			},
		},
		inShortenEnumLeafNames: true,
		wantSame:               true,
		wantErrSubstr:          "enumerated typedef name conflict",
	}, {
		name: "union which contains typedef with an enumeration",
		in: map[string]*yang.Entry{
			"/container/config/e": {
				Name: "e",
				Type: &yang.YangType{
					Kind: yang.Yunion,
					Type: []*yang.YangType{
						{Name: "derived", Kind: yang.Yenum, Enum: &yang.EnumType{}},
						{Kind: yang.Ystring},
					},
				},
				Node: &yang.Enum{
					Name: "e",
					Parent: &yang.Module{
						Name: "base-module",
					},
				},
				Parent: &yang.Entry{
					Name: "state",
					Node: &yang.Container{Name: "state"},
					Parent: &yang.Entry{
						Name: "base-module",
						Node: &yang.Module{Name: "base-module"},
					},
				},
			},
		},
		inShortenEnumLeafNames: true,
		wantCompressed: map[string]*yangEnum{
			"BaseModule_Derived_Enum": {
				name: "BaseModule_Derived_Enum",
				entry: &yang.Entry{
					Name: "e",
					Type: &yang.YangType{
						Kind: yang.Yunion,
						Type: []*yang.YangType{
							{Name: "derived", Kind: yang.Yenum, Enum: &yang.EnumType{}},
							{Kind: yang.Ystring},
						},
					},
				},
			},
		},
		wantEnumSetCompressed: &enumSet{
			uniqueEnumeratedTypedefNames: map[string]string{
				"base-module/derived_Enum": "BaseModule_Derived_Enum",
			},
		},
		wantSame: true,
	}, {
		name: "typedef union with an enumeration",
		in: map[string]*yang.Entry{
			"/container/config/enumeration-leaf": {
				Name: "enumeration-leaf",
				Type: &yang.YangType{
					Name: "derived-union-enum",
					Type: []*yang.YangType{
						{Kind: yang.Yenum, Enum: &yang.EnumType{}},
						{Kind: yang.Yuint32},
					},
				},
				Node: &yang.Enum{
					Name: "enumeration-leaf",
					Parent: &yang.Module{
						Name: "base-module",
					},
				},
			},
			"/container/state/enumeration-leaf": {
				Name: "enumeration-leaf",
				Type: &yang.YangType{
					Name: "derived-union-enum",
					Type: []*yang.YangType{
						{Kind: yang.Yenum, Enum: &yang.EnumType{}},
						{Kind: yang.Yuint32},
					},
				},
				Node: &yang.Enum{
					Name: "enumeration-leaf",
					Parent: &yang.Module{
						Name: "base-module",
					},
				},
			},
		},
		inShortenEnumLeafNames: true,
		wantCompressed: map[string]*yangEnum{
			"BaseModule_DerivedUnionEnum": {
				name: "BaseModule_DerivedUnionEnum",
				entry: &yang.Entry{
					Name: "enumeration-leaf",
					Type: &yang.YangType{
						Enum: &yang.EnumType{},
					},
				},
			},
		},
		wantEnumSetCompressed: &enumSet{
			uniqueEnumeratedTypedefNames: map[string]string{
				"base-module/derived-union-enum": "BaseModule_DerivedUnionEnum",
			},
		},
		wantSame: true,
	}, {
		name: "derived identityref",
		in: map[string]*yang.Entry{
			"/container/config/identityref-leaf": {
				Name: "identityref-leaf",
				Type: &yang.YangType{
					Name: "derived-identityref",
					IdentityBase: &yang.Identity{
						Name: "base-identity",
						Parent: &yang.Module{
							Name: "base-module",
						},
					},
				},
				Node: &yang.Leaf{
					Name: "identityref-leaf",
					Parent: &yang.Module{
						Name: "base-module",
					},
				},
			},
			"/container/state/identityref-leaf": {
				Name: "identityref-leaf",
				Type: &yang.YangType{
					Name: "derived-identityref",
					IdentityBase: &yang.Identity{
						Name: "base-identity",
						Parent: &yang.Module{
							Name: "base-module",
						},
					},
				},
				Node: &yang.Leaf{
					Name: "identityref-leaf",
					Parent: &yang.Module{
						Name: "base-module",
					},
				},
			},
		},
		inShortenEnumLeafNames: true,
		wantCompressed: map[string]*yangEnum{
			"BaseModule_DerivedIdentityref": {
				name: "BaseModule_DerivedIdentityref",
				entry: &yang.Entry{
					Name: "identityref-leaf",
					Type: &yang.YangType{
						IdentityBase: &yang.Identity{
							Name: "base-identity",
							Parent: &yang.Module{
								Name: "test-module",
							},
						},
					},
				},
			},
		},
		wantEnumSetCompressed: &enumSet{
			uniqueEnumeratedTypedefNames: map[string]string{
				"base-module/derived-identityref": "BaseModule_DerivedIdentityref",
			},
		},
		wantSame: true,
	}, {
		name: "erroneous identityref",
		in: map[string]*yang.Entry{
			"/container/config/identityref-leaf": {
				Name: "invalid-identityref-leaf",
				Type: &yang.YangType{
					Name: "identityref",
				},
				Node: &yang.Leaf{
					Name: "invalid-identityref-leaf",
					Parent: &yang.Container{
						Name: "config",
						Parent: &yang.Container{
							Name: "container",
							Parent: &yang.Module{
								Name: "module",
							},
						},
					},
				},
			},
		},
		inShortenEnumLeafNames: true,
		wantErrSubstr:          "an identity with a nil base",
	}, {
		name: "union containing an identityref",
		in: map[string]*yang.Entry{
			"/container/state/union-identityref": {
				Name: "union-identityref",
				Type: &yang.YangType{
					Kind: yang.Yunion,
					Type: []*yang.YangType{{
						Kind: yang.Yidentityref,
						IdentityBase: &yang.Identity{
							Name: "base-identity",
							Parent: &yang.Module{
								Name: "base-module",
							},
						},
					}, {
						Kind: yang.Ystring,
					}},
				},
			},
		},
		inShortenEnumLeafNames: true,
		wantCompressed: map[string]*yangEnum{
			"BaseModule_BaseIdentity": {
				name: "BaseModule_BaseIdentity",
				entry: &yang.Entry{
					Name: "union-identityref",
					Type: &yang.YangType{
						Type: []*yang.YangType{{
							Kind: yang.Yidentityref,
							IdentityBase: &yang.Identity{
								Name: "base-identity",
								Parent: &yang.Module{
									Name: "base-module",
								},
							},
						}, {
							Kind: yang.Ystring,
						}},
					},
				},
			},
		},
		wantEnumSetCompressed: &enumSet{
			uniqueIdentityNames: map[string]string{
				"base-module/base-identity": "BaseModule_BaseIdentity",
			},
		},
		wantSame: true,
	}, {
		name: "union containing a typedef identityref",
		in: map[string]*yang.Entry{
			"/container/state/union-typedef-identityref": {
				Name: "union-typedef-identityref",
				Type: &yang.YangType{
					Kind: yang.Yunion,
					Type: []*yang.YangType{{
						Name: "derived-identityref",
						Kind: yang.Yidentityref,
						IdentityBase: &yang.Identity{
							Name: "base-identity",
							Parent: &yang.Module{
								Name: "base-module",
							},
						},
					}, {
						Kind: yang.Ystring,
					}},
				},
				Node: &yang.Leaf{
					Name: "union-typedef-identityref",
					Parent: &yang.Module{
						Name: "test-module",
					},
				},
			},
		},
		inShortenEnumLeafNames: true,
		wantCompressed: map[string]*yangEnum{
			"BaseModule_BaseIdentity": {
				name: "BaseModule_BaseIdentity",
				entry: &yang.Entry{
					Name: "union-typedef-identityref",
					Type: &yang.YangType{
						Kind: yang.Yunion,
						Type: []*yang.YangType{{
							Name: "derived-identityref",
							Kind: yang.Yidentityref,
							IdentityBase: &yang.Identity{
								Name: "base-identity",
								Parent: &yang.Module{
									Name: "base-module",
								},
							},
						}, {
							Kind: yang.Ystring,
						}},
					},
					Node: &yang.Leaf{
						Parent: &yang.Module{
							Name: "test-module",
						},
					},
				},
			},
		},
		wantEnumSetCompressed: &enumSet{
			uniqueIdentityNames: map[string]string{
				"base-module/base-identity": "BaseModule_BaseIdentity",
			},
		},
		wantSame: true,
	}, {
		name: "typedef union containing an identityref",
		in: map[string]*yang.Entry{
			"/container/state/typedef-union-identityref": {
				Name: "typedef-union-identityref",
				Type: &yang.YangType{
					Name: "derived",
					Kind: yang.Yunion,
					Type: []*yang.YangType{{
						Kind: yang.Yidentityref,
						IdentityBase: &yang.Identity{
							Name: "base-identity",
							Parent: &yang.Module{
								Name: "base-module",
							},
						},
					}, {
						Kind: yang.Ystring,
					}},
				},
				Node: &yang.Leaf{
					Name: "typedef-union-identityref",
					Parent: &yang.Module{
						Name: "test-module",
					},
				},
			},
		},
		inShortenEnumLeafNames: true,
		wantCompressed: map[string]*yangEnum{
			"BaseModule_BaseIdentity": {
				name: "BaseModule_BaseIdentity",
				entry: &yang.Entry{
					Name: "typedef-union-identityref",
					Type: &yang.YangType{
						Name: "derived",
						Kind: yang.Yunion,
						Type: []*yang.YangType{{
							Kind: yang.Yidentityref,
							IdentityBase: &yang.Identity{
								Name: "base-identity",
								Parent: &yang.Module{
									Name: "base-module",
								},
							},
						}, {
							Kind: yang.Ystring,
						}},
					},
					Node: &yang.Leaf{
						Parent: &yang.Module{
							Name: "test-module",
						},
					},
				},
			},
		},
		wantEnumSetCompressed: &enumSet{
			uniqueIdentityNames: map[string]string{
				"base-module/base-identity": "BaseModule_BaseIdentity",
			},
		},
		wantSame: true,
	}, {
		name: "typedef of union that contains multiple enumerations",
		in: map[string]*yang.Entry{
			"err": {
				Name: "err",
				Type: &yang.YangType{
					Name: "derived",
					Kind: yang.Yunion,
					Type: []*yang.YangType{{
						Kind: yang.Yenum,
						Enum: &yang.EnumType{},
					}, {
						Kind: yang.Yenum,
						Enum: &yang.EnumType{},
					}},
				},
				Parent: &yang.Entry{
					Name: "config",
					Parent: &yang.Entry{
						Name: "test-container",
					},
				},
				Node: &yang.Leaf{
					Name: "err",
					Parent: &yang.Container{
						Name: "config",
						Parent: &yang.Container{
							Name: "test-container",
							Parent: &yang.Module{
								Name: "test-module",
							},
						},
					},
				},
			},
		},
		inShortenEnumLeafNames: true,
		wantErrSubstr:          "multiple enumerated types within a single enumeration not supported",
	}, {
		name: "typedef of union that contains an empty union",
		in: map[string]*yang.Entry{
			"err": {
				Name: "err",
				Type: &yang.YangType{
					Name: "derived",
					Kind: yang.Yunion,
					Type: []*yang.YangType{},
				},
				Parent: &yang.Entry{
					Name: "config",
					Parent: &yang.Entry{
						Name: "test-container",
					},
				},
				Node: &yang.Leaf{
					Name: "err",
					Parent: &yang.Container{
						Name: "config",
						Parent: &yang.Container{
							Name: "test-container",
							Parent: &yang.Module{
								Name: "test-module",
							},
						},
					},
				},
			},
		},
		inShortenEnumLeafNames: true,
		wantErrSubstr:          "enumerated type had an empty union within it",
	}, {
		name: "union of unions that contains an enumeration",
		in: map[string]*yang.Entry{
			"/container/state/e": {
				Name: "e",
				Type: &yang.YangType{
					Kind: yang.Yunion,
					Type: []*yang.YangType{{
						Kind: yang.Yunion,
						Type: []*yang.YangType{{
							Name: "enumeration",
							Kind: yang.Yenum,
							Enum: &yang.EnumType{},
						}, {
							Kind: yang.Ystring,
						}},
					}, {
						Kind: yang.Yint8,
					}},
					Enum: &yang.EnumType{},
				},
				Node: &yang.Enum{
					Name: "e",
					Parent: &yang.Container{
						Name: "state",
						Parent: &yang.Container{
							Name: "container",
							Parent: &yang.Module{
								Name: "base-module",
							},
						},
					},
				},
				Parent: &yang.Entry{
					Name: "state",
					Parent: &yang.Entry{
						Name:   "container",
						Parent: &yang.Entry{Name: "base-module"},
					},
				},
			},
		},
		inShortenEnumLeafNames: true,
		wantCompressed: map[string]*yangEnum{
			"Container_E": {
				name: "Container_E",
				entry: &yang.Entry{
					Name: "e",
					Type: &yang.YangType{
						Kind: yang.Yunion,
						Type: []*yang.YangType{{
							Kind: yang.Yunion,
							Type: []*yang.YangType{{
								Name: "enumeration",
								Kind: yang.Yenum,
								Enum: &yang.EnumType{},
							}, {
								Kind: yang.Ystring,
							}},
						}, {
							Kind: yang.Yint8,
						}},
						Enum: &yang.EnumType{},
					},
					Node: &yang.Enum{
						Parent: &yang.Container{
							Name: "state",
							Parent: &yang.Container{
								Name: "container",
								Parent: &yang.Module{
									Name: "base-module",
								},
							},
						},
					},
					Parent: &yang.Entry{
						Name: "state",
						Parent: &yang.Entry{
							Name:   "container",
							Parent: &yang.Entry{Name: "base-module"},
						},
					},
				},
			},
		},
		wantUncompressed: map[string]*yangEnum{
			"BaseModule_Container_State_E": {
				name: "BaseModule_Container_State_E",
				entry: &yang.Entry{
					Name: "e",
					Type: &yang.YangType{
						Kind: yang.Yunion,
						Type: []*yang.YangType{{
							Kind: yang.Yunion,
							Type: []*yang.YangType{{
								Kind: yang.Yenum,
								Enum: &yang.EnumType{},
							}, {
								Kind: yang.Ystring,
							}},
						}, {
							Kind: yang.Yint8,
						}},
						Enum: &yang.EnumType{},
					},
					Node: &yang.Enum{
						Parent: &yang.Container{
							Name: "state",
							Parent: &yang.Container{
								Name: "container",
								Parent: &yang.Module{
									Name: "base-module",
								},
							},
						},
					},
					Parent: &yang.Entry{
						Name: "state",
						Parent: &yang.Entry{
							Name:   "container",
							Parent: &yang.Entry{Name: "base-module"},
						},
					},
				},
			},
		},
		wantEnumSetCompressed: &enumSet{
			uniqueEnumeratedLeafNames: map[string]string{
				"container:/base-module/container/state/e": "Container_E",
			},
		},
		wantEnumSetUncompressed: &enumSet{
			uniqueEnumeratedLeafNames: map[string]string{
				"e:/base-module/container/state/e": "BaseModule_Container_State_E",
			},
		},
	}, {
		name: "two enums within the same directory, different definitions",
		in: map[string]*yang.Entry{
			"/container/config/enumeration-leaf": {
				Name: "enumeration-leaf",
				Type: &yang.YangType{
					Name: "enumeration",
					Enum: &yang.EnumType{},
				},
				Node: &yang.Enum{
					Name: "enumeration-leaf",
					Parent: &yang.Container{
						Name: "config",
						Parent: &yang.Container{
							Name: "container",
							Parent: &yang.Module{
								Name: "base-module",
							},
						},
					},
				},
				Parent: &yang.Entry{
					Name: "config",
					Parent: &yang.Entry{
						Name:   "container",
						Parent: &yang.Entry{Name: "base-module"},
					},
				},
			},
			"/container/config/enumeration-leaf-two": {
				Name: "enumeration-leaf-two",
				Type: &yang.YangType{
					Name: "enumeration",
					Enum: &yang.EnumType{},
				},
				Node: &yang.Enum{
					Name: "enumeration-leaf-two",
					Parent: &yang.Container{
						Name: "config",
						Parent: &yang.Container{
							Name: "container",
							Parent: &yang.Module{
								Name: "base-module",
							},
						},
					},
				},
				Parent: &yang.Entry{
					Name: "config",
					Parent: &yang.Entry{
						Name:   "container",
						Parent: &yang.Entry{Name: "base-module"},
					},
				},
			},
			"/container/state/enumeration-leaf": {
				Name: "enumeration-leaf",
				Type: &yang.YangType{
					Name: "enumeration",
					Enum: &yang.EnumType{},
				},
				Node: &yang.Enum{
					Name: "enumeration-leaf",
					Parent: &yang.Container{
						Name: "state",
						Parent: &yang.Container{
							Name: "container",
							Parent: &yang.Module{
								Name: "base-module",
							},
						},
					},
				},
				Parent: &yang.Entry{
					Name: "state",
					Parent: &yang.Entry{
						Name: "container",
						Parent: &yang.Entry{
							Name: "base-module",
						},
					},
				},
			},
			"/container/state/enumeration-leaf-two": {
				Name: "enumeration-leaf-two",
				Type: &yang.YangType{
					Name: "enumeration",
					Enum: &yang.EnumType{},
				},
				Node: &yang.Enum{
					Name: "enumeration-leaf-two",
					Parent: &yang.Container{
						Name: "state",
						Parent: &yang.Container{
							Name: "container",
							Parent: &yang.Module{
								Name: "base-module",
							},
						},
					},
				},
				Parent: &yang.Entry{
					Name: "state",
					Parent: &yang.Entry{
						Name:   "container",
						Parent: &yang.Entry{Name: "base-module"},
					},
				},
			},
		},
		inShortenEnumLeafNames: true,
		wantCompressed: map[string]*yangEnum{
			"Container_EnumerationLeaf": {
				name: "Container_EnumerationLeaf",
				entry: &yang.Entry{
					Name: "enumeration-leaf",
					Type: &yang.YangType{
						Enum: &yang.EnumType{},
					},
				},
			},
			"Container_EnumerationLeafTwo": {
				name: "Container_EnumerationLeafTwo",
				entry: &yang.Entry{
					Name: "enumeration-leaf-two",
					Type: &yang.YangType{
						Enum: &yang.EnumType{},
					},
				},
			},
		},
		wantUncompressed: map[string]*yangEnum{
			"BaseModule_Container_State_EnumerationLeaf": {
				name: "BaseModule_Container_State_EnumerationLeaf",
				entry: &yang.Entry{
					Name: "enumeration-leaf",
					Type: &yang.YangType{
						Enum: &yang.EnumType{},
					},
				},
			},
			"BaseModule_Container_Config_EnumerationLeaf": {
				name: "BaseModule_Container_Config_EnumerationLeaf",
				entry: &yang.Entry{
					Name: "enumeration-leaf",
					Type: &yang.YangType{
						Enum: &yang.EnumType{},
					},
				},
			},
			"BaseModule_Container_State_EnumerationLeafTwo": {
				name: "BaseModule_Container_State_EnumerationLeafTwo",
				entry: &yang.Entry{
					Name: "enumeration-leaf-two",
					Type: &yang.YangType{
						Enum: &yang.EnumType{},
					},
				},
			},
			"BaseModule_Container_Config_EnumerationLeafTwo": {
				name: "BaseModule_Container_Config_EnumerationLeafTwo",
				entry: &yang.Entry{
					Name: "enumeration-leaf-two",
					Type: &yang.YangType{
						Enum: &yang.EnumType{},
					},
				},
			},
		},
		wantEnumSetCompressed: &enumSet{
			uniqueEnumeratedLeafNames: map[string]string{
				"/base-module/container/config/enumeration-leaf":     "Container_EnumerationLeaf",
				"/base-module/container/config/enumeration-leaf-two": "Container_EnumerationLeafTwo",
			},
		},
		wantEnumSetUncompressed: &enumSet{
			uniqueEnumeratedLeafNames: map[string]string{
				"/base-module/container/config/enumeration-leaf":     "BaseModule_Container_Config_EnumerationLeaf",
				"/base-module/container/config/enumeration-leaf-two": "BaseModule_Container_Config_EnumerationLeafTwo",
				"/base-module/container/state/enumeration-leaf":      "BaseModule_Container_State_EnumerationLeaf",
				"/base-module/container/state/enumeration-leaf-two":  "BaseModule_Container_State_EnumerationLeafTwo",
			},
		},
	}, {
		name: "two enums with deduplication disabled, where duplication of enums is only happening for uncompressed due to compressed context being the same (i.e. config/state)",
		in: map[string]*yang.Entry{
			"/container/config/enumeration-leaf": {
				Name: "enumeration-leaf",
				Type: &yang.YangType{
					Name: "enumeration",
					Enum: &yang.EnumType{},
				},
				Node: &yang.Enum{
					Name: "enumeration-leaf",
					Parent: &yang.Grouping{
						Name: "foo",
						Parent: &yang.Module{
							Name: "base-module2",
						},
					},
				},
				Parent: &yang.Entry{
					Name: "config",
					Parent: &yang.Entry{
						Name:   "container",
						Parent: &yang.Entry{Name: "base-module2"},
					},
				},
			},
			"/container/state/enumeration-leaf": {
				Name: "enumeration-leaf",
				Type: &yang.YangType{
					Name: "enumeration",
					Enum: &yang.EnumType{},
				},
				Node: &yang.Enum{
					Name: "enumeration-leaf",
					Parent: &yang.Grouping{
						Name: "foo",
						Parent: &yang.Module{
							Name: "base-module2",
						},
					},
				},
				Parent: &yang.Entry{
					Name: "state",
					Parent: &yang.Entry{
						Name: "container",
						Parent: &yang.Entry{
							Name: "base-module2",
						},
					},
				},
			},
		},
		inShortenEnumLeafNames:  true,
		inSkipEnumDeduplication: true,
		wantCompressed: map[string]*yangEnum{
			"Container_EnumerationLeaf": {
				name: "Container_EnumerationLeaf",
				entry: &yang.Entry{
					Name: "enumeration-leaf",
					Type: &yang.YangType{
						Enum: &yang.EnumType{},
					},
				},
			},
		},
		wantUncompressed: map[string]*yangEnum{
			"BaseModule2_Container_State_EnumerationLeaf": {
				name: "BaseModule2_Container_State_EnumerationLeaf",
				entry: &yang.Entry{
					Name: "enumeration-leaf",
					Type: &yang.YangType{
						Enum: &yang.EnumType{},
					},
				},
			},
			"BaseModule2_Container_Config_EnumerationLeaf": {
				name: "BaseModule2_Container_Config_EnumerationLeaf",
				entry: &yang.Entry{
					Name: "enumeration-leaf",
					Type: &yang.YangType{
						Enum: &yang.EnumType{},
					},
				},
			},
		},
		wantEnumSetCompressed: &enumSet{
			uniqueEnumeratedLeafNames: map[string]string{
				"/base-module2/foo/enumeration-leaf:Container_EnumerationLeaf": "Container_EnumerationLeaf",
			},
		},
		wantEnumSetUncompressed: &enumSet{
			uniqueEnumeratedLeafNames: map[string]string{
				"/base-module2/container/config/enumeration-leaf": "BaseModule2_Container_Config_EnumerationLeaf",
				"/base-module2/container/state/enumeration-leaf":  "BaseModule2_Container_State_EnumerationLeaf",
			},
		},
	}, {
		name: "two enums with deduplication disabled, and where duplication occurs for both compressed and decompressed",
		in: map[string]*yang.Entry{
			"/container/apple/enumeration-leaf": {
				Name: "enumeration-leaf",
				Type: &yang.YangType{
					Name: "enumeration",
					Enum: &yang.EnumType{},
				},
				Node: &yang.Enum{
					Name: "enumeration-leaf",
					Parent: &yang.Grouping{
						Name: "foo",
						Parent: &yang.Module{
							Name: "base-module2",
						},
					},
				},
				Parent: &yang.Entry{
					Name: "apple",
					Parent: &yang.Entry{
						Name:   "cherry",
						Parent: &yang.Entry{Name: "base-module2"},
					},
				},
			},
			"/container/banana/enumeration-leaf": {
				Name: "enumeration-leaf",
				Type: &yang.YangType{
					Name: "enumeration",
					Enum: &yang.EnumType{},
				},
				Node: &yang.Enum{
					Name: "enumeration-leaf",
					Parent: &yang.Grouping{
						Name: "foo",
						Parent: &yang.Module{
							Name: "base-module2",
						},
					},
				},
				Parent: &yang.Entry{
					Name: "banana",
					Parent: &yang.Entry{
						Name: "donuts",
						Parent: &yang.Entry{
							Name: "base-module2",
						},
					},
				},
			},
		},
		inShortenEnumLeafNames:  true,
		inSkipEnumDeduplication: true,
		wantCompressed: map[string]*yangEnum{
			"Cherry_EnumerationLeaf": {
				name: "BaseModule2_Cherry_EnumerationLeaf",
				entry: &yang.Entry{
					Name: "enumeration-leaf",
					Type: &yang.YangType{
						Enum: &yang.EnumType{},
					},
				},
			},
			"Donuts_EnumerationLeaf": {
				name: "BaseModule2_Donuts_EnumerationLeaf",
				entry: &yang.Entry{
					Name: "enumeration-leaf",
					Type: &yang.YangType{
						Enum: &yang.EnumType{},
					},
				},
			},
		},
		wantUncompressed: map[string]*yangEnum{
			"BaseModule2_Cherry_Apple_EnumerationLeaf": {
				name: "BaseModule2_Cherry_Apple_EnumerationLeaf",
				entry: &yang.Entry{
					Name: "enumeration-leaf",
					Type: &yang.YangType{
						Enum: &yang.EnumType{},
					},
				},
			},
			"BaseModule2_Donuts_Banana_EnumerationLeaf": {
				name: "BaseModule2_Donuts_Banana_EnumerationLeaf",
				entry: &yang.Entry{
					Name: "enumeration-leaf",
					Type: &yang.YangType{
						Enum: &yang.EnumType{},
					},
				},
			},
		},
		wantEnumSetCompressed: &enumSet{
			uniqueEnumeratedLeafNames: map[string]string{
				"/base-module2/foo/enumeration-leaf:Cherry_EnumerationLeaf": "Cherry_EnumerationLeaf",
				"/base-module2/foo/enumeration-leaf:Donuts_EnumerationLeaf": "Donuts_EnumerationLeaf",
			},
		},
		wantEnumSetUncompressed: &enumSet{
			uniqueEnumeratedLeafNames: map[string]string{
				"/base-module2/cherry/apple/enumeration-leaf":  "BaseModule2_Cherry_Apple_EnumerationLeaf",
				"/base-module2/donuts/banana/enumeration-leaf": "BaseModule2_Donuts_Banana_EnumerationLeaf",
			},
		},
	}, {
		name: "two enums with deduplication disabled, and where duplication occurs for both compressed and decompressed but the enum contexts (grandparents) are the same",
		in: map[string]*yang.Entry{
			"/container/apple/enumeration-leaf": {
				Name: "enumeration-leaf",
				Type: &yang.YangType{
					Name: "enumeration",
					Enum: &yang.EnumType{},
				},
				Node: &yang.Enum{
					Name: "enumeration-leaf",
					Parent: &yang.Grouping{
						Name: "foo",
						Parent: &yang.Module{
							Name: "base-module2",
						},
					},
				},
				Parent: &yang.Entry{
					Name: "apple",
					Parent: &yang.Entry{
						Name:   "container",
						Parent: &yang.Entry{Name: "base-module2"},
					},
				},
			},
			"/container/banana/enumeration-leaf": {
				Name: "enumeration-leaf",
				Type: &yang.YangType{
					Name: "enumeration",
					Enum: &yang.EnumType{},
				},
				Node: &yang.Enum{
					Name: "enumeration-leaf",
					Parent: &yang.Grouping{
						Name: "foo",
						Parent: &yang.Module{
							Name: "base-module2",
						},
					},
				},
				Parent: &yang.Entry{
					Name: "banana",
					Parent: &yang.Entry{
						Name: "container",
						Parent: &yang.Entry{
							Name: "base-module2",
						},
					},
				},
			},
		},
		inShortenEnumLeafNames:  true,
		inSkipEnumDeduplication: true,
		wantCompressed: map[string]*yangEnum{
			"Container_EnumerationLeaf": {
				name: "BaseModule2_Container_EnumerationLeaf",
				entry: &yang.Entry{
					Name: "enumeration-leaf",
					Type: &yang.YangType{
						Enum: &yang.EnumType{},
					},
				},
			},
		},
		wantUncompressed: map[string]*yangEnum{
			"BaseModule2_Container_Apple_EnumerationLeaf": {
				name: "BaseModule2_Container_Apple_EnumerationLeaf",
				entry: &yang.Entry{
					Name: "enumeration-leaf",
					Type: &yang.YangType{
						Enum: &yang.EnumType{},
					},
				},
			},
			"BaseModule2_Container_Banana_EnumerationLeaf": {
				name: "BaseModule2_Container_Banana_EnumerationLeaf",
				entry: &yang.Entry{
					Name: "enumeration-leaf",
					Type: &yang.YangType{
						Enum: &yang.EnumType{},
					},
				},
			},
		},
		wantEnumSetCompressed: &enumSet{
			uniqueEnumeratedLeafNames: map[string]string{
				"/base-module2/foo/enumeration-leaf:Container_EnumerationLeaf": "Container_EnumerationLeaf",
			},
		},
		wantEnumSetUncompressed: &enumSet{
			uniqueEnumeratedLeafNames: map[string]string{
				"/base-module2/container/apple/enumeration-leaf":  "BaseModule2_Container_Apple_EnumerationLeaf",
				"/base-module2/container/banana/enumeration-leaf": "BaseModule2_Container_Banana_EnumerationLeaf",
			},
		},
	}, {
		name: "two enums with deduplication enabled, and where duplication occurs for both compressed and decompressed",
		in: map[string]*yang.Entry{
			"/container/apple/enumeration-leaf": {
				Name: "enumeration-leaf",
				Type: &yang.YangType{
					Name: "enumeration",
					Enum: &yang.EnumType{},
				},
				Node: &yang.Enum{
					Name: "enumeration-leaf",
					Parent: &yang.Grouping{
						Name: "foo",
						Parent: &yang.Module{
							Name: "base-module2",
						},
					},
				},
				Parent: &yang.Entry{
					Name: "apple",
					Parent: &yang.Entry{
						Name:   "container",
						Parent: &yang.Entry{Name: "base-module2"},
					},
				},
			},
			"/container/banana/enumeration-leaf": {
				Name: "enumeration-leaf",
				Type: &yang.YangType{
					Name: "enumeration",
					Enum: &yang.EnumType{},
				},
				Node: &yang.Enum{
					Name: "enumeration-leaf",
					Parent: &yang.Grouping{
						Name: "foo",
						Parent: &yang.Module{
							Name: "base-module2",
						},
					},
				},
				Parent: &yang.Entry{
					Name: "banana",
					Parent: &yang.Entry{
						Name: "container",
						Parent: &yang.Entry{
							Name: "base-module2",
						},
					},
				},
			},
		},
		inShortenEnumLeafNames: true,
		wantCompressed: map[string]*yangEnum{
			"Container_EnumerationLeaf": {
				name: "BaseModule2_Container_EnumerationLeaf",
				entry: &yang.Entry{
					Name: "enumeration-leaf",
					Type: &yang.YangType{
						Enum: &yang.EnumType{},
					},
				},
			},
		},
		wantUncompressed: map[string]*yangEnum{
			"BaseModule2_Container_Apple_EnumerationLeaf": {
				name: "BaseModule2_Container_Apple_EnumerationLeaf",
				entry: &yang.Entry{
					Name: "enumeration-leaf",
					Type: &yang.YangType{
						Enum: &yang.EnumType{},
					},
				},
			},
		},
		wantEnumSetCompressed: &enumSet{
			uniqueEnumeratedLeafNames: map[string]string{
				"/base-module2/foo/enumeration-leaf": "Container_EnumerationLeaf",
			},
		},
		wantEnumSetUncompressed: &enumSet{
			uniqueEnumeratedLeafNames: map[string]string{
				"/base-module2/foo/enumeration-leaf": "BaseModule2_Container_Apple_EnumerationLeaf",
			},
		},
	}}

	for _, tt := range tests {
		var wantUncompressed map[string]*yangEnum
		if tt.wantSame {
			wantUncompressed = tt.wantCompressed
		} else {
			wantUncompressed = tt.wantUncompressed
		}
		for compressed, wanted := range map[bool]map[string]*yangEnum{true: tt.wantCompressed, false: wantUncompressed} {
			wantEnumSet := tt.wantEnumSetCompressed
			if !compressed && !tt.wantSame {
				wantEnumSet = tt.wantEnumSetUncompressed
			}
			t.Run(fmt.Sprintf("%s findEnumSet(compress:%v,skipEnumDedup:%v)", tt.name, compressed, tt.inSkipEnumDeduplication), func(t *testing.T) {
<<<<<<< HEAD
				// TODO(wenbli): test the generated enum name sets when deduplication tests are added.
				_, entries, errs := findEnumSet(tt.in, compressed, tt.inOmitUnderscores, tt.inSkipEnumDeduplication, tt.inShortenEnumLeafNames)
=======
				gotEnumSet, entries, errs := findEnumSet(tt.in, compressed, tt.inOmitUnderscores, tt.inSkipEnumDeduplication)
>>>>>>> b828ccd5

				wantErrSubstr := tt.wantErrSubstr
				if !compressed && tt.wantUncompressFailDueToClash {
					wantErrSubstr = "clash in enumerated name occurred despite paths being uncompressed"
				}

				if errs != nil {
					if diff := errdiff.Substring(errs[0], wantErrSubstr); diff != "" {
						t.Errorf("findEnumSet: did not get expected error when extracting enums, got: %v (len %d), wanted err: %v", errs, len(errs), wantErrSubstr)
					}
					if len(errs) > 1 {
						t.Errorf("findEnumSet: got too many errors, expecting length 1 only, (len %d), all errors: %v", len(errs), errs)
					}
					return
				}

				if diff := cmp.Diff(gotEnumSet, wantEnumSet, cmp.AllowUnexported(enumSet{}), cmpopts.EquateEmpty()); diff != "" {
					t.Errorf("enumSet (-got, +want):\n%s", diff)
				}

				// This checks just the keys of the output yangEnum map to ensure the entries match.
				if diff := cmp.Diff(entries, wanted, cmpopts.IgnoreUnexported(yangEnum{}), cmpopts.EquateEmpty()); diff != "" {
					t.Errorf("(-got, +want):\n%s", diff)
				}

				for k, want := range wanted {
					got, ok := entries[k]
					if !ok {
						t.Fatalf("could not find expected entry, got: %v, want: %s", entries, k)
					}

					if want.entry.Name != got.entry.Name {
						t.Errorf("extracted entry has wrong name: got %s, want: %s (%+v)", got.entry.Name, want.entry.Name, got)
					}

					if want.entry.Type.IdentityBase != nil {
						// Check the identity's base if this was an identityref.
						if want.entry.Type.IdentityBase.Name != got.entry.Type.IdentityBase.Name {
							t.Errorf("found identity %s, has wrong base, got: %v, want: %v", want.entry.Name, want.entry.Type.IdentityBase.Name, got.entry.Type.IdentityBase.Name)
						}
					}
				}
			})
		}
	}
}<|MERGE_RESOLUTION|>--- conflicted
+++ resolved
@@ -3364,12 +3364,7 @@
 				wantEnumSet = tt.wantEnumSetUncompressed
 			}
 			t.Run(fmt.Sprintf("%s findEnumSet(compress:%v,skipEnumDedup:%v)", tt.name, compressed, tt.inSkipEnumDeduplication), func(t *testing.T) {
-<<<<<<< HEAD
-				// TODO(wenbli): test the generated enum name sets when deduplication tests are added.
-				_, entries, errs := findEnumSet(tt.in, compressed, tt.inOmitUnderscores, tt.inSkipEnumDeduplication, tt.inShortenEnumLeafNames)
-=======
-				gotEnumSet, entries, errs := findEnumSet(tt.in, compressed, tt.inOmitUnderscores, tt.inSkipEnumDeduplication)
->>>>>>> b828ccd5
+				gotEnumSet, entries, errs := findEnumSet(tt.in, compressed, tt.inOmitUnderscores, tt.inSkipEnumDeduplication, tt.inShortenEnumLeafNames)
 
 				wantErrSubstr := tt.wantErrSubstr
 				if !compressed && tt.wantUncompressFailDueToClash {
