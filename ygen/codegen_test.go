// Copyright 2017 Google Inc.
//
// Licensed under the Apache License, Version 2.0 (the "License");
// you may not use this file except in compliance with the License.
// You may obtain a copy of the License at
//
//      http://www.apache.org/licenses/LICENSE-2.0
//
// Unless required by applicable law or agreed to in writing, software
// distributed under the License is distributed on an "AS IS" BASIS,
// WITHOUT WARRANTIES OR CONDITIONS OF ANY KIND, either express or implied.
// See the License for the specific language governing permissions and
// limitations under the License.

package ygen

import (
	"bytes"
	"encoding/json"
	"fmt"
	"io/ioutil"
	"path/filepath"
	"reflect"
	"sort"
	"testing"

	"github.com/kylelemons/godebug/pretty"
	"github.com/openconfig/gnmi/errdiff"
	"github.com/openconfig/goyang/pkg/yang"
	"github.com/openconfig/ygot/testutil"
)

const (
	// TestRoot is the root of the test directory such that this is not
	// repeated when referencing files.
	TestRoot string = ""
	// deflakeRuns specifies the number of runs of code generation that
	// should be performed to check for flakes.
	deflakeRuns int = 10
)

// TestFindMappableEntities tests the extraction of elements that are to be mapped
// into Go code from a YANG schema.
func TestFindMappableEntities(t *testing.T) {
	tests := []struct {
		name          string        // name is an identifier for the test.
		in            *yang.Entry   // in is the yang.Entry corresponding to the YANG root element.
		inSkipModules []string      // inSkipModules is a slice of strings indicating modules to be skipped.
		inModules     []*yang.Entry // inModules is the set of modules that the code generation is for.
		// wantCompressed is a map keyed by the string "structs" or "enums" which contains a slice
		// of the YANG identifiers for the corresponding mappable entities that should be
		// found. wantCompressed is the set that are expected when CompressOCPaths is set
		// to true,
		wantCompressed map[string][]string
		// wantUncompressed is a map of the same form as wantCompressed. It is the expected
		// result when CompressOCPaths is set to false.
		wantUncompressed map[string][]string
	}{{
		name: "base-test",
		in: &yang.Entry{
			Name: "module",
			Kind: yang.DirectoryEntry,
			Dir: map[string]*yang.Entry{
				"base": {
					Name: "base",
					Kind: yang.DirectoryEntry,
					Dir: map[string]*yang.Entry{
						"config": {
							Name: "config",
							Kind: yang.DirectoryEntry,
							Dir:  map[string]*yang.Entry{},
						},
						"state": {
							Name: "state",
							Kind: yang.DirectoryEntry,
							Dir:  map[string]*yang.Entry{},
						},
					},
				},
			},
		},
		wantCompressed: map[string][]string{
			"structs": {"base"},
			"enums":   {},
		},
		wantUncompressed: map[string][]string{
			"structs": {"base", "config", "state"},
			"enums":   {},
		},
	}, {
		name: "enum-test",
		in: &yang.Entry{
			Name: "module",
			Dir: map[string]*yang.Entry{
				"base": {
					Name: "base",
					Kind: yang.DirectoryEntry,
					Dir: map[string]*yang.Entry{
						"config": {
							Name: "config",
							Kind: yang.DirectoryEntry,
							Dir: map[string]*yang.Entry{
								"enumleaf": {
									Name: "enumleaf",
									Type: &yang.YangType{
										Kind: yang.Yenum,
									},
								},
							},
						},
						"state": {
							Name: "state",
							Kind: yang.DirectoryEntry,
							Dir: map[string]*yang.Entry{
								"enumleaf": {
									Name: "enumleaf",
									Type: &yang.YangType{
										Kind: yang.Yenum,
									},
								},
							},
						},
					},
				},
			},
		},
		wantCompressed: map[string][]string{
			"structs": {"base"},
			"enums":   {"enumleaf"},
		},
		wantUncompressed: map[string][]string{
			"structs": {"base", "config", "state"},
			"enums":   {"enumleaf"},
		},
	}, {
		name: "skip module",
		in: &yang.Entry{
			Name: "module",
			Kind: yang.DirectoryEntry,
			Dir: map[string]*yang.Entry{
				"ignored-container": {
					Name: "ignored-container",
					Kind: yang.DirectoryEntry,
					Dir:  map[string]*yang.Entry{},
					Node: &yang.Container{
						Name: "ignored-container",
						Parent: &yang.Module{
							Namespace: &yang.Value{
								Name: "module-namespace",
							},
						},
					},
				},
			},
			Node: &yang.Module{
				Namespace: &yang.Value{
					Name: "module-namespace",
				},
			},
		},
		inSkipModules: []string{"module"},
		inModules: []*yang.Entry{{
			Name: "module",
			Node: &yang.Module{
				Namespace: &yang.Value{
					Name: "module-namespace",
				},
			},
		}},
		wantCompressed: map[string][]string{
			"structs": {},
			"enums":   {},
		},
		wantUncompressed: map[string][]string{
			"structs": {},
			"enums":   {},
		},
	}, {
		name: "surrounding container for list at root",
		in: &yang.Entry{
			Name: "module",
			Kind: yang.DirectoryEntry,
			Dir: map[string]*yang.Entry{
				"surrounding-container": {
					Name: "surrounding-container",
					Kind: yang.DirectoryEntry,
					Dir: map[string]*yang.Entry{
						"child-list": {
							Name:     "child-list",
							Kind:     yang.DirectoryEntry,
							Dir:      map[string]*yang.Entry{},
							ListAttr: &yang.ListAttr{},
						},
					},
				},
			},
		},
		wantCompressed: map[string][]string{
			"structs": {"child-list"},
		},
		wantUncompressed: map[string][]string{
			"structs": {"surrounding-container", "child-list"},
		},
	}, {
		name: "choice/case at root",
		in: &yang.Entry{
			Name: "module",
			Dir: map[string]*yang.Entry{
				"choice": {
					Name: "choice",
					Kind: yang.ChoiceEntry,
					Dir: map[string]*yang.Entry{
						"case": {
							Name: "case",
							Kind: yang.CaseEntry,
							Dir: map[string]*yang.Entry{
								"container": {
									Name: "container",
									Kind: yang.DirectoryEntry,
									Dir:  map[string]*yang.Entry{},
								},
							},
						},
					},
				},
			},
		},
		wantCompressed: map[string][]string{
			"structs": {"container"},
		},
		wantUncompressed: map[string][]string{
			"structs": {"container"},
		},
	}, {
		name: "enumerated value within a union leaf",
		in: &yang.Entry{
			Name: "module",
			Kind: yang.DirectoryEntry,
			Dir: map[string]*yang.Entry{
				"leaf": {
					Name: "leaf",
					Type: &yang.YangType{
						Kind: yang.Yunion,
						Type: []*yang.YangType{
							{Kind: yang.Yenum},
						},
					},
				},
			},
		},
		wantCompressed:   map[string][]string{"enums": {"leaf"}},
		wantUncompressed: map[string][]string{"enums": {"leaf"}},
	}, {
		name: "identityref value within a union leaf",
		in: &yang.Entry{
			Name: "module",
			Kind: yang.DirectoryEntry,
			Dir: map[string]*yang.Entry{
				"leaf": {
					Name: "leaf",
					Type: &yang.YangType{
						Name: "union",
						Kind: yang.Yunion,
						Type: []*yang.YangType{
							{Kind: yang.Yidentityref},
							{Kind: yang.Yenum},
						},
					},
				},
			},
		},
		wantCompressed:   map[string][]string{"enums": {"leaf"}},
		wantUncompressed: map[string][]string{"enums": {"leaf"}},
	}, {
		name: "enumeration within a typedef which is a union",
		in: &yang.Entry{
			Name: "module",
			Kind: yang.DirectoryEntry,
			Dir: map[string]*yang.Entry{
				"leaf": {
					Name: "leaf",
					Type: &yang.YangType{
						Name: "newtype",
						Kind: yang.Yunion,
						Type: []*yang.YangType{
							{Kind: yang.Yenum},
							{Kind: yang.Yenum},
						},
					},
				},
			},
		},
		wantCompressed:   map[string][]string{"enums": {"leaf"}},
		wantUncompressed: map[string][]string{"enums": {"leaf"}},
	}, {
		name: "enumerated value within a choice that has a child",
		in: &yang.Entry{
			Name: "module",
			Kind: yang.DirectoryEntry,
			Dir: map[string]*yang.Entry{
				"choice": {
					Name: "choice",
					Kind: yang.ChoiceEntry,
					Dir: map[string]*yang.Entry{
						"case": {
							Name: "case",
							Kind: yang.CaseEntry,
							Dir: map[string]*yang.Entry{
								"container": {
									Name: "container",
									Kind: yang.DirectoryEntry,
									Dir: map[string]*yang.Entry{
										"choice-case-container-leaf": {
											Name: "choice-case-container-leaf",
											Type: &yang.YangType{Kind: yang.Yenum},
										},
									},
								},
							},
						},
						"case2": {
							Name: "case2",
							Kind: yang.CaseEntry,
							Dir: map[string]*yang.Entry{
								"choice-case2-leaf": {
									Name: "choice-case2-leaf",
									Type: &yang.YangType{Kind: yang.Yenum},
								},
							},
						},
						"direct": {
							Name: "direct",
							Type: &yang.YangType{Kind: yang.Yenum},
						},
					},
				},
			},
		},
		wantCompressed: map[string][]string{
			"structs": {"container"},
			"enums":   {"choice-case-container-leaf", "choice-case2-leaf", "direct"}},
		wantUncompressed: map[string][]string{
			"structs": {"container"},
			"enums":   {"choice-case-container-leaf", "choice-case2-leaf", "direct"}},
	}}

	for _, tt := range tests {
		testSpec := map[bool]map[string][]string{
			true:  tt.wantCompressed,
			false: tt.wantUncompressed,
		}

		for compress, expected := range testSpec {
			structs := make(map[string]*yang.Entry)
			enums := make(map[string]*yang.Entry)

			errs := findMappableEntities(tt.in, structs, enums, tt.inSkipModules, compress, tt.inModules)
			if errs != nil {
				t.Errorf("%s: findMappableEntities(CompressOCPaths: %v): got unexpected error, got: %v, want: nil", tt.name, compress, errs)
			}

			entityNames := func(m map[string]bool) []string {
				o := []string{}
				for k := range m {
					o = append(o, k)
				}
				return o
			}

			structOut := make(map[string]bool)
			enumOut := make(map[string]bool)
			for _, o := range structs {
				structOut[o.Name] = true
			}
			for _, e := range enums {
				enumOut[e.Name] = true
			}

			if len(expected["structs"]) != len(structOut) {
				t.Errorf("%s: findMappableEntities(CompressOCPaths: %v): did not get expected number of structs, got: %v, want: %v", tt.name, compress, entityNames(structOut), expected["structs"])
			}

			for _, e := range expected["structs"] {
				if !structOut[e] {
					t.Errorf("%s: findMappableEntities(CompressOCPaths: %v): struct %s was not found in %v\n", tt.name, compress, e, structOut)
				}
			}

			if len(expected["enums"]) != len(enumOut) {
				t.Errorf("%s: findMappableEntities(CompressOCPaths: %v): did not get expected number of enums, got: %v, want: %v", tt.name, compress, entityNames(enumOut), expected["enums"])
			}

			for _, e := range expected["enums"] {
				if !enumOut[e] {
					t.Errorf("%s: findMappableEntities(CompressOCPaths: %v): enum %s was not found in %v\n", tt.name, compress, e, enumOut)
				}
			}
		}
	}
}

// yangTestCase describs a test case for which code generation is performed
// through Goyang's API, it provides the input set of parameters in a way that
// can be reused across tests.
type yangTestCase struct {
	name                string          // Name is the identifier for the test.
	inFiles             []string        // inFiles is the set of inputFiles for the test.
	inIncludePaths      []string        // inIncludePaths is the set of paths that should be searched for imports.
	inExcludeModules    []string        // inExcludeModules is the set of modules that should be excluded from code generation.
	inConfig            GeneratorConfig // inConfig specifies the configuration that should be used for the generator test case.
	wantStructsCodeFile string          // wantsStructsCodeFile is the path of the generated Go code that the output of the test should be compared to.
	wantErr             bool            // wantErr specifies whether the test should expect an error.
	wantSchemaFile      string          // wantSchemaFile is the path to the schema JSON that the output of the test should be compared to.
}

// TestSimpleStructs tests the processModules, GenerateGoCode and writeGoCode
// functions. It takes the set of YANG modules described in the slice of
// yangTestCases and generates the struct code for them, comparing the output
// to the wantStructsCodeFile.  In order to simplify the files that are used,
// the GenerateGoCode structs are concatenated before comparison with the
// expected output. If the generated code matches the expected output, it is
// run against the Go parser to ensure that the code is valid Go - this is
// expected, but it ensures that the input file does not contain Go which is
// invalid.
func TestSimpleStructs(t *testing.T) {
	tests := []yangTestCase{{
		name:                "simple openconfig test, with compression",
		inFiles:             []string{filepath.Join(TestRoot, "testdata/structs/openconfig-simple.yang")},
		inConfig:            GeneratorConfig{CompressOCPaths: true},
		wantStructsCodeFile: filepath.Join(TestRoot, "testdata/structs/openconfig-simple.formatted-txt"),
	}, {
		name:                "simple openconfig test, with no compression",
		inFiles:             []string{filepath.Join(TestRoot, "testdata/structs/openconfig-simple.yang")},
		wantStructsCodeFile: filepath.Join(TestRoot, "testdata/structs/openconfig-simple-no-compress.formatted-txt"),
	}, {
		name:    "OpenConfig schema test - with annotations",
		inFiles: []string{filepath.Join(TestRoot, "testdata/structs/openconfig-simple.yang")},
		inConfig: GeneratorConfig{
			GoOptions: GoOpts{
				AddAnnotationFields: true,
				AnnotationPrefix:    "☃",
			},
		},
		wantStructsCodeFile: filepath.Join(TestRoot, "testdata", "structs", "openconfig-simple-annotations.formatted-txt"),
	}, {
		name:    "OpenConfig schema test - list and associated method (rename, new)",
		inFiles: []string{filepath.Join(TestRoot, "testdata/structs/openconfig-withlist.yang")},
		inConfig: GeneratorConfig{
			CompressOCPaths: true,
			GoOptions: GoOpts{
				GenerateRenameMethod: true,
			},
		},
		wantStructsCodeFile: filepath.Join(TestRoot, "testdata/structs/openconfig-withlist.formatted-txt"),
	}, {
		name:                "simple openconfig test, with a list that has an enumeration key",
		inFiles:             []string{filepath.Join(TestRoot, "testdata/structs/openconfig-list-enum-key.yang")},
		inConfig:            GeneratorConfig{CompressOCPaths: true},
		wantStructsCodeFile: filepath.Join(TestRoot, "testdata/structs/openconfig-list-enum-key.formatted-txt"),
	}, {
		name:                "openconfig test with a identityref union",
		inFiles:             []string{filepath.Join(TestRoot, "testdata/structs/openconfig-unione.yang")},
		inConfig:            GeneratorConfig{CompressOCPaths: true},
		wantStructsCodeFile: filepath.Join(TestRoot, "testdata/structs/openconfig-unione.formatted-txt"),
	}, {
		name:    "openconfig tests with fakeroot",
		inFiles: []string{filepath.Join(TestRoot, "testdata/structs/openconfig-fakeroot.yang")},
		inConfig: GeneratorConfig{
			CompressOCPaths:  true,
			GenerateFakeRoot: true,
		},
		wantStructsCodeFile: filepath.Join(TestRoot, "testdata/structs/openconfig-fakeroot.formatted-txt"),
	}, {
		name:    "openconfig noncompressed tests with fakeroot",
		inFiles: []string{filepath.Join(TestRoot, "testdata/structs/openconfig-fakeroot.yang")},
		inConfig: GeneratorConfig{
			GenerateFakeRoot: true,
		},
		wantStructsCodeFile: filepath.Join(TestRoot, "testdata/structs/openconfig-fakeroot-nc.formatted-txt"),
	}, {
		name:    "schema test with compression",
		inFiles: []string{filepath.Join(TestRoot, "testdata/schema/openconfig-options.yang")},
		inConfig: GeneratorConfig{
			CompressOCPaths:    true,
			GenerateJSONSchema: true,
		},
		wantStructsCodeFile: filepath.Join(TestRoot, "testdata/schema/openconfig-options-compress.formatted-txt"),
		wantSchemaFile:      filepath.Join(TestRoot, "testdata/schema/openconfig-options-compress-schema.json"),
	}, {
		name:    "schema test without compression",
		inFiles: []string{filepath.Join(TestRoot, "testdata/schema/openconfig-options.yang")},
		inConfig: GeneratorConfig{
			GenerateJSONSchema: true,
		},
		wantStructsCodeFile: filepath.Join(TestRoot, "testdata/schema/openconfig-options-nocompress.formatted-txt"),
		wantSchemaFile:      filepath.Join(TestRoot, "testdata/schema/openconfig-options-nocompress-schema.json"),
	}, {
		name:    "schema test with fakeroot",
		inFiles: []string{filepath.Join(TestRoot, "testdata/schema/openconfig-options.yang")},
		inConfig: GeneratorConfig{
			CompressOCPaths:    true,
			GenerateFakeRoot:   true,
			GenerateJSONSchema: true,
		},
		wantStructsCodeFile: filepath.Join(TestRoot, "testdata/schema/openconfig-options-compress-fakeroot.formatted-txt"),
		wantSchemaFile:      filepath.Join(TestRoot, "testdata/schema/openconfig-options-compress-fakeroot-schema.json"),
	}, {
		name:    "schema test with fakeroot and no compression",
		inFiles: []string{filepath.Join(TestRoot, "testdata/schema/openconfig-options.yang")},
		inConfig: GeneratorConfig{
			GenerateFakeRoot:   true,
			GenerateJSONSchema: true,
		},
		wantStructsCodeFile: filepath.Join(TestRoot, "testdata/schema/openconfig-options-nocompress-fakeroot.formatted-txt"),
		wantSchemaFile:      filepath.Join(TestRoot, "testdata/schema/openconfig-options-nocompress-fakeroot-schema.json"),
	}, {
		name:    "schema test with camelcase annotations",
		inFiles: []string{filepath.Join(TestRoot, "testdata/structs/openconfig-camelcase.yang")},
		inConfig: GeneratorConfig{
			CompressOCPaths:  true,
			GenerateFakeRoot: true,
		},
		wantStructsCodeFile: filepath.Join(TestRoot, "testdata/structs/openconfig-camelcase-compress.formatted-txt"),
	}, {
		name:    "structs test with camelcase annotations",
		inFiles: []string{filepath.Join(TestRoot, "testdata/structs/openconfig-enumcamelcase.yang")},
		inConfig: GeneratorConfig{
			CompressOCPaths: true,
		},
		wantStructsCodeFile: filepath.Join(TestRoot, "testdata/structs/openconfig-enumcamelcase-compress.formatted-txt"),
	}, {
		name:                "structs test with choices and cases",
		inFiles:             []string{filepath.Join(TestRoot, "testdata/structs/choice-case-example.yang")},
		wantStructsCodeFile: filepath.Join(TestRoot, "testdata/structs/choice-case-example.formatted-txt"),
	}, {
		name: "module with augments",
		inFiles: []string{
			filepath.Join(TestRoot, "testdata/structs/openconfig-simple-target.yang"),
			filepath.Join(TestRoot, "testdata/structs/openconfig-simple-augment.yang"),
		},
		inConfig: GeneratorConfig{
			CompressOCPaths:  true,
			GenerateFakeRoot: true,
		},
		wantStructsCodeFile: filepath.Join(TestRoot, "testdata/structs/openconfig-augmented.formatted-txt"),
	}, {
		name:    "variable and import explicitly specified",
		inFiles: []string{filepath.Join(TestRoot, "testdata/structs/openconfig-simple.yang")},
		inConfig: GeneratorConfig{
			CompressOCPaths:    true,
			GenerateFakeRoot:   true,
			Caller:             "testcase",
			FakeRootName:       "fakeroot",
			StoreRawSchema:     true,
			GenerateJSONSchema: true,
			GoOptions: GoOpts{
				SchemaVarName:    "YANGSchema",
				GoyangImportPath: "foo/goyang",
				YgotImportPath:   "bar/ygot",
				YtypesImportPath: "baz/ytypes",
			},
		},
		wantStructsCodeFile: filepath.Join(TestRoot, "testdata/schema/openconfig-options-explicit.formatted-txt"),
		wantSchemaFile:      filepath.Join(TestRoot, "testdata/schema/openconfig-options-explicit-schema.json"),
	}, {
		name:    "module with entities at the root",
		inFiles: []string{filepath.Join(TestRoot, "testdata/structs/root-entities.yang")},
		inConfig: GeneratorConfig{
			Caller:           "testcase",
			FakeRootName:     "fakeroot",
			GenerateFakeRoot: true,
		},
		wantStructsCodeFile: filepath.Join(TestRoot, "testdata/structs/root-entities.formatted-txt"),
	}, {
		name:                "module with empty leaf",
		inFiles:             []string{filepath.Join(TestRoot, "testdata/structs/empty.yang")},
		wantStructsCodeFile: filepath.Join(TestRoot, "testdata/structs/empty.formatted-txt"),
	}, {
		name:    "module with excluded modules",
		inFiles: []string{filepath.Join(TestRoot, "testdata/structs/excluded-module.yang")},
		inConfig: GeneratorConfig{
			GenerateFakeRoot: true,
			FakeRootName:     "office",
			ExcludeModules:   []string{"excluded-module-two"},
		},
		wantStructsCodeFile: filepath.Join(TestRoot, "testdata/structs/excluded-module.formatted-txt"),
	}, {
		name:    "module with excluded config false",
		inFiles: []string{filepath.Join(TestRoot, "testdata", "structs", "openconfig-config-false.yang")},
		inConfig: GeneratorConfig{
			GenerateFakeRoot: true,
			ExcludeState:     true,
		},
		wantStructsCodeFile: filepath.Join(TestRoot, "testdata", "structs", "openconfig-config-false-uncompressed.formatted-txt"),
	}, {
		name:    "module with excluded config false - with compression",
		inFiles: []string{filepath.Join(TestRoot, "testdata", "structs", "openconfig-config-false.yang")},
		inConfig: GeneratorConfig{
			GenerateFakeRoot: true,
			ExcludeState:     true,
			CompressOCPaths:  true,
		},
		wantStructsCodeFile: filepath.Join(TestRoot, "testdata", "structs", "openconfig-config-false-compressed.formatted-txt"),
	}, {
		name:    "module with getters, delete and append methods",
		inFiles: []string{filepath.Join(TestRoot, "testdata", "structs", "openconfig-list-enum-key.yang")},
		inConfig: GeneratorConfig{
			GenerateFakeRoot: true,
			GoOptions: GoOpts{
				GenerateAppendMethod: true,
				GenerateGetters:      true,
				GenerateDeleteMethod: true,
			},
		},
		wantStructsCodeFile: filepath.Join(TestRoot, "testdata", "structs", "openconfig-list-enum-key.getters-append.formatted-txt"),
	}, {
		name:    "module with excluded state, with RO list, path compression on",
		inFiles: []string{filepath.Join(TestRoot, "testdata", "structs", "exclude-state-ro-list.yang")},
		inConfig: GeneratorConfig{
			GenerateFakeRoot: true,
			CompressOCPaths:  true,
			ExcludeState:     true,
		},
		wantStructsCodeFile: filepath.Join(TestRoot, "testdata", "structs", "exclude-state-ro-list.formatted-txt"),
	}, {
		name:           "enumeration behaviour - resolution across submodules and grouping re-use within union",
		inFiles:        []string{filepath.Join(TestRoot, "testdata", "structs", "enum-module.yang")},
		inIncludePaths: []string{filepath.Join(TestRoot, "testdata", "structs")},
		inConfig: GeneratorConfig{
			CompressOCPaths: true,
		},
		wantStructsCodeFile: filepath.Join(TestRoot, "testdata", "structs", "enum-module.formatted-txt"),
	}, {
		name:    "module with leaf getters",
		inFiles: []string{filepath.Join(TestRoot, "testdata", "structs", "openconfig-list-enum-key.yang")},
		inConfig: GeneratorConfig{
			GenerateFakeRoot: true,
			GoOptions: GoOpts{
				GenerateLeafGetters: true,
			},
			CompressOCPaths: true,
		},
		wantStructsCodeFile: filepath.Join(TestRoot, "testdata", "structs", "openconfig-list-enum-key.leaf-getters.formatted-txt"),
	}, {
<<<<<<< HEAD
		name:    "uncompressed module with two different enums",
		inFiles: []string{filepath.Join(TestRoot, "testdata", "structs", "enum-list-uncompressed.yang")},
		inConfig: GeneratorConfig{
			GenerateFakeRoot: true,
		},
		wantStructsCodeFile: filepath.Join(TestRoot, "testdata", "structs", "enum-list-uncompressed.formatted-txt"),
=======
		name:    "with model data",
		inFiles: []string{filepath.Join(TestRoot, "testdata", "structs", "openconfig-versioned-mod.yang")},
		inConfig: GeneratorConfig{
			GenerateFakeRoot: true,
			GoOptions: GoOpts{
				IncludeModelData: true,
			},
			CompressOCPaths: true,
		},
		wantStructsCodeFile: filepath.Join(TestRoot, "testdata", "structs", "openconfig-versioned-mod.formatted-txt"),
>>>>>>> 8ba72db7
	}}

	for _, tt := range tests {
		t.Run(tt.name, func(t *testing.T) {
			genCode := func() (*GeneratedGoCode, string, map[string]interface{}) {
				// Set defaults within the supplied configuration for these tests.
				if tt.inConfig.Caller == "" {
					// Set the name of the caller explicitly to avoid issues when
					// the unit tests are called by external test entities.
					tt.inConfig.Caller = "codegen-tests"
				}
				tt.inConfig.StoreRawSchema = true

				cg := NewYANGCodeGenerator(&tt.inConfig)

				gotGeneratedCode, err := cg.GenerateGoCode(tt.inFiles, tt.inIncludePaths)
				if err != nil && !tt.wantErr {
					t.Fatalf("%s: cg.GenerateCode(%v, %v): Config: %v, got unexpected error: %v, want: nil", tt.name, tt.inFiles, tt.inIncludePaths, tt.inConfig, err)
				}

				// Write all the received structs into a single file such that
				// it can be compared to the received file.
				var gotCode bytes.Buffer
				fmt.Fprint(&gotCode, gotGeneratedCode.CommonHeader)
				fmt.Fprint(&gotCode, gotGeneratedCode.OneOffHeader)
				for _, gotStruct := range gotGeneratedCode.Structs {
					fmt.Fprint(&gotCode, gotStruct.String())
				}

				for _, gotEnum := range gotGeneratedCode.Enums {
					fmt.Fprint(&gotCode, gotEnum)
				}

				// Write generated enumeration map out.
				fmt.Fprint(&gotCode, gotGeneratedCode.EnumMap)

				var gotJSON map[string]interface{}
				if tt.inConfig.GenerateJSONSchema {
					// Write the schema byte array out.
					fmt.Fprint(&gotCode, gotGeneratedCode.JSONSchemaCode)
					fmt.Fprint(&gotCode, gotGeneratedCode.EnumTypeMap)

					if err := json.Unmarshal(gotGeneratedCode.RawJSONSchema, &gotJSON); err != nil {
						t.Fatalf("%s: json.Unmarshal(..., %v), could not unmarshal received JSON: %v", tt.name, gotGeneratedCode.RawJSONSchema, err)
					}
				}
				return gotGeneratedCode, gotCode.String(), gotJSON
			}

			gotGeneratedCode, gotCode, gotJSON := genCode()

			if tt.wantSchemaFile != "" {
				wantSchema, rferr := ioutil.ReadFile(tt.wantSchemaFile)
				if rferr != nil {
					t.Fatalf("%s: ioutil.ReadFile(%q) error: %v", tt.name, tt.wantSchemaFile, rferr)
				}

				var wantJSON map[string]interface{}
				if err := json.Unmarshal(wantSchema, &wantJSON); err != nil {
					t.Fatalf("%s: json.Unmarshal(..., [contents of %s]), could not unmarshal golden JSON file: %v", tt.name, tt.wantSchemaFile, err)
				}

				if !reflect.DeepEqual(gotJSON, wantJSON) {
					diff, _ := testutil.GenerateUnifiedDiff(string(gotGeneratedCode.RawJSONSchema), string(wantSchema))
					t.Fatalf("%s: GenerateGoCode(%v, %v), Config: %v, did not return correct JSON (file: %v), diff: \n%s", tt.name, tt.inFiles, tt.inIncludePaths, tt.inConfig, tt.wantSchemaFile, diff)
				}
			}

			wantCode, rferr := ioutil.ReadFile(tt.wantStructsCodeFile)
			if rferr != nil {
				t.Fatalf("%s: ioutil.ReadFile(%q) error: %v", tt.name, tt.wantStructsCodeFile, rferr)
			}

			if gotCode != string(wantCode) {
				// Use difflib to generate a unified diff between the
				// two code snippets such that this is simpler to debug
				// in the test output.
				diff, _ := testutil.GenerateUnifiedDiff(gotCode, string(wantCode))
				t.Errorf("%s: GenerateGoCode(%v, %v), Config: %v, did not return correct code (file: %v), diff:\n%s",
					tt.name, tt.inFiles, tt.inIncludePaths, tt.inConfig, tt.wantStructsCodeFile, diff)
			}

			for i := 0; i < deflakeRuns; i++ {
				_, gotAttempt, _ := genCode()
				if gotAttempt != gotCode {
					diff, _ := testutil.GenerateUnifiedDiff(gotCode, gotAttempt)
					t.Fatalf("flaky code generation, diff:\n%s", diff)
				}
			}
		})
	}
}

func TestGenerateErrs(t *testing.T) {
	tests := []struct {
		name                  string
		inFiles               []string
		inPath                []string
		inConfig              GeneratorConfig
		wantGoOK              bool
		wantGoErrSubstring    string
		wantProtoOK           bool
		wantProtoErrSubstring string
		wantSameErrSubstring  bool
	}{{
		name:                 "missing YANG file",
		inFiles:              []string{filepath.Join(TestRoot, "testdata", "errors", "doesnt-exist.yang")},
		wantGoErrSubstring:   "no such file",
		wantSameErrSubstring: true,
	}, {
		name:                 "bad YANG file",
		inFiles:              []string{filepath.Join(TestRoot, "testdata", "errors", "bad-module.yang")},
		wantGoErrSubstring:   "syntax error",
		wantSameErrSubstring: true,
	}, {
		name:                 "missing import due to path",
		inFiles:              []string{filepath.Join(TestRoot, "testdata", "errors", "missing-import.yang")},
		wantGoErrSubstring:   "no such module",
		wantSameErrSubstring: true,
	}, {
		name:        "import satisfied due to path",
		inFiles:     []string{filepath.Join(TestRoot, "testdata", "errors", "missing-import.yang")},
		inPath:      []string{filepath.Join(TestRoot, "testdata", "errors", "subdir")},
		wantGoOK:    true,
		wantProtoOK: true,
	}}

	for _, tt := range tests {
		cg := NewYANGCodeGenerator(&tt.inConfig)

		_, goErr := cg.GenerateGoCode(tt.inFiles, tt.inPath)
		switch {
		case tt.wantGoOK && goErr != nil:
			t.Errorf("%s: cg.GenerateGoCode(%v, %v): got unexpected error, got: %v, want: nil", tt.name, tt.inFiles, tt.inPath, goErr)
		case tt.wantGoOK:
		default:
			if diff := errdiff.Substring(goErr, tt.wantGoErrSubstring); diff != "" {
				t.Errorf("%s: cg.GenerateGoCode(%v, %v): %v", tt.name, tt.inFiles, tt.inPath, diff)
			}
		}

		if tt.wantSameErrSubstring {
			tt.wantProtoErrSubstring = tt.wantGoErrSubstring
		}

		_, protoErr := cg.GenerateProto3(tt.inFiles, tt.inPath)
		switch {
		case tt.wantProtoOK && protoErr != nil:
			t.Errorf("%s: cg.GenerateProto3(%v, %v): got unexpected error, got: %v, want: nil", tt.name, tt.inFiles, tt.inPath, protoErr)
		case tt.wantProtoOK:
		default:
			if diff := errdiff.Substring(protoErr, tt.wantProtoErrSubstring); diff != "" {
				t.Errorf("%s: cg.GenerateProto3(%v, %v): %v", tt.name, tt.inFiles, tt.inPath, diff)
			}
		}

	}
}

func TestFindRootEntries(t *testing.T) {
	tests := []struct {
		name                       string
		inStructs                  map[string]*yang.Entry
		inRootElems                []*yang.Entry
		inRootName                 string
		wantCompressRootChildren   []string
		wantUncompressRootChildren []string
	}{{
		name: "directory at root",
		inStructs: map[string]*yang.Entry{
			"/foo": {
				Name: "foo",
				Dir:  map[string]*yang.Entry{},
				Kind: yang.DirectoryEntry,
				Parent: &yang.Entry{
					Name: "module",
				},
			},
			"/foo/bar": {
				Name: "bar",
				Dir:  map[string]*yang.Entry{},
				Kind: yang.DirectoryEntry,
				Parent: &yang.Entry{
					Name: "foo",
					Parent: &yang.Entry{
						Name: "module",
					},
				},
			},
		},
		inRootName:                 "fakeroot",
		wantCompressRootChildren:   []string{"foo"},
		wantUncompressRootChildren: []string{"foo"},
	}, {
		name: "directory and leaf at root",
		inStructs: map[string]*yang.Entry{
			"/foo": {
				Name: "foo",
				Dir:  map[string]*yang.Entry{},
				Kind: yang.DirectoryEntry,
				Parent: &yang.Entry{
					Name: "module",
				},
			},
		},
		inRootElems: []*yang.Entry{{
			Name: "foo",
			Dir:  map[string]*yang.Entry{},
			Kind: yang.DirectoryEntry,
			Parent: &yang.Entry{
				Name: "module",
			},
		}, {
			Name: "leaf",
			Type: &yang.YangType{
				Kind: yang.Ystring,
			},
			Parent: &yang.Entry{
				Name: "module",
			},
		}},
		inRootName:                 "fakeroot",
		wantCompressRootChildren:   []string{"foo", "leaf"},
		wantUncompressRootChildren: []string{"foo", "leaf"},
	}}

	for _, tt := range tests {
		t.Run(tt.name, func(t *testing.T) {
			for compress, wantChildren := range map[bool][]string{true: tt.wantCompressRootChildren, false: tt.wantUncompressRootChildren} {
				if err := createFakeRoot(tt.inStructs, tt.inRootElems, tt.inRootName, compress); err != nil {
					t.Errorf("cg.createFakeRoot(%v), CompressOCPaths: %v, got unexpected error: %v", tt.inStructs, compress, err)
					continue
				}

				rootElem, ok := tt.inStructs["/"]
				if !ok {
					t.Errorf("cg.createFakeRoot(%v), CompressOCPaths: %v, could not find root element", tt.inStructs, compress)
					continue
				}

				gotChildren := map[string]bool{}
				for n := range rootElem.Dir {
					gotChildren[n] = true
				}

				for _, ch := range wantChildren {
					if _, ok := rootElem.Dir[ch]; !ok {
						t.Errorf("cg.createFakeRoot(%v), CompressOCPaths: %v, could not find child %v in %v", tt.inStructs, compress, ch, rootElem.Dir)
					}
					gotChildren[ch] = false
				}

				for ch, ok := range gotChildren {
					if ok == true {
						t.Errorf("cg.findRootentries(%v), CompressOCPaths: %v, did not expect child %v", tt.inStructs, compress, ch)
					}
				}
			}
		})
	}
}

func TestGenerateProto3(t *testing.T) {
	tests := []struct {
		name           string
		inFiles        []string
		inIncludePaths []string
		inConfig       GeneratorConfig
		// wantOutputFiles is a map keyed on protobuf package name with a path
		// to the file that is expected for each package.
		wantOutputFiles map[string]string
		wantErr         bool
	}{{
		name:    "simple protobuf test with compression",
		inFiles: []string{filepath.Join(TestRoot, "testdata", "proto", "proto-test-a.yang")},
		inConfig: GeneratorConfig{
			CompressOCPaths: true,
		},
		wantOutputFiles: map[string]string{
			"openconfig":        filepath.Join(TestRoot, "testdata", "proto", "proto-test-a.compress.parent.formatted-txt"),
			"openconfig.parent": filepath.Join(TestRoot, "testdata", "proto", "proto-test-a.compress.parent.child.formatted-txt"),
		},
	}, {
		name:    "simple protobuf test without compression",
		inFiles: []string{filepath.Join(TestRoot, "testdata", "proto", "proto-test-a.yang")},
		wantOutputFiles: map[string]string{
			"openconfig.proto_test_a":              filepath.Join(TestRoot, "testdata", "proto", "proto-test-a.nocompress.formatted-txt"),
			"openconfig.proto_test_a.parent":       filepath.Join(TestRoot, "testdata", "proto", "proto-test-a.nocompress.parent.formatted-txt"),
			"openconfig.proto_test_a.parent.child": filepath.Join(TestRoot, "testdata", "proto", "proto-test-a.nocompress.parent.child.formatted-txt"),
		},
	}, {
		name:     "yang schema with a list",
		inFiles:  []string{filepath.Join(TestRoot, "testdata", "proto", "proto-test-b.yang")},
		inConfig: GeneratorConfig{CompressOCPaths: true},
		wantOutputFiles: map[string]string{
			"openconfig":        filepath.Join(TestRoot, "testdata", "proto", "proto-test-b.compress.formatted-txt"),
			"openconfig.device": filepath.Join(TestRoot, "testdata", "proto", "proto-test-b.compress.device.formatted-txt"),
		},
	}, {
		name:    "yang schema with simple enumerations",
		inFiles: []string{filepath.Join(TestRoot, "testdata", "proto", "proto-test-c.yang")},
		wantOutputFiles: map[string]string{
			"openconfig.proto_test_c":              filepath.Join(TestRoot, "testdata", "proto", "proto-test-c.proto-test-c.formatted-txt"),
			"openconfig.proto_test_c.entity":       filepath.Join(TestRoot, "testdata", "proto", "proto-test-c.proto-test-c.entity.formatted-txt"),
			"openconfig.proto_test_c.elists":       filepath.Join(TestRoot, "testdata", "proto", "proto-test-c.proto-test-c.elists.formatted-txt"),
			"openconfig.proto_test_c.elists.elist": filepath.Join(TestRoot, "testdata", "proto", "proto-test-c.proto-test-c.elists.elist.formatted-txt"),
		},
	}, {
		name:    "yang schema with identityref and enumerated typedef, compression off",
		inFiles: []string{filepath.Join(TestRoot, "testdata", "proto", "proto-test-d.yang")},
		wantOutputFiles: map[string]string{
			"openconfig.proto_test_d":      filepath.Join(TestRoot, "testdata", "proto", "proto-test-d.uncompressed.proto-test-d.formatted-txt"),
			"openconfig.proto_test_d.test": filepath.Join(TestRoot, "testdata", "proto", "proto-test-d.uncompressed.proto-test-d.test.formatted-txt"),
			"openconfig.enums":             filepath.Join(TestRoot, "testdata", "proto", "proto-test-d.uncompressed.enums.formatted-txt"),
		},
	}, {
		name:    "yang schema with unions",
		inFiles: []string{filepath.Join(TestRoot, "testdata", "proto", "proto-test-e.yang")},
		wantOutputFiles: map[string]string{
			"openconfig.proto_test_e":                filepath.Join(TestRoot, "testdata", "proto", "proto-test-e.uncompressed.proto-test-e.formatted-txt"),
			"openconfig.proto_test_e.test":           filepath.Join(TestRoot, "testdata", "proto", "proto-test-e.uncompressed.proto-test-e.test.formatted-txt"),
			"openconfig.proto_test_e.foos":           filepath.Join(TestRoot, "testdata", "proto", "proto-test-e.uncompressed.proto-test-e.foos.formatted-txt"),
			"openconfig.proto_test_e.foos.foo":       filepath.Join(TestRoot, "testdata", "proto", "proto-test-e.uncompressed.proto-test-e.foos.foo.formatted-txt"),
			"openconfig.proto_test_e.bars":           filepath.Join(TestRoot, "testdata", "proto", "proto-test-e.uncompressed.proto-test-e.bars.formatted-txt"),
			"openconfig.enums":                       filepath.Join(TestRoot, "testdata", "proto", "proto-test-e.uncompressed.enums.formatted-txt"),
			"openconfig.proto_test_e.animals":        filepath.Join(TestRoot, "testdata", "proto", "proto-test-e.uncompressed.proto-test-e.animals.formatted-txt"),
			"openconfig.proto_test_e.animals.animal": filepath.Join(TestRoot, "testdata", "proto", "proto-test-e.uncompressed.proto-test-e.animals.animal.formatted-txt"),
		},
	}, {
		name:    "yang schema with anydata",
		inFiles: []string{filepath.Join(TestRoot, "testdata", "proto", "proto-anydata-test.yang")},
		wantOutputFiles: map[string]string{
			"openconfig.proto_anydata_test":   filepath.Join(TestRoot, "testdata", "proto", "proto_anydata_test.formatted-txt"),
			"openconfig.proto_anydata_test.e": filepath.Join(TestRoot, "testdata", "proto", "proto_anydata_test.e.formatted-txt"),
		},
	}, {
		name:    "yang schema with path annotations",
		inFiles: []string{filepath.Join(TestRoot, "testdata", "proto", "proto-test-f.yang")},
		inConfig: GeneratorConfig{
			ProtoOptions: ProtoOpts{
				AnnotateSchemaPaths: true,
			},
		},
		wantOutputFiles: map[string]string{
			"openconfig.proto_test_f":     filepath.Join(TestRoot, "testdata", "proto", "proto_test_f.uncompressed.proto_test_f.formatted-txt"),
			"openconfig.proto_test_f.a":   filepath.Join(TestRoot, "testdata", "proto", "proto_test_f.uncompressed.proto_test_f.a.formatted-txt"),
			"openconfig.proto_test_f.a.c": filepath.Join(TestRoot, "testdata", "proto", "proto_test_f.uncompressed.proto_test_f.a.c.formatted-txt"),
		},
	}, {
		name:    "yang schema with fake root, path compression and union list key",
		inFiles: []string{filepath.Join(TestRoot, "testdata", "proto", "proto-union-list-key.yang")},
		inConfig: GeneratorConfig{
			CompressOCPaths:  true,
			GenerateFakeRoot: true,
			ProtoOptions: ProtoOpts{
				AnnotateSchemaPaths: true,
			},
		},
		wantOutputFiles: map[string]string{
			"openconfig":                filepath.Join(TestRoot, "testdata", "proto", "proto-union-list-key.compressed.openconfig.formatted-txt"),
			"openconfig.routing_policy": filepath.Join(TestRoot, "testdata", "proto", "proto-union-list-key.compressed.openconfig.routing_policy.formatted-txt"),
		},
	}, {
		name:    "yang schema with fakeroot, and union list key",
		inFiles: []string{filepath.Join(TestRoot, "testdata", "proto", "proto-union-list-key.yang")},
		inConfig: GeneratorConfig{
			GenerateFakeRoot: true,
			ProtoOptions: ProtoOpts{
				AnnotateSchemaPaths: true,
			},
		},
		wantOutputFiles: map[string]string{
			"openconfig":                                                     filepath.Join(TestRoot, "testdata", "proto", "proto-union-list_key.uncompressed.openconfig.formatted-txt"),
			"openconfig.proto_union_list_key":                                filepath.Join(TestRoot, "testdata", "proto", "proto-union-list-key.uncompressed.openconfig.proto_union_list_key.formatted-txt"),
			"openconfig.proto_union_list_key.routing_policy":                 filepath.Join(TestRoot, "testdata", "proto", "proto-union-list-key.uncompressed.openconfig.proto_union_list_key.routing_policy.formatted-txt"),
			"openconfig.proto_union_list_key.routing_policy.policies":        filepath.Join(TestRoot, "testdata", "proto", "proto-union-list-key.uncompressed.openconfig.proto_union_list_key.routing_policy.policies.formatted-txt"),
			"openconfig.proto_union_list_key.routing_policy.policies.policy": filepath.Join(TestRoot, "testdata", "proto", "proto-union-list-key.uncompressed.openconfig.proto_union_list_key.routing_policy.policies.policy.formatted-txt"),
			"openconfig.proto_union_list_key.routing_policy.sets":            filepath.Join(TestRoot, "testdata", "proto", "proto-union-list-key.uncompressed.openconfig.proto_union_list_key.routing_policy.sets.formatted-txt"),
		},
	}, {
		name:     "enums: yang schema with various types of enums with underscores",
		inFiles:  []string{filepath.Join(TestRoot, "testdata", "proto", "proto-enums.yang")},
		inConfig: GeneratorConfig{},
		wantOutputFiles: map[string]string{
			"openconfig.enums":       filepath.Join(TestRoot, "testdata", "proto", "proto-enums.enums.formatted-txt"),
			"openconfig.proto_enums": filepath.Join(TestRoot, "testdata", "proto", "proto-enums.formatted-txt"),
		},
	}, {
		name: "enums: yang schema with identity that adds to previous module",
		inFiles: []string{
			filepath.Join(TestRoot, "testdata", "proto", "proto-enums.yang"),
			filepath.Join(TestRoot, "testdata", "proto", "proto-enums-addid.yang"),
		},
		inConfig: GeneratorConfig{
			ProtoOptions: ProtoOpts{
				AnnotateEnumNames: true,
			},
		},
		wantOutputFiles: map[string]string{
			"openconfig.enums":       filepath.Join(TestRoot, "testdata", "proto", "proto-enums-addid.enums.formatted-txt"),
			"openconfig.proto_enums": filepath.Join(TestRoot, "testdata", "proto", "proto-enums-addid.formatted-txt"),
		},
	}, {
		name: "yang schema with nested messages requested - uncompressed with fakeroot",
		inFiles: []string{
			filepath.Join(TestRoot, "testdata", "proto", "nested-messages.yang"),
		},
		inConfig: GeneratorConfig{
			ProtoOptions: ProtoOpts{
				AnnotateEnumNames:   true,
				AnnotateSchemaPaths: true,
				NestedMessages:      true,
			},
			GenerateFakeRoot: true,
		},
		wantOutputFiles: map[string]string{
			"openconfig":                 filepath.Join(TestRoot, "testdata", "proto", "nested-messages.openconfig.formatted-txt"),
			"openconfig.enums":           filepath.Join(TestRoot, "testdata", "proto", "nested-messages.enums.formatted-txt"),
			"openconfig.nested_messages": filepath.Join(TestRoot, "testdata", "proto", "nested-messages.nested_messages.formatted-txt"),
		},
	}, {
		name: "yang schema with nested messages - compressed with fakeroot",
		inFiles: []string{
			filepath.Join(TestRoot, "testdata", "proto", "nested-messages.yang"),
		},
		inConfig: GeneratorConfig{
			ProtoOptions: ProtoOpts{
				AnnotateEnumNames:   true,
				AnnotateSchemaPaths: true,
				NestedMessages:      true,
			},
			CompressOCPaths:  true,
			GenerateFakeRoot: true,
		},
		wantOutputFiles: map[string]string{
			"openconfig.enums": filepath.Join(TestRoot, "testdata", "proto", "nested-messages.compressed.enums.formatted-txt"),
			"openconfig":       filepath.Join(TestRoot, "testdata", "proto", "nested-messages.compressed.nested_messages.formatted-txt"),
		},
	}, {
		name: "yang schema with a leafref key to a union with enumeration",
		inFiles: []string{
			filepath.Join(TestRoot, "testdata", "proto", "union-list-key.yang"),
		},
		inConfig: GeneratorConfig{
			ProtoOptions: ProtoOpts{
				AnnotateEnumNames:   true,
				AnnotateSchemaPaths: true,
				NestedMessages:      true,
			},
			GenerateFakeRoot: true,
		},
		wantOutputFiles: map[string]string{
			"openconfig.enums":          filepath.Join(TestRoot, "testdata", "proto", "union-list-key.enums.formatted-txt"),
			"openconfig.union_list_key": filepath.Join(TestRoot, "testdata", "proto", "union-list-key.union_list_key.formatted-txt"),
			"openconfig":                filepath.Join(TestRoot, "testdata", "proto", "union-list-key.formatted-txt"),
		},
	}, {
		name: "protobuf generation with excluded read only fields - compressed",
		inFiles: []string{
			filepath.Join(TestRoot, "testdata", "structs", "openconfig-config-false.yang"),
		},
		inConfig: GeneratorConfig{
			ProtoOptions: ProtoOpts{
				AnnotateEnumNames:   true,
				AnnotateSchemaPaths: true,
				NestedMessages:      true,
			},
			GenerateFakeRoot: true,
			ExcludeState:     true,
		},
		wantOutputFiles: map[string]string{
			"openconfig":                         filepath.Join(TestRoot, "testdata", "proto", "excluded-config-false.compressed.formatted-txt"),
			"openconfig.openconfig_config_false": filepath.Join(TestRoot, "testdata", "proto", "excluded-config-false.config_false.compressed.formatted-txt"),
		},
	}, {
		name: "protobuf generation with excluded read only fields - compressed",
		inFiles: []string{
			filepath.Join(TestRoot, "testdata", "structs", "openconfig-config-false.yang"),
		},
		inConfig: GeneratorConfig{
			ProtoOptions: ProtoOpts{
				AnnotateEnumNames:   true,
				AnnotateSchemaPaths: true,
				NestedMessages:      true,
			},
			GenerateFakeRoot: true,
			CompressOCPaths:  true,
			ExcludeState:     true,
		},
		wantOutputFiles: map[string]string{
			"openconfig": filepath.Join(TestRoot, "testdata", "proto", "excluded-config-false.uncompressed.formatted-txt"),
		},
	}, {
		name: "protobuf generation with leafref to a module excluded by the test",
		inFiles: []string{
			filepath.Join(TestRoot, "testdata", "proto", "cross-ref-target.yang"),
			filepath.Join(TestRoot, "testdata", "proto", "cross-ref-src.yang"),
		},
		inConfig: GeneratorConfig{
			ProtoOptions: ProtoOpts{
				NestedMessages: true,
			},
			ExcludeModules: []string{"cross-ref-target"},
		},
		wantOutputFiles: map[string]string{
			"openconfig.cross_ref_src": filepath.Join(TestRoot, "testdata", "proto", "cross-ref-src.formatted-txt"),
		},
	}, {
		name: "multimod with fakeroot and nested",
		inFiles: []string{
			filepath.Join(TestRoot, "testdata", "proto", "fakeroot-multimod-one.yang"),
			filepath.Join(TestRoot, "testdata", "proto", "fakeroot-multimod-two.yang"),
		},
		inConfig: GeneratorConfig{
			ProtoOptions: ProtoOpts{
				NestedMessages:      true,
				AnnotateEnumNames:   true,
				AnnotateSchemaPaths: true,
			},
			GenerateFakeRoot: true,
			CompressOCPaths:  true,
		},
		wantOutputFiles: map[string]string{
			"openconfig": filepath.Join(TestRoot, "testdata", "proto", "fakeroot-multimod.formatted-txt"),
		},
	}}

	for _, tt := range tests {
		t.Run(tt.name, func(t *testing.T) {

			sortedPkgNames := func(pkgs map[string]string) []string {
				wantPkgs := []string{}
				for k := range tt.wantOutputFiles {
					wantPkgs = append(wantPkgs, k)
				}
				sort.Strings(wantPkgs)
				return wantPkgs
			}

			genCode := func() *GeneratedProto3 {
				if tt.inConfig.Caller == "" {
					// Override the caller if it is not set, to ensure that test
					// output is deterministic.
					tt.inConfig.Caller = "codegen-tests"
				}

				cg := NewYANGCodeGenerator(&tt.inConfig)
				gotProto, err := cg.GenerateProto3(tt.inFiles, tt.inIncludePaths)
				if (err != nil) != tt.wantErr {
					t.Fatalf("cg.GenerateProto3(%v, %v), config: %v: got unexpected error: %v", tt.inFiles, tt.inIncludePaths, tt.inConfig, err)
				}

				if tt.wantErr || err != nil {
					return nil
				}

				return gotProto
			}

			gotProto := genCode()

			allCode := bytes.Buffer{}

			seenPkg := map[string]bool{}
			for n := range gotProto.Packages {
				seenPkg[n] = false
			}

			protoPkgs := func(m map[string]Proto3Package) []string {
				a := []string{}
				for k := range m {
					a = append(a, k)
				}
				return a
			}

			wantPkgs := sortedPkgNames(tt.wantOutputFiles)
			for _, pkg := range wantPkgs {
				wantFile := tt.wantOutputFiles[pkg]
				wantCode, err := ioutil.ReadFile(wantFile)
				if err != nil {
					t.Errorf("%s: ioutil.ReadFile(%v): could not read file for package %s", tt.name, wantFile, pkg)
					return
				}

				gotPkg, ok := gotProto.Packages[pkg]
				if !ok {
					t.Fatalf("%s: cg.GenerateProto3(%v, %v): did not find expected package %s in output, got: %#v, want key: %v", tt.name, tt.inFiles, tt.inIncludePaths, pkg, protoPkgs(gotProto.Packages), pkg)
				}

				// Mark this package as having been seen.
				seenPkg[pkg] = true

				// Write the returned struct out to a buffer to compare with the
				// testdata file.
				var gotCodeBuf bytes.Buffer
				fmt.Fprintf(&gotCodeBuf, gotPkg.Header)

				for _, gotMsg := range gotPkg.Messages {
					fmt.Fprintf(&gotCodeBuf, "%s\n", gotMsg)
				}

				for _, gotEnum := range gotPkg.Enums {
					fmt.Fprintf(&gotCodeBuf, "%s", gotEnum)
				}

				allCode.WriteString(gotCodeBuf.String())

				if diff := pretty.Compare(gotCodeBuf.String(), string(wantCode)); diff != "" {
					if diffl, _ := testutil.GenerateUnifiedDiff(gotCodeBuf.String(), string(wantCode)); diffl != "" {
						diff = diffl
					}
					t.Fatalf("%s: cg.GenerateProto3(%v, %v) for package %s, did not get expected code (code file: %v), diff(-got,+want):\n%s", tt.name, tt.inFiles, tt.inIncludePaths, pkg, wantFile, diff)
				}
			}

			for pkg, seen := range seenPkg {
				if !seen {
					t.Errorf("%s: cg.GenerateProto3(%v, %v) did not test received package %v", tt.name, tt.inFiles, tt.inIncludePaths, pkg)
				}
			}

			for i := 0; i < deflakeRuns; i++ {
				got := genCode()
				var gotCodeBuf bytes.Buffer

				wantPkgs := sortedPkgNames(tt.wantOutputFiles)
				for _, pkg := range wantPkgs {
					gotPkg, ok := got.Packages[pkg]
					if !ok {
						t.Fatalf("%s: cg.GenerateProto3(%v, %v): did not find expected package %s in output, got: %#v, want key: %v", tt.name, tt.inFiles, tt.inIncludePaths, pkg, protoPkgs(gotProto.Packages), pkg)
					}
					fmt.Fprintf(&gotCodeBuf, gotPkg.Header)
					for _, gotMsg := range gotPkg.Messages {
						fmt.Fprintf(&gotCodeBuf, "%s\n", gotMsg)
					}
					for _, gotEnum := range gotPkg.Enums {
						fmt.Fprintf(&gotCodeBuf, "%s", gotEnum)
					}
				}

				if diff := pretty.Compare(gotCodeBuf.String(), allCode.String()); diff != "" {
					diff, _ = testutil.GenerateUnifiedDiff(gotCodeBuf.String(), allCode.String())
					t.Fatalf("flaky code generation iter: %d, diff(-got,+want):\n%s", i, diff)
				}
			}
		})
	}
}

func TestCreateFakeRoot(t *testing.T) {
	tests := []struct {
		name            string
		inStructs       map[string]*yang.Entry
		inRootElems     []*yang.Entry
		inRootName      string
		inCompressPaths bool
		wantRoot        *yang.Entry
		wantErr         bool
	}{{
		name: "simple root",
		inStructs: map[string]*yang.Entry{
			"/module/foo": {
				Name: "foo",
				Kind: yang.DirectoryEntry,
				Parent: &yang.Entry{
					Name: "module",
				},
			},
		},
		inRootElems: []*yang.Entry{{
			Name: "foo",
			Kind: yang.DirectoryEntry,
			Parent: &yang.Entry{
				Name: "module",
			},
		}, {
			Name: "bar",
			Parent: &yang.Entry{
				Name: "module",
			},
			Type: &yang.YangType{Kind: yang.Ystring},
		}},
		inRootName:      "",
		inCompressPaths: false,
		wantRoot: &yang.Entry{
			Name: defaultRootName,
			Kind: yang.DirectoryEntry,
			Dir: map[string]*yang.Entry{
				"foo": {
					Name: "foo",
					Kind: yang.DirectoryEntry,
					Parent: &yang.Entry{
						Name: "module",
					},
				},
				"bar": {
					Name: "bar",
					Parent: &yang.Entry{
						Name: "module",
					},
					Type: &yang.YangType{Kind: yang.Ystring},
				},
			},
			Node: &yang.Value{
				Name: rootElementNodeName,
			},
		},
	}, {
		name: "overlapping root entries",
		inStructs: map[string]*yang.Entry{
			"/module1/foo": {
				Name: "foo",
				Kind: yang.DirectoryEntry,
				Parent: &yang.Entry{
					Name: "module1",
				},
			},
			"/module2/foo": {
				Name: "foo",
				Kind: yang.DirectoryEntry,
				Parent: &yang.Entry{
					Name: "module2",
				},
			},
		},
		inRootName: "name",
		wantErr:    true,
	}}

	for _, tt := range tests {
		err := createFakeRoot(tt.inStructs, tt.inRootElems, tt.inRootName, tt.inCompressPaths)
		if (err != nil) != tt.wantErr {
			t.Errorf("%s: createFakeRoot(%v, %v, %s, %v): did not get expected error, got: %s, wantErr: %v", tt.name, tt.inStructs, tt.inRootElems, tt.inRootName, tt.inCompressPaths, err, tt.wantErr)
			continue
		}

		if err != nil {
			continue
		}

		if diff := pretty.Compare(tt.inStructs["/"], tt.wantRoot); diff != "" {
			t.Errorf("%s: createFakeRoot(%v, %v, %s, %v): did not get expected root struct, diff(-got,+want):\n%s", tt.name, tt.inStructs, tt.inRootElems, tt.inRootName, tt.inCompressPaths, diff)
		}
	}
}<|MERGE_RESOLUTION|>--- conflicted
+++ resolved
@@ -642,14 +642,13 @@
 		},
 		wantStructsCodeFile: filepath.Join(TestRoot, "testdata", "structs", "openconfig-list-enum-key.leaf-getters.formatted-txt"),
 	}, {
-<<<<<<< HEAD
 		name:    "uncompressed module with two different enums",
 		inFiles: []string{filepath.Join(TestRoot, "testdata", "structs", "enum-list-uncompressed.yang")},
 		inConfig: GeneratorConfig{
 			GenerateFakeRoot: true,
 		},
 		wantStructsCodeFile: filepath.Join(TestRoot, "testdata", "structs", "enum-list-uncompressed.formatted-txt"),
-=======
+
 		name:    "with model data",
 		inFiles: []string{filepath.Join(TestRoot, "testdata", "structs", "openconfig-versioned-mod.yang")},
 		inConfig: GeneratorConfig{
@@ -660,7 +659,6 @@
 			CompressOCPaths: true,
 		},
 		wantStructsCodeFile: filepath.Join(TestRoot, "testdata", "structs", "openconfig-versioned-mod.formatted-txt"),
->>>>>>> 8ba72db7
 	}}
 
 	for _, tt := range tests {
