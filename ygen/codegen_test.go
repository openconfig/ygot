// Copyright 2017 Google Inc.
//
// Licensed under the Apache License, Version 2.0 (the "License");
// you may not use this file except in compliance with the License.
// You may obtain a copy of the License at
//
//      http://www.apache.org/licenses/LICENSE-2.0
//
// Unless required by applicable law or agreed to in writing, software
// distributed under the License is distributed on an "AS IS" BASIS,
// WITHOUT WARRANTIES OR CONDITIONS OF ANY KIND, either express or implied.
// See the License for the specific language governing permissions and
// limitations under the License.

package ygen

import (
	"bytes"
	"encoding/json"
	"fmt"
	"io/ioutil"
	"path/filepath"
	"reflect"
	"testing"

	"github.com/kylelemons/godebug/pretty"
	"github.com/openconfig/goyang/pkg/yang"
)

const (
	// TestRoot is the root of the test directory such that this is not
	// repeated when referencing files.
	TestRoot string = ""
)

func TestNewYANGCodeGeneratorError(t *testing.T) {
	e := NewYANGCodeGeneratorError()
	e.Errors = append(e.Errors, fmt.Errorf("test string"))
	e.Errors = append(e.Errors, []error{fmt.Errorf("test string two"), fmt.Errorf("string three")}...)
	want := "errors encountered during code generation:\ntest string\ntest string two\nstring three\n"

	if got := e.Error(); got != want {
		t.Errorf("NewYANGCodeGenerator did not concatenate errors correctly, got: %s, want: %s", got, want)
	}
}

// TestFindMappableEntities tests the extraction of elements that are to be mapped
// into Go code from a YANG schema.
func TestFindMappableEntities(t *testing.T) {
	tests := []struct {
		name          string      // name is an identifier for the test.
		in            *yang.Entry // in is the yang.Entry corresponding to the YANG root element.
		inSkipModules []string    // inSkipModules is a slice of strings indicating modules to be skipped.
		// wantCompressed is a map keyed by the string "structs" or "enums" which contains a slice
		// of the YANG identifiers for the corresponding mappable entities that should be
		// found. wantCompressed is the set that are expected when CompressOCPaths is set
		// to true,
		wantCompressed map[string][]string
		// wantUncompressed is a map of the same form as wantCompressed. It is the expected
		// result when CompressOCPaths is set to false.
		wantUncompressed map[string][]string
	}{{
		name: "base-test",
		in: &yang.Entry{
			Name: "module",
			Kind: yang.DirectoryEntry,
			Dir: map[string]*yang.Entry{
				"base": {
					Name: "base",
					Kind: yang.DirectoryEntry,
					Dir: map[string]*yang.Entry{
						"config": {
							Name: "config",
							Kind: yang.DirectoryEntry,
							Dir:  map[string]*yang.Entry{},
						},
						"state": {
							Name: "state",
							Kind: yang.DirectoryEntry,
							Dir:  map[string]*yang.Entry{},
						},
					},
				},
			},
		},
		wantCompressed: map[string][]string{
			"structs": {"base"},
			"enums":   {},
		},
		wantUncompressed: map[string][]string{
			"structs": {"base", "config", "state"},
			"enums":   {},
		},
	}, {
		name: "enum-test",
		in: &yang.Entry{
			Name: "module",
			Dir: map[string]*yang.Entry{
				"base": {
					Name: "base",
					Kind: yang.DirectoryEntry,
					Dir: map[string]*yang.Entry{
						"config": {
							Name: "config",
							Kind: yang.DirectoryEntry,
							Dir: map[string]*yang.Entry{
								"enumleaf": {
									Name: "enumleaf",
									Type: &yang.YangType{
										Kind: yang.Yenum,
									},
								},
							},
						},
						"state": {
							Name: "state",
							Kind: yang.DirectoryEntry,
							Dir: map[string]*yang.Entry{
								"enumleaf": {
									Name: "enumleaf",
									Type: &yang.YangType{
										Kind: yang.Yenum,
									},
								},
							},
						},
					},
				},
			},
		},
		wantCompressed: map[string][]string{
			"structs": {"base"},
			"enums":   {"enumleaf"},
		},
		wantUncompressed: map[string][]string{
			"structs": {"base", "config", "state"},
			"enums":   {"enumleaf"},
		},
	}, {
		name: "skip module",
		in: &yang.Entry{
			Name: "module",
			Kind: yang.DirectoryEntry,
			Dir: map[string]*yang.Entry{
				"ignored-container": {
					Name: "ignored-container",
					Dir:  map[string]*yang.Entry{},
				},
			},
		},
		inSkipModules: []string{"module"},
		wantCompressed: map[string][]string{
			"structs": {},
			"enums":   {},
		},
		wantUncompressed: map[string][]string{
			"structs": {},
			"enums":   {},
		},
	}, {
		name: "surrounding container for list at root",
		in: &yang.Entry{
			Name: "module",
			Kind: yang.DirectoryEntry,
			Dir: map[string]*yang.Entry{
				"surrounding-container": {
					Name: "surrounding-container",
					Kind: yang.DirectoryEntry,
					Dir: map[string]*yang.Entry{
						"child-list": {
							Name:     "child-list",
							Kind:     yang.DirectoryEntry,
							Dir:      map[string]*yang.Entry{},
							ListAttr: &yang.ListAttr{},
						},
					},
				},
			},
		},
		wantCompressed: map[string][]string{
			"structs": {"child-list"},
		},
		wantUncompressed: map[string][]string{
			"structs": {"surrounding-container", "child-list"},
		},
	}, {
		name: "choice/case at root",
		in: &yang.Entry{
			Name: "module",
			Dir: map[string]*yang.Entry{
				"choice": {
					Name: "choice",
					Kind: yang.ChoiceEntry,
					Dir: map[string]*yang.Entry{
						"case": {
							Name: "case",
							Kind: yang.CaseEntry,
							Dir: map[string]*yang.Entry{
								"container": {
									Name: "container",
									Kind: yang.DirectoryEntry,
									Dir:  map[string]*yang.Entry{},
								},
							},
						},
					},
				},
			},
		},
		wantCompressed: map[string][]string{
			"structs": {"container"},
		},
		wantUncompressed: map[string][]string{
			"structs": {"container"},
		},
	}, {
		name: "enumerated value within a union leaf",
		in: &yang.Entry{
			Name: "module",
			Kind: yang.DirectoryEntry,
			Dir: map[string]*yang.Entry{
				"leaf": {
					Name: "leaf",
					Type: &yang.YangType{
						Kind: yang.Yunion,
						Type: []*yang.YangType{
							{Kind: yang.Yenum},
						},
					},
				},
			},
		},
		wantCompressed:   map[string][]string{"enums": {"leaf"}},
		wantUncompressed: map[string][]string{"enums": {"leaf"}},
	}, {
		name: "identityref value within a union leaf",
		in: &yang.Entry{
			Name: "module",
			Kind: yang.DirectoryEntry,
			Dir: map[string]*yang.Entry{
				"leaf": {
					Name: "leaf",
					Type: &yang.YangType{
						Name: "union",
						Kind: yang.Yunion,
						Type: []*yang.YangType{
							{Kind: yang.Yidentityref},
							{Kind: yang.Yenum},
						},
					},
				},
			},
		},
		wantCompressed:   map[string][]string{"enums": {"leaf"}},
		wantUncompressed: map[string][]string{"enums": {"leaf"}},
	}, {
		name: "enumeration within a typedef which is a union",
		in: &yang.Entry{
			Name: "module",
			Kind: yang.DirectoryEntry,
			Dir: map[string]*yang.Entry{
				"leaf": {
					Name: "leaf",
					Type: &yang.YangType{
						Name: "newtype",
						Kind: yang.Yunion,
						Type: []*yang.YangType{
							{Kind: yang.Yenum},
							{Kind: yang.Yenum},
						},
					},
				},
			},
		},
		wantCompressed:   map[string][]string{"enums": {"leaf"}},
		wantUncompressed: map[string][]string{"enums": {"leaf"}},
	}, {
		name: "enumerated value within a choice that has a child",
		in: &yang.Entry{
			Name: "module",
			Kind: yang.DirectoryEntry,
			Dir: map[string]*yang.Entry{
				"choice": {
					Name: "choice",
					Kind: yang.ChoiceEntry,
					Dir: map[string]*yang.Entry{
						"case": {
							Name: "case",
							Kind: yang.CaseEntry,
							Dir: map[string]*yang.Entry{
								"container": {
									Name: "container",
									Kind: yang.DirectoryEntry,
									Dir: map[string]*yang.Entry{
										"choice-case-container-leaf": {
											Name: "choice-case-container-leaf",
											Type: &yang.YangType{Kind: yang.Yenum},
										},
									},
								},
							},
						},
						"case2": {
							Name: "case2",
							Kind: yang.CaseEntry,
							Dir: map[string]*yang.Entry{
								"choice-case2-leaf": {
									Name: "choice-case2-leaf",
									Type: &yang.YangType{Kind: yang.Yenum},
								},
							},
						},
						"direct": {
							Name: "direct",
							Type: &yang.YangType{Kind: yang.Yenum},
						},
					},
				},
			},
		},
		wantCompressed:   map[string][]string{"enums": {"choice-case-container-leaf", "choice-case2-leaf", "direct"}},
		wantUncompressed: map[string][]string{"enums": {"choice-case-container-leaf", "choice-case2-leaf", "direct"}},
	}}

	for _, tt := range tests {
		testSpec := map[bool]map[string][]string{
			true:  tt.wantCompressed,
			false: tt.wantUncompressed,
		}

		for compress, expected := range testSpec {
			structs := make(map[string]*yang.Entry)
			enums := make(map[string]*yang.Entry)

			findMappableEntities(tt.in, structs, enums, tt.inSkipModules, compress)

			structOut := make(map[string]bool)
			enumOut := make(map[string]bool)
			for _, o := range structs {
				structOut[o.Name] = true
			}
			for _, e := range enums {
				enumOut[e.Name] = true
			}

			for _, e := range expected["structs"] {
				if !structOut[e] {
					t.Errorf("%s findMappableEntities(CompressOCPaths: %v): struct %s was not found in %v\n", tt.name, compress, e, structOut)
				}
			}

			for _, e := range expected["enums"] {
				if !enumOut[e] {
					t.Errorf("%s findMappableEntities(CompressOCPaths: %v): enum %s was not found in %v\n", tt.name, compress, e, enumOut)
				}
			}
		}
	}
}

// yangTestCase describs a test case for which code generation is performed
// through Goyang's API, it provides the input set of parameters in a way that
// can be reused across tests.
type yangTestCase struct {
	name                string          // Name is the identifier for the test.
	inFiles             []string        // inFiles is the set of inputFiles for the test.
	inIncludePaths      []string        // inIncludePaths is the set of paths that should be searched for imports.
	inExcludeModules    []string        // inExcludeModules is the set of modules that should be excluded from code generation.
	inConfig            GeneratorConfig // inConfig specifies the configuration that should be used for the generator test case.
	wantStructsCodeFile string          // wantsStructsCodeFile is the path of the generated Go code that the output of the test should be compared to.
	wantErr             bool            // wantErr specifies whether the test should expect an error.
	wantSchemaFile      string          // wantSchemaFile is the path to the schema JSON that the output of the test should be compared to.
}

// TestSimpleStructs tests the processModules, GenerateGoCode and writeGoCode
// functions. It takes the set of YANG modules described in the slice of
// yangTestCases and generates the struct code for them, comparing the output
// to the wantStructsCodeFile.  In order to simplify the files that are used,
// the GenerateGoCode structs are concatenated before comparison with the
// expected output. If the generated code matches the expected output, it is
// run against the Go parser to ensure that the code is valid Go - this is
// expected, but it ensures that the input file does not contain Go which is
// invalid.
func TestSimpleStructs(t *testing.T) {
	tests := []yangTestCase{{
		name:                "simple openconfig test, with compression",
		inFiles:             []string{filepath.Join(TestRoot, "testdata/structs/openconfig-simple.yang")},
		inConfig:            GeneratorConfig{CompressOCPaths: true},
		wantStructsCodeFile: filepath.Join(TestRoot, "testdata/structs/openconfig-simple.formatted-txt"),
	}, {
		name:                "simple openconfig test, with no compression",
		inFiles:             []string{filepath.Join(TestRoot, "testdata/structs/openconfig-simple.yang")},
		wantStructsCodeFile: filepath.Join(TestRoot, "testdata/structs/openconfig-simple-no-compress.formatted-txt"),
	}, {
		name:                "simple openconfig test, with a list",
		inFiles:             []string{filepath.Join(TestRoot, "testdata/structs/openconfig-withlist.yang")},
		inConfig:            GeneratorConfig{CompressOCPaths: true},
		wantStructsCodeFile: filepath.Join(TestRoot, "testdata/structs/openconfig-withlist.formatted-txt"),
	}, {
		name:                "simple openconfig test, with a list that has an enumeration key",
		inFiles:             []string{filepath.Join(TestRoot, "testdata/structs/openconfig-list-enum-key.yang")},
		inConfig:            GeneratorConfig{CompressOCPaths: true},
		wantStructsCodeFile: filepath.Join(TestRoot, "testdata/structs/openconfig-list-enum-key.formatted-txt"),
	}, {
		name:                "openconfig test with a identityref union",
		inFiles:             []string{filepath.Join(TestRoot, "testdata/structs/openconfig-unione.yang")},
		inConfig:            GeneratorConfig{CompressOCPaths: true},
		wantStructsCodeFile: filepath.Join(TestRoot, "testdata/structs/openconfig-unione.formatted-txt"),
	}, {
		name:    "openconfig tests with fakeroot",
		inFiles: []string{filepath.Join(TestRoot, "testdata/structs/openconfig-fakeroot.yang")},
		inConfig: GeneratorConfig{
			CompressOCPaths:  true,
			GenerateFakeRoot: true,
		},
		wantStructsCodeFile: filepath.Join(TestRoot, "testdata/structs/openconfig-fakeroot.formatted-txt"),
	}, {
		name:    "openconfig noncompressed tests with fakeroot",
		inFiles: []string{filepath.Join(TestRoot, "testdata/structs/openconfig-fakeroot.yang")},
		inConfig: GeneratorConfig{
			GenerateFakeRoot: true,
		},
		wantStructsCodeFile: filepath.Join(TestRoot, "testdata/structs/openconfig-fakeroot-nc.formatted-txt"),
	}, {
		name:    "schema test with compression",
		inFiles: []string{filepath.Join(TestRoot, "testdata/schema/openconfig-options.yang")},
		inConfig: GeneratorConfig{
			CompressOCPaths:    true,
			GenerateJSONSchema: true,
		},
		wantStructsCodeFile: filepath.Join(TestRoot, "testdata/schema/openconfig-options-compress.formatted-txt"),
		wantSchemaFile:      filepath.Join(TestRoot, "testdata/schema/openconfig-options-compress-schema.json"),
	}, {
		name:    "schema test without compression",
		inFiles: []string{filepath.Join(TestRoot, "testdata/schema/openconfig-options.yang")},
		inConfig: GeneratorConfig{
			GenerateJSONSchema: true,
		},
		wantStructsCodeFile: filepath.Join(TestRoot, "testdata/schema/openconfig-options-nocompress.formatted-txt"),
		wantSchemaFile:      filepath.Join(TestRoot, "testdata/schema/openconfig-options-nocompress-schema.json"),
	}, {
		name:    "schema test with fakeroot",
		inFiles: []string{filepath.Join(TestRoot, "testdata/schema/openconfig-options.yang")},
		inConfig: GeneratorConfig{
			CompressOCPaths:    true,
			GenerateFakeRoot:   true,
			GenerateJSONSchema: true,
		},
		wantStructsCodeFile: filepath.Join(TestRoot, "testdata/schema/openconfig-options-compress-fakeroot.formatted-txt"),
		wantSchemaFile:      filepath.Join(TestRoot, "testdata/schema/openconfig-options-compress-fakeroot-schema.json"),
	}, {
		name:    "schema test with fakeroot and no compression",
		inFiles: []string{filepath.Join(TestRoot, "testdata/schema/openconfig-options.yang")},
		inConfig: GeneratorConfig{
			GenerateFakeRoot:   true,
			GenerateJSONSchema: true,
		},
		wantStructsCodeFile: filepath.Join(TestRoot, "testdata/schema/openconfig-options-nocompress-fakeroot.formatted-txt"),
		wantSchemaFile:      filepath.Join(TestRoot, "testdata/schema/openconfig-options-nocompress-fakeroot-schema.json"),
	}, {
		name:    "schema test with camelcase annotations",
		inFiles: []string{filepath.Join(TestRoot, "testdata/structs/openconfig-camelcase.yang")},
		inConfig: GeneratorConfig{
			CompressOCPaths:  true,
			GenerateFakeRoot: true,
		},
		wantStructsCodeFile: filepath.Join(TestRoot, "testdata/structs/openconfig-camelcase-compress.formatted-txt"),
	}, {
		name:    "structs test with camelcase annotations",
		inFiles: []string{filepath.Join(TestRoot, "testdata/structs/openconfig-enumcamelcase.yang")},
		inConfig: GeneratorConfig{
			CompressOCPaths: true,
		},
		wantStructsCodeFile: filepath.Join(TestRoot, "testdata/structs/openconfig-enumcamelcase-compress.formatted-txt"),
	}, {
		name:                "structs test with choices and cases",
		inFiles:             []string{filepath.Join(TestRoot, "testdata/structs/choice-case-example.yang")},
		wantStructsCodeFile: filepath.Join(TestRoot, "testdata/structs/choice-case-example.formatted-txt"),
	}, {
		name: "module with augments",
		inFiles: []string{
			filepath.Join(TestRoot, "testdata/structs/openconfig-simple-target.yang"),
			filepath.Join(TestRoot, "testdata/structs/openconfig-simple-augment.yang"),
		},
		inConfig: GeneratorConfig{
			CompressOCPaths:  true,
			GenerateFakeRoot: true,
		},
		wantStructsCodeFile: filepath.Join(TestRoot, "testdata/structs/openconfig-augmented.formatted-txt"),
	}, {
		name:    "variable and import explicitly specified",
		inFiles: []string{filepath.Join(TestRoot, "testdata/structs/openconfig-simple.yang")},
		inConfig: GeneratorConfig{
			CompressOCPaths:    true,
			GenerateFakeRoot:   true,
			Caller:             "testcase",
			FakeRootName:       "fakeroot",
			StoreRawSchema:     true,
			GenerateJSONSchema: true,
			GoOptions: GoOpts{
				SchemaVarName:    "YANGSchema",
				GoyangImportPath: "foo/goyang",
				YgotImportPath:   "bar/ygot",
				YtypesImportPath: "baz/ytypes",
			},
		},
		wantStructsCodeFile: filepath.Join(TestRoot, "testdata/schema/openconfig-options-explicit.formatted-txt"),
		wantSchemaFile:      filepath.Join(TestRoot, "testdata/schema/openconfig-options-explicit-schema.json"),
	}, {
		name:    "module with entities at the root",
		inFiles: []string{filepath.Join(TestRoot, "testdata/structs/root-entities.yang")},
		inConfig: GeneratorConfig{
			Caller:           "testcase",
			FakeRootName:     "fakeroot",
			GenerateFakeRoot: true,
		},
		wantStructsCodeFile: filepath.Join(TestRoot, "testdata/structs/root-entities.formatted-txt"),
	}, {
		name:                "module with empty leaf",
		inFiles:             []string{filepath.Join(TestRoot, "testdata/structs/empty.yang")},
		wantStructsCodeFile: filepath.Join(TestRoot, "testdata/structs/empty.formatted-txt"),
	}, {
		name:    "module with excluded modules",
		inFiles: []string{filepath.Join(TestRoot, "testdata/structs/excluded-module.yang")},
		inConfig: GeneratorConfig{
			GenerateFakeRoot: true,
			FakeRootName:     "office",
			ExcludeModules:   []string{"excluded-module-two"},
		},
		wantStructsCodeFile: filepath.Join(TestRoot, "testdata/structs/excluded-module.formatted-txt"),
	}}

	for _, tt := range tests {
		// Set defaults within the supplied configuration for these tests.
		if tt.inConfig.Caller == "" {
			// Set the name of the caller explicitly to avoid issues when
			// the unit tests are called by external test entities.
			tt.inConfig.Caller = "codegen-tests"
		}
		tt.inConfig.StoreRawSchema = true

		cg := NewYANGCodeGenerator(&tt.inConfig)

		gotGeneratedCode, err := cg.GenerateGoCode(tt.inFiles, tt.inIncludePaths)
		if err != nil && !tt.wantErr {
			t.Errorf("%s: cg.GenerateCode(%v, %v): Config: %v, got unexpected error: %v, want: nil",
				tt.name, tt.inFiles, tt.inIncludePaths, tt.inConfig, err)
			continue
		}

		wantCode, rferr := ioutil.ReadFile(tt.wantStructsCodeFile)
		if rferr != nil {
			t.Errorf("%s: ioutil.ReadFile(%q) error: %v", tt.name, tt.wantStructsCodeFile, rferr)
			continue
		}

		// Write all the received structs into a single file such that
		// it can be compared to the received file.
		var gotCode bytes.Buffer
		fmt.Fprint(&gotCode, gotGeneratedCode.Header)
		for _, gotStruct := range gotGeneratedCode.Structs {
			fmt.Fprint(&gotCode, gotStruct)
		}

		for _, gotEnum := range gotGeneratedCode.Enums {
			fmt.Fprint(&gotCode, gotEnum)
		}

		// Write generated enumeration map out.
		fmt.Fprint(&gotCode, gotGeneratedCode.EnumMap)

		if tt.inConfig.GenerateJSONSchema {
			// Write the schema byte array out.
			fmt.Fprint(&gotCode, gotGeneratedCode.JSONSchemaCode)
			fmt.Fprint(&gotCode, gotGeneratedCode.EnumTypeMap)

			wantSchema, rferr := ioutil.ReadFile(tt.wantSchemaFile)
			if rferr != nil {
				t.Errorf("%s: ioutil.ReadFile(%q) error: %v", tt.name, tt.wantSchemaFile, err)
				continue
			}

			var gotJSON map[string]interface{}
			if err := json.Unmarshal(gotGeneratedCode.RawJSONSchema, &gotJSON); err != nil {
				t.Errorf("%s: json.Unmarshal(..., %v), could not unmarshal received JSON: %v", tt.name, gotGeneratedCode.RawJSONSchema, err)
				continue
			}

			var wantJSON map[string]interface{}
			if err := json.Unmarshal(wantSchema, &wantJSON); err != nil {
				t.Errorf("%s: json.Unmarshal(..., [contents of %s]), could not unmarshal golden JSON file: %v", tt.name, tt.wantSchemaFile, err)
				continue
			}

			if !reflect.DeepEqual(gotJSON, wantJSON) {
				diff, _ := generateUnifiedDiff(string(gotGeneratedCode.RawJSONSchema), string(wantSchema))
				t.Errorf("%s: GenerateGoCode(%v, %v), Config: %v, did not return correct JSON (file: %v), diff: \n%s", tt.name, tt.inFiles, tt.inIncludePaths, tt.inConfig, tt.wantSchemaFile, diff)
			}
		}

		if gotCode.String() != string(wantCode) {
			// Use difflib to generate a unified diff between the
			// two code snippets such that this is simpler to debug
			// in the test output.
			diff, _ := generateUnifiedDiff(gotCode.String(), string(wantCode))
			t.Errorf("%s: GenerateGoCode(%v, %v), Config: %v, did not return correct code (file: %v), diff:\n%s",
				tt.name, tt.inFiles, tt.inIncludePaths, tt.inConfig, tt.wantStructsCodeFile, diff)
		}
	}
}

func TestFindRootEntries(t *testing.T) {
	tests := []struct {
		name                       string
		inStructs                  map[string]*yang.Entry
		inRootElems                []*yang.Entry
		inRootName                 string
		wantCompressRootChildren   []string
		wantUncompressRootChildren []string
	}{{
		name: "directory at root",
		inStructs: map[string]*yang.Entry{
			"/foo": {
				Name: "foo",
				Dir:  map[string]*yang.Entry{},
				Kind: yang.DirectoryEntry,
				Parent: &yang.Entry{
					Name: "module",
				},
			},
			"/foo/bar": {
				Name: "bar",
				Dir:  map[string]*yang.Entry{},
				Kind: yang.DirectoryEntry,
				Parent: &yang.Entry{
					Name: "foo",
					Parent: &yang.Entry{
						Name: "module",
					},
				},
			},
		},
		inRootName:                 "fakeroot",
		wantCompressRootChildren:   []string{"foo"},
		wantUncompressRootChildren: []string{"foo"},
	}, {
		name: "directory and leaf at root",
		inStructs: map[string]*yang.Entry{
			"/foo": {
				Name: "foo",
				Dir:  map[string]*yang.Entry{},
				Kind: yang.DirectoryEntry,
				Parent: &yang.Entry{
					Name: "module",
				},
			},
		},
		inRootElems: []*yang.Entry{{
			Name: "foo",
			Dir:  map[string]*yang.Entry{},
			Kind: yang.DirectoryEntry,
			Parent: &yang.Entry{
				Name: "module",
			},
		}, {
			Name: "leaf",
			Type: &yang.YangType{
				Kind: yang.Ystring,
			},
			Parent: &yang.Entry{
				Name: "module",
			},
		}},
		inRootName:                 "fakeroot",
		wantCompressRootChildren:   []string{"foo", "leaf"},
		wantUncompressRootChildren: []string{"foo", "leaf"},
	}}

	for _, tt := range tests {
		for compress, wantChildren := range map[bool][]string{true: tt.wantCompressRootChildren, false: tt.wantUncompressRootChildren} {
			if err := createFakeRoot(tt.inStructs, tt.inRootElems, tt.inRootName, compress); err != nil {
				t.Errorf("%s: cg.createFakeRoot(%v), CompressOCPaths: %v, got unexpected error: %v", tt.name, tt.inStructs, compress, err)
				continue
			}

			rootElem, ok := tt.inStructs["/"]
			if !ok {
				t.Errorf("%s: cg.createFakeRoot(%v), CompressOCPaths: %v, could not find root element", tt.name, tt.inStructs, compress)
				continue
			}

			gotChildren := map[string]bool{}
			for n := range rootElem.Dir {
				gotChildren[n] = true
			}

			for _, ch := range wantChildren {
				if _, ok := rootElem.Dir[ch]; !ok {
					t.Errorf("%s: cg.createFakeRoot(%v), CompressOCPaths: %v, could not find child %v in %v", tt.name, tt.inStructs, compress, ch, rootElem.Dir)
				}
				gotChildren[ch] = false
			}

			for ch, ok := range gotChildren {
				if ok == true {
					t.Errorf("%s: cg.findRootentries(%v), CompressOCPaths: %v, did not expect child %v", tt.name, tt.inStructs, compress, ch)
				}
			}
		}
	}
}

func TestGenerateProto3(t *testing.T) {
	tests := []struct {
		name           string
		inFiles        []string
		inIncludePaths []string
		inConfig       GeneratorConfig
		// wantOutputFiles is a map keyed on protobuf package name with a path
		// to the file that is expected for each package.
		wantOutputFiles map[string]string
		wantErr         bool
	}{{
		name:    "simple protobuf test with compression",
		inFiles: []string{filepath.Join(TestRoot, "testdata", "proto", "proto-test-a.yang")},
		inConfig: GeneratorConfig{
			CompressOCPaths: true,
		},
		wantOutputFiles: map[string]string{
			"openconfig":        filepath.Join(TestRoot, "testdata", "proto", "proto-test-a.compress.parent.formatted-txt"),
			"openconfig.parent": filepath.Join(TestRoot, "testdata", "proto", "proto-test-a.compress.parent.child.formatted-txt"),
		},
	}, {
		name:    "simple protobuf test without compression",
		inFiles: []string{filepath.Join(TestRoot, "testdata", "proto", "proto-test-a.yang")},
		wantOutputFiles: map[string]string{
			"openconfig.proto_test_a":              filepath.Join(TestRoot, "testdata", "proto", "proto-test-a.nocompress.formatted-txt"),
			"openconfig.proto_test_a.parent":       filepath.Join(TestRoot, "testdata", "proto", "proto-test-a.nocompress.parent.formatted-txt"),
			"openconfig.proto_test_a.parent.child": filepath.Join(TestRoot, "testdata", "proto", "proto-test-a.nocompress.parent.child.formatted-txt"),
		},
	}, {
		name:     "yang schema with a list",
		inFiles:  []string{filepath.Join(TestRoot, "testdata", "proto", "proto-test-b.yang")},
		inConfig: GeneratorConfig{CompressOCPaths: true},
		wantOutputFiles: map[string]string{
			"openconfig":        filepath.Join(TestRoot, "testdata", "proto", "proto-test-b.compress.formatted-txt"),
			"openconfig.device": filepath.Join(TestRoot, "testdata", "proto", "proto-test-b.compress.device.formatted-txt"),
		},
	}, {
		name:    "yang schema with simple enumerations",
		inFiles: []string{filepath.Join(TestRoot, "testdata", "proto", "proto-test-c.yang")},
		wantOutputFiles: map[string]string{
			"openconfig.proto_test_c":              filepath.Join(TestRoot, "testdata", "proto", "proto-test-c.proto-test-c.formatted-txt"),
			"openconfig.proto_test_c.entity":       filepath.Join(TestRoot, "testdata", "proto", "proto-test-c.proto-test-c.entity.formatted-txt"),
			"openconfig.proto_test_c.elists":       filepath.Join(TestRoot, "testdata", "proto", "proto-test-c.proto-test-c.elists.formatted-txt"),
			"openconfig.proto_test_c.elists.elist": filepath.Join(TestRoot, "testdata", "proto", "proto-test-c.proto-test-c.elists.elist.formatted-txt"),
		},
	}, {
		name:    "yang schema with identityref and enumerated typedef, compression off",
		inFiles: []string{filepath.Join(TestRoot, "testdata", "proto", "proto-test-d.yang")},
		wantOutputFiles: map[string]string{
			"openconfig.proto_test_d":      filepath.Join(TestRoot, "testdata", "proto", "proto-test-d.uncompressed.proto-test-d.formatted-txt"),
			"openconfig.proto_test_d.test": filepath.Join(TestRoot, "testdata", "proto", "proto-test-d.uncompressed.proto-test-d.test.formatted-txt"),
			"openconfig.enums":             filepath.Join(TestRoot, "testdata", "proto", "proto-test-d.uncompressed.enums.formatted-txt"),
		},
	}, {
		name:    "yang schema with unions",
		inFiles: []string{filepath.Join(TestRoot, "testdata", "proto", "proto-test-e.yang")},
		wantOutputFiles: map[string]string{
			"openconfig.proto_test_e":                filepath.Join(TestRoot, "testdata", "proto", "proto-test-e.uncompressed.proto-test-e.formatted-txt"),
			"openconfig.proto_test_e.test":           filepath.Join(TestRoot, "testdata", "proto", "proto-test-e.uncompressed.proto-test-e.test.formatted-txt"),
			"openconfig.proto_test_e.foos":           filepath.Join(TestRoot, "testdata", "proto", "proto-test-e.uncompressed.proto-test-e.foos.formatted-txt"),
			"openconfig.proto_test_e.foos.foo":       filepath.Join(TestRoot, "testdata", "proto", "proto-test-e.uncompressed.proto-test-e.foos.foo.formatted-txt"),
			"openconfig.proto_test_e.bars":           filepath.Join(TestRoot, "testdata", "proto", "proto-test-e.uncompressed.proto-test-e.bars.formatted-txt"),
			"openconfig.enums":                       filepath.Join(TestRoot, "testdata", "proto", "proto-test-e.uncompressed.enums.formatted-txt"),
			"openconfig.proto_test_e.animals":        filepath.Join(TestRoot, "testdata", "proto", "proto-test-e.uncompressed.proto-test-e.animals.formatted-txt"),
			"openconfig.proto_test_e.animals.animal": filepath.Join(TestRoot, "testdata", "proto", "proto-test-e.uncompressed.proto-test-e.animals.animal.formatted-txt"),
		},
	}, {
		name:    "yang schema with anydata",
		inFiles: []string{filepath.Join(TestRoot, "testdata", "proto", "proto-anydata-test.yang")},
		wantOutputFiles: map[string]string{
			"openconfig.proto_anydata_test":   filepath.Join(TestRoot, "testdata", "proto", "proto_anydata_test.formatted-txt"),
			"openconfig.proto_anydata_test.e": filepath.Join(TestRoot, "testdata", "proto", "proto_anydata_test.e.formatted-txt"),
		},
	}, {
		name:    "yang schema with path annotations",
		inFiles: []string{filepath.Join(TestRoot, "testdata", "proto", "proto-test-f.yang")},
		inConfig: GeneratorConfig{
			ProtoOptions: ProtoOpts{
				AnnotateSchemaPaths: true,
			},
		},
		wantOutputFiles: map[string]string{
			"openconfig.proto_test_f":     filepath.Join(TestRoot, "testdata", "proto", "proto_test_f.uncompressed.proto_test_f.formatted-txt"),
			"openconfig.proto_test_f.a":   filepath.Join(TestRoot, "testdata", "proto", "proto_test_f.uncompressed.proto_test_f.a.formatted-txt"),
			"openconfig.proto_test_f.a.c": filepath.Join(TestRoot, "testdata", "proto", "proto_test_f.uncompressed.proto_test_f.a.c.formatted-txt"),
		},
	}, {
		name:    "yang schema with fake root, path compression and union list key",
		inFiles: []string{filepath.Join(TestRoot, "testdata", "proto", "proto-union-list-key.yang")},
		inConfig: GeneratorConfig{
			CompressOCPaths:  true,
			GenerateFakeRoot: true,
			ProtoOptions: ProtoOpts{
				AnnotateSchemaPaths: true,
			},
		},
		wantOutputFiles: map[string]string{
			"openconfig":                filepath.Join(TestRoot, "testdata", "proto", "proto-union-list-key.compressed.openconfig.formatted-txt"),
			"openconfig.routing_policy": filepath.Join(TestRoot, "testdata", "proto", "proto-union-list-key.compressed.openconfig.routing_policy.formatted-txt"),
		},
	}, {
		name:    "yang schema with fakeroot, and union list key",
		inFiles: []string{filepath.Join(TestRoot, "testdata", "proto", "proto-union-list-key.yang")},
		inConfig: GeneratorConfig{
			GenerateFakeRoot: true,
			ProtoOptions: ProtoOpts{
				AnnotateSchemaPaths: true,
			},
		},
		wantOutputFiles: map[string]string{
			"openconfig":                                                     filepath.Join(TestRoot, "testdata", "proto", "proto-union-list_key.uncompressed.openconfig.formatted-txt"),
			"openconfig.proto_union_list_key":                                filepath.Join(TestRoot, "testdata", "proto", "proto-union-list-key.uncompressed.openconfig.proto_union_list_key.formatted-txt"),
			"openconfig.proto_union_list_key.routing_policy":                 filepath.Join(TestRoot, "testdata", "proto", "proto-union-list-key.uncompressed.openconfig.proto_union_list_key.routing_policy.formatted-txt"),
			"openconfig.proto_union_list_key.routing_policy.policies":        filepath.Join(TestRoot, "testdata", "proto", "proto-union-list-key.uncompressed.openconfig.proto_union_list_key.routing_policy.policies.formatted-txt"),
			"openconfig.proto_union_list_key.routing_policy.policies.policy": filepath.Join(TestRoot, "testdata", "proto", "proto-union-list-key.uncompressed.openconfig.proto_union_list_key.routing_policy.policies.policy.formatted-txt"),
			"openconfig.proto_union_list_key.routing_policy.sets":            filepath.Join(TestRoot, "testdata", "proto", "proto-union-list-key.uncompressed.openconfig.proto_union_list_key.routing_policy.sets.formatted-txt"),
		},
	}, {
		name:     "yang schema with various types of enums with underscores",
		inFiles:  []string{filepath.Join(TestRoot, "testdata", "proto", "proto-enums.yang")},
		inConfig: GeneratorConfig{},
		wantOutputFiles: map[string]string{
			"openconfig.enums":       filepath.Join(TestRoot, "testdata", "proto", "proto-enums.enums.formatted-txt"),
			"openconfig.proto_enums": filepath.Join(TestRoot, "testdata", "proto", "proto-enums.formatted-txt"),
		},
	}, {
		name: "yang schema with identity that adds to previous module",
		inFiles: []string{
			filepath.Join(TestRoot, "testdata", "proto", "proto-enums.yang"),
			filepath.Join(TestRoot, "testdata", "proto", "proto-enums-addid.yang"),
		},
		inConfig: GeneratorConfig{
			ProtoOptions: ProtoOpts{
				AnnotateEnumNames: true,
			},
		},
		wantOutputFiles: map[string]string{
			"openconfig.enums":       filepath.Join(TestRoot, "testdata", "proto", "proto-enums-addid.enums.formatted-txt"),
			"openconfig.proto_enums": filepath.Join(TestRoot, "testdata", "proto", "proto-enums-addid.formatted-txt"),
		},
	}, {
		name: "yang schema with nested messages requested - uncompressed with fakeroot",
		inFiles: []string{
			filepath.Join(TestRoot, "testdata", "proto", "nested-messages.yang"),
		},
		inConfig: GeneratorConfig{
			ProtoOptions: ProtoOpts{
				AnnotateEnumNames:   true,
				AnnotateSchemaPaths: true,
				NestedMessages:      true,
			},
			GenerateFakeRoot: true,
		},
		wantOutputFiles: map[string]string{
			"openconfig":                 filepath.Join(TestRoot, "testdata", "proto", "nested-messages.openconfig.formatted-txt"),
			"openconfig.enums":           filepath.Join(TestRoot, "testdata", "proto", "nested-messages.enums.formatted-txt"),
			"openconfig.nested_messages": filepath.Join(TestRoot, "testdata", "proto", "nested-messages.nested_messages.formatted-txt"),
		},
	}, {
		name: "yang schema with nested messages - compressed with fakeroot",
		inFiles: []string{
			filepath.Join(TestRoot, "testdata", "proto", "nested-messages.yang"),
		},
		inConfig: GeneratorConfig{
			ProtoOptions: ProtoOpts{
				AnnotateEnumNames:   true,
				AnnotateSchemaPaths: true,
				NestedMessages:      true,
			},
			CompressOCPaths:  true,
			GenerateFakeRoot: true,
		},
		wantOutputFiles: map[string]string{
			"openconfig.enums": filepath.Join(TestRoot, "testdata", "proto", "nested-messages.compressed.enums.formatted-txt"),
			"openconfig":       filepath.Join(TestRoot, "testdata", "proto", "nested-messages.compressed.nested_messages.formatted-txt"),
		},
	}, {
<<<<<<< HEAD
		name: "yang schema with a leafref key to a union with enumeration",
=======
		name: "yang schema with union list key",
>>>>>>> 08289eb7
		inFiles: []string{
			filepath.Join(TestRoot, "testdata", "proto", "union-list-key.yang"),
		},
		inConfig: GeneratorConfig{
			ProtoOptions: ProtoOpts{
				AnnotateEnumNames:   true,
				AnnotateSchemaPaths: true,
				NestedMessages:      true,
			},
<<<<<<< HEAD
		},
		wantOutputFiles: map[string]string{
			"openconfig.enums":          filepath.Join(TestRoot, "testdata", "proto", "union-list-key.enums.formatted-txt"),
			"openconfig.union_list_key": filepath.Join(TestRoot, "testdata", "proto", "union-list-key.formatted-txt"),
=======
			GenerateFakeRoot: true,
		},
		wantOutputFiles: map[string]string{
			"openconfig.enums":          filepath.Join(TestRoot, "testdata", "proto", "union-list-key.uncompressed.enums.formatted-txt"),
			"openconfig.union_list_key": filepath.Join(TestRoot, "testdata", "proto", "union-list-key.uncompressed.union_list_key.formatted-txt"),
			"openconfig":                filepath.Join(TestRoot, "testdata", "proto", "union-list-key.uncompressed.formatted-txt"),
>>>>>>> 08289eb7
		},
	}}

	for _, tt := range tests {
		if tt.inConfig.Caller == "" {
			// Override the caller if it is not set, to ensure that test
			// output is deterministic.
			tt.inConfig.Caller = "codegen-tests"
		}

		cg := NewYANGCodeGenerator(&tt.inConfig)
		gotProto, err := cg.GenerateProto3(tt.inFiles, tt.inIncludePaths)
		if (err != nil) != tt.wantErr {
			t.Errorf("%s: cg.GenerateProto3(%v, %v), config: %v: got unexpected error: %v", tt.name, tt.inFiles, tt.inIncludePaths, tt.inConfig, err)
			continue
		}

		if tt.wantErr || err != nil {
			continue
		}

		seenPkg := map[string]bool{}
		for n := range gotProto.Packages {
			seenPkg[n] = false
		}

		protoPkgs := func(m map[string]Proto3Package) []string {
			a := []string{}
			for k := range m {
				a = append(a, k)
			}
			return a
		}

		for pkg, wantFile := range tt.wantOutputFiles {
			wantCode, err := ioutil.ReadFile(wantFile)
			if err != nil {
				t.Errorf("%s: ioutil.ReadFile(%v): could not read file for package %s", tt.name, wantFile, pkg)
				continue
			}

			gotPkg, ok := gotProto.Packages[pkg]
			if !ok {
				t.Errorf("%s: cg.GenerateProto3(%v, %v): did not find expected package %s in output, got: %#v, want key: %v", tt.name, tt.inFiles, tt.inIncludePaths, pkg, protoPkgs(gotProto.Packages), pkg)
				continue
			}

			// Mark this package as having been seen.
			seenPkg[pkg] = true

			// Write the returned struct out to a buffer to compare with the
			// testdata file.
			var gotCodeBuf bytes.Buffer
			fmt.Fprintf(&gotCodeBuf, gotPkg.Header)

			for _, gotMsg := range gotPkg.Messages {
				fmt.Fprintf(&gotCodeBuf, "%s\n", gotMsg)
			}

			for _, gotEnum := range gotPkg.Enums {
				fmt.Fprintf(&gotCodeBuf, "%s", gotEnum)
			}

			if diff := pretty.Compare(gotCodeBuf.String(), string(wantCode)); diff != "" {
				if diffl, _ := generateUnifiedDiff(gotCodeBuf.String(), string(wantCode)); diffl != "" {
					diff = diffl
				}
				t.Errorf("%s: cg.GenerateProto3(%v, %v) for package %s, did not get expected code (code file: %v), diff(-got,+want):\n%s", tt.name, tt.inFiles, tt.inIncludePaths, pkg, wantFile, diff)
			}
		}

		for pkg, seen := range seenPkg {
			if !seen {
				t.Errorf("%s: cg.GenerateProto3(%v, %v) did not test received package %v", tt.name, tt.inFiles, tt.inIncludePaths, pkg)
			}
		}
	}
}

func TestCreateFakeRoot(t *testing.T) {
	tests := []struct {
		name            string
		inStructs       map[string]*yang.Entry
		inRootElems     []*yang.Entry
		inRootName      string
		inCompressPaths bool
		wantRoot        *yang.Entry
		wantErr         bool
	}{{
		name: "simple root",
		inStructs: map[string]*yang.Entry{
			"/module/foo": {
				Name: "foo",
				Kind: yang.DirectoryEntry,
				Parent: &yang.Entry{
					Name: "module",
				},
			},
		},
		inRootElems: []*yang.Entry{{
			Name: "foo",
			Kind: yang.DirectoryEntry,
			Parent: &yang.Entry{
				Name: "module",
			},
		}, {
			Name: "bar",
			Parent: &yang.Entry{
				Name: "module",
			},
			Type: &yang.YangType{Kind: yang.Ystring},
		}},
		inRootName:      "",
		inCompressPaths: false,
		wantRoot: &yang.Entry{
			Name: defaultRootName,
			Kind: yang.DirectoryEntry,
			Dir: map[string]*yang.Entry{
				"foo": {
					Name: "foo",
					Kind: yang.DirectoryEntry,
					Parent: &yang.Entry{
						Name: "module",
					},
				},
				"bar": {
					Name: "bar",
					Parent: &yang.Entry{
						Name: "module",
					},
					Type: &yang.YangType{Kind: yang.Ystring},
				},
			},
			Node: &yang.Value{
				Name: rootElementNodeName,
			},
		},
	}, {
		name: "overlapping root entries",
		inStructs: map[string]*yang.Entry{
			"/module1/foo": {
				Name: "foo",
				Kind: yang.DirectoryEntry,
				Parent: &yang.Entry{
					Name: "module1",
				},
			},
			"/module2/foo": {
				Name: "foo",
				Kind: yang.DirectoryEntry,
				Parent: &yang.Entry{
					Name: "module2",
				},
			},
		},
		inRootName: "name",
		wantErr:    true,
	}}

	for _, tt := range tests {
		err := createFakeRoot(tt.inStructs, tt.inRootElems, tt.inRootName, tt.inCompressPaths)
		if (err != nil) != tt.wantErr {
			t.Errorf("%s: createFakeRoot(%v, %v, %s, %v): did not get expected error, got: %s, wantErr: %v", tt.name, tt.inStructs, tt.inRootElems, tt.inRootName, tt.inCompressPaths, err, tt.wantErr)
			continue
		}

		if err != nil {
			continue
		}

		if diff := pretty.Compare(tt.inStructs["/"], tt.wantRoot); diff != "" {
			t.Errorf("%s: createFakeRoot(%v, %v, %s, %v): did not get expected root struct, diff(-got,+want):\n%s", tt.name, tt.inStructs, tt.inRootElems, tt.inRootName, tt.inCompressPaths, diff)
		}
	}
}<|MERGE_RESOLUTION|>--- conflicted
+++ resolved
@@ -887,11 +887,7 @@
 			"openconfig":       filepath.Join(TestRoot, "testdata", "proto", "nested-messages.compressed.nested_messages.formatted-txt"),
 		},
 	}, {
-<<<<<<< HEAD
 		name: "yang schema with a leafref key to a union with enumeration",
-=======
-		name: "yang schema with union list key",
->>>>>>> 08289eb7
 		inFiles: []string{
 			filepath.Join(TestRoot, "testdata", "proto", "union-list-key.yang"),
 		},
@@ -901,19 +897,12 @@
 				AnnotateSchemaPaths: true,
 				NestedMessages:      true,
 			},
-<<<<<<< HEAD
+			GenerateFakeRoot: true,
 		},
 		wantOutputFiles: map[string]string{
 			"openconfig.enums":          filepath.Join(TestRoot, "testdata", "proto", "union-list-key.enums.formatted-txt"),
 			"openconfig.union_list_key": filepath.Join(TestRoot, "testdata", "proto", "union-list-key.formatted-txt"),
-=======
-			GenerateFakeRoot: true,
-		},
-		wantOutputFiles: map[string]string{
-			"openconfig.enums":          filepath.Join(TestRoot, "testdata", "proto", "union-list-key.uncompressed.enums.formatted-txt"),
-			"openconfig.union_list_key": filepath.Join(TestRoot, "testdata", "proto", "union-list-key.uncompressed.union_list_key.formatted-txt"),
 			"openconfig":                filepath.Join(TestRoot, "testdata", "proto", "union-list-key.uncompressed.formatted-txt"),
->>>>>>> 08289eb7
 		},
 	}}
 
