// Copyright 2017 Google Inc.
//
// Licensed under the Apache License, Version 2.0 (the "License");
// you may not use this file except in compliance with the License.
// You may obtain a copy of the License at
//
//      http://www.apache.org/licenses/LICENSE-2.0
//
// Unless required by applicable law or agreed to in writing, software
// distributed under the License is distributed on an "AS IS" BASIS,
// WITHOUT WARRANTIES OR CONDITIONS OF ANY KIND, either express or implied.
// See the License for the specific language governing permissions and
// limitations under the License.
package ygen

import (
	"bytes"
	"fmt"
	"hash/fnv"
	"path/filepath"
	"sort"
	"strings"
	"text/template"

	"github.com/openconfig/goyang/pkg/yang"
)

const (
	// protoEnumZeroName is the name given to the value 0 in each generated protobuf enum.
	protoEnumZeroName string = "UNSET"
	// protoAnyType is the name of the type to use for a google.protobuf.Any field.
	protoAnyType = "google.protobuf.Any"
	// protoAnyPackage is the name of the import to be used when a google.protobuf.Any field
	// is included in the output data. The string specified has .proto appended to it when
	// output.
	protoAnyPackage = "google/protobuf/any"
	// protoListKeyMessageSuffix specifies the suffix that should be added to a list's name
	// to specify the repeated message that makes up the list's key. The repeated message is
	// called <ListNameInCamelCase><protoListKeyMessageSuffix>.
	protoListKeyMessageSuffix = "Key"
	// defaultBasePackageName defines the default base package that is
	// generated when generating proto3 code.
	DefaultBasePackageName = "openconfig"
	// defaultEnumPackageName defines the default package name that is
	// used for the package that defines enumerated types that are
	// used throughout the schema.
	DefaultEnumPackageName = "enums"
	// defaultYwrapperPath defines the default import path for the ywrapper.proto file,
	// excluding the filename.
	DefaultYwrapperPath = "github.com/openconfig/ygot/proto/ywrapper"
	// defaultYextPath defines the default import path for the yext.proto file, excluding
	// the filename.
	DefaultYextPath = "github.com/openconfig/ygot/proto/yext"
)

// protoMsgField describes a field of a protobuf message.
type protoMsgField struct {
	Tag         uint32            // Tag is the field number that should be used in the protobuf message.
	Name        string            // Name is the field's name.
	Type        string            // Type is the protobuf type for the field.
	IsRepeated  bool              // IsRepeated indicates whether the field is repeated.
	Extensions  map[string]string // Extensions is the set of field tags that are applied to the field.
	IsOneOf     bool              // IsOneOf indicates that the field is a oneof and hence consists of multiple subfields.
	OneOfFields []*protoMsgField  // OneOfFields contains the set of fields within the oneof
}

// protoMsg describes a protobuf message.
type protoMsg struct {
	Name     string                   // Name is the name of the protobuf message to be output.
	YANGPath string                   // YANGPath stores the path that the message corresponds to within the YANG schema.
	Fields   []*protoMsgField         // Fields is a slice of the fields that are within the message.
	Imports  []string                 // Imports is a slice of strings that contains the relative import paths that are required by this message.
	Enums    map[string]*protoMsgEnum // Embedded enumerations within the message.
}

// protoMsgEnum represents an embedded enumeration within a protobuf message.
type protoMsgEnum struct {
	Values map[int64]string // The values that the enumerated type can take.
}

// protoEnum represents an enumeration that is defined at the root of a protobuf
// package.
type protoEnum struct {
	Name        string           // Name is the enumeration's name within the protobuf package.
	Description string           // Description is a string description of the enumerated type within the YANG schema, used in comments.
	Values      map[int64]string // Values contains the string names, keyed by enum value, that the enumerated type can take.
}

// proto3Header describes the header of a Protobuf3 package.
type proto3Header struct {
	PackageName            string   // PackageName is the name of the package that is to be output.
	Imports                []string // Imports is the set of packages that should be imported by the package whose header is being output.
	SourceYANGFiles        []string // SourceYANGFiles specifies the list of the input YANG files that the protobuf is being generated based on.
	SourceYANGIncludePaths []string // SourceYANGIncludePaths specifies the list of the paths that were used to search for YANG imports.
	CompressPaths          bool     // CompressPaths indicates whether path compression was enabled or disabled for this generated protobuf.
	CallerName             string   // CallerName indicates the name of the entity initiating code generation.
	YwrapperPath           string   // YwrapperPath is the path to the ywrapper.proto file, excluding the filename.
	YextPath               string   // YextPath is the path to the yext.proto file, excluding the filename.
}

var (
	// protoHeaderTemplate is populated and output at the top of the protobuf code output.
	protoHeaderTemplate = `
{{- /**/ -}}
// {{ .PackageName }} is generated by {{ .CallerName }} as a protobuf
// representation of a YANG schema.
//
// Input schema modules:
{{- range $inputFile := .SourceYANGFiles }}
//  - {{ $inputFile }}
{{- end }}
{{- if .SourceYANGIncludePaths }}
// Include paths:
{{- range $importPath := .SourceYANGIncludePaths }}
//   - {{ $importPath }}
{{- end -}}
{{- end }}
syntax = "proto3";

package {{ .PackageName }};

import "{{ .YwrapperPath }}/ywrapper.proto";
import "{{ .YextPath }}/yext.proto";
{{- range $importedProto := .Imports }}
import "{{ $importedProto }}.proto";
{{- end }}
`

	// protoMessageTemplate is populated for each entity that is mapped to a message
	// within the output protobuf.
	protoMessageTemplate = `
// {{ .Name }} represents the {{ .YANGPath }} YANG schema element.
message {{ .Name }} {
{{- range $ename, $enum := .Enums }}
  enum {{ $ename }} {
    {{- range $i, $val := $enum.Values }}
    {{ $ename }}_{{ $val }} = {{ $i }};
    {{- end }}
  }
{{- end -}}
{{- range $idx, $field := .Fields }}
  {{ if $field.IsOneOf -}}
  oneof {{ $field.Name }} {
    {{- range $ooField := .OneOfFields }}
    {{ $ooField.Type }} {{ $ooField.Name }} = {{ $ooField.Tag }};
    {{- end }}
  }
  {{- else -}}
  {{ if $field.IsRepeated }}repeated {{ end -}}
  {{ $field.Type }} {{ $field.Name }} = {{ $field.Tag }}
  {{- $noExtensions := len .Extensions -}}
  {{- if ne $noExtensions 0 -}} [
    {{- range $i, $opt := $field.Extensions -}}
      {{- $opt -}}
      {{- if ne (inc $i) $noExtensions -}}, {{- end }}
   {{- end -}}
  ]
  {{- end -}}
  ;
  {{- end -}}
{{- end }}
}
`

	// protoListKeyTemplate is generated as a wrapper around each list entry within
	// a YANG schema that has a key.
	protoListKeyTemplate = `
// {{ .Name }} represents the list element {{ .YANGPath }} of the YANG schema. It
// contains only the keys of the list, and an embedded message containing all entries
// below this entity in the schema.
message {{ .Name }} {
{{- range $ename, $enum := .Enums }}
  enum {{ $ename }} {
    {{- range $i, $val := $enum.Values }}
    {{ toUpper $ename }}_{{ $val }} = {{ $i }};
    {{- end }}
  }
{{- end -}}
{{- range $idx, $field := .Fields }}
  {{ if $field.IsOneOf -}}
  oneof {{ $field.Name }} {
    {{- range $ooField := .OneOfFields }}
    {{ $ooField.Type }} {{ $ooField.Name }} = {{ $ooField.Tag }};
    {{- end }}
  }
  {{- else -}}
  {{ $field.Type }} {{ $field.Name }} = {{ $field.Tag }};
  {{- end }}
{{- end -}}
}
`

	// protoEnumTemplate is the template used to generate enumerations that are
	// not within a message. Such enums are used where there are referenced YANG
	// identity nodes, and where there are typedefs which include an enumeration.
	protoEnumTemplate = `
// {{ .Name }} represents an enumerated type generated for the {{ .Description }}.
enum {{ .Name }} {
{{- range $i, $val := .Values }}
  {{ toUpper $.Name }}_{{ $val }} = {{ $i }};
{{- end }}
}
`

	// protoTemplates is the set of templates that are referenced during protbuf
	// code generation.
	protoTemplates = map[string]*template.Template{
		"header": makeTemplate("header", protoHeaderTemplate),
		"msg":    makeTemplate("msg", protoMessageTemplate),
		"list":   makeTemplate("list", protoListKeyTemplate),
		"enum":   makeTemplate("enum", protoEnumTemplate),
	}
)

// writeProto3Header outputs the header for a proto3 generated file. It takes
// an input proto3Header struct specifying the input arguments describing the
// generated package, and returns a string containing the generated package's
// header.
func writeProto3Header(in proto3Header) (string, error) {
	if in.CallerName == "" {
		in.CallerName = callerName()
	}

	// Sort the list of imports such that they are output in alphabetical
	// order, minimising diffs.
	sort.Strings(in.Imports)

	var b bytes.Buffer
	if err := protoTemplates["header"].Execute(&b, in); err != nil {
		return "", err
	}

	return b.String(), nil
}

// generatedProto3Message contains the code for a proto3 message.
type generatedProto3Message struct {
	packageName     string   // packageName is the name of the package that the proto3 message is within.
	messageCode     string   // messageCode contains the proto3 definition of the message.
	requiredImports []string // requiredImports contains the imports that are required by the generated message.
}

// protoMsgConfig defines the set of configuration options required to generate a Protobuf message.
type protoMsgConfig struct {
	compressPaths   bool   // compressPaths indicates whether path compression should be enabled.
	basePackageName string // basePackageName specifies the package name that is the base for all child packages.
	enumPackageName string // enumPackageName specifies the package in which global enum definitions are specified.
	baseImportPath  string // baseImportPath specifies the path that should be used for importing the generated files.
}

// writeProto3Message outputs the generated Protobuf3 code for a particular protobuf message. It takes:
//  - msg:               The yangDirectory struct that describes a particular protobuf3 message.
//  - msgs:              The set of other yangDirectory structs, keyed by schema path, that represent the other proto3
//                       messages to be generated.
//  - state:             The current generator state.
//  - cfg:		 The configuration for the message creation as defined in a protoMsgConfig struct.
//  It returns a generatedProto3Message pointer which includes the definition of the proto3 message, particularly the
//  name of the package it is within, the code for the message, and any imports for packages that are referenced by
//  the message.
func writeProto3Msg(msg *yangDirectory, msgs map[string]*yangDirectory, state *genState, cfg protoMsgConfig) (*generatedProto3Message, []error) {
	msgDefs, errs := genProto3Msg(msg, msgs, state, cfg)
	if errs != nil {
		return nil, errs
	}

	if msg.entry.Parent == nil {
		// TODO(github.com/openconfig/ygot/issues/40): Add support for generating the
		// fake root in Protobuf, which has a nil parent.
		return nil, []error{fmt.Errorf("YANG schema element %s does not have a parent, protobuf messages are not generated for modules", msg.entry.Path())}
	}

	// pkg is the name of the protobuf package, if the entry's parent has already
	// been seen in the schema, the same package name as for siblings of this
	// entry will be returned.
	pkg := state.protobufPackage(msg.entry, cfg.compressPaths)

	var b bytes.Buffer
	imports := map[string]interface{}{}
	for _, msgDef := range msgDefs {
		if err := protoTemplates["msg"].Execute(&b, msgDef); err != nil {
			return nil, []error{err}
		}
		addNewKeys(imports, msgDef.Imports)
	}

	return &generatedProto3Message{
		packageName:     pkg,
		messageCode:     b.String(),
		requiredImports: stringKeys(imports),
	}, nil

}

// genProto3Msg takes an input yangDirectory which describes a container or list entry
// within the YANG schema and returns a protoMsg which can be mapped to the protobuf
// code representing it. It uses the set of messages that have been extracted and the
// current generator state to map to other messages and ensure uniqueness of names.
// The configuration parameters for the current code generation required are supplied
// as a protoMsgConfig struct.
func genProto3Msg(msg *yangDirectory, msgs map[string]*yangDirectory, state *genState, cfg protoMsgConfig) ([]protoMsg, []error) {
	var errs []error

	var msgDefs []protoMsg

	msgDef := protoMsg{
		// msg.name is already specified to be CamelCase in the form we expect it
		// to be for the protobuf message name.
		Name:     msg.name,
		YANGPath: slicePathToString(msg.path),
		Enums:    make(map[string]*protoMsgEnum),
	}

	definedFieldNames := map[string]bool{}
	imports := map[string]interface{}{}

	// Traverse the fields in alphabetical order to ensure deterministic output.
	// TODO(robjs): Once the field tags are unique then make this sort on the
	// field tag.
	fNames := []string{}
	for name := range msg.fields {
		fNames = append(fNames, name)
	}
	sort.Strings(fNames)

	skipFields := map[string]bool{}
	if isKeyedList(msg.entry) {
		skipFields = listKeyFieldsMap(msg.entry)
	}
	for _, name := range fNames {
		// Skip fields that we are explicitly not asked to include.
		if _, ok := skipFields[name]; ok {
			continue
		}

		field := msg.fields[name]

		fieldDef := &protoMsgField{
			Name: makeNameUnique(safeProtoIdentifierName(name), definedFieldNames),
		}

		t, err := protoTagForEntry(field)
		if err != nil {
			errs = append(errs, fmt.Errorf("proto: could not generate tag for field %s: %v", field.Name, err))
			continue
		}
		fieldDef.Tag = t

		switch {
		case field.IsList():
			fieldType, keyMsg, err := protoListDefinition(protoDefinitionArgs{
				field:              field,
				definedDirectories: msgs,
				state:              state,
				compressPaths:      cfg.compressPaths,
				basePackageName:    cfg.basePackageName,
				baseImportPath:     cfg.baseImportPath,
			})

			if err != nil {
				errs = append(errs, fmt.Errorf("could not define list %s: %v", field.Path(), err))
				continue
			}

			if keyMsg != nil {
				msgDefs = append(msgDefs, *keyMsg)
			}
			fieldDef.Type = fieldType
			// Lists are always repeated fields.
			fieldDef.IsRepeated = true
		case field.IsContainer():
			childmsg, ok := msgs[field.Path()]
			if !ok {
				err = fmt.Errorf("proto: could not resolve %s into a defined struct", field.Path())
			} else {

				childpkg := state.protobufPackage(childmsg.entry, cfg.compressPaths)

				// Add the import to the slice of imports if it is not already
				// there. This allows the message file to import the required
				// child packages.
				childpath := filepath.Join(cfg.baseImportPath, cfg.basePackageName, strings.Replace(childpkg, ".", "/", -1))
				if _, ok := imports[childpath]; !ok {
					imports[childpath] = true
				}
				fieldDef.Type = fmt.Sprintf("%s.%s.%s", cfg.basePackageName, childpkg, childmsg.name)
			}
		case field.IsLeaf() || field.IsLeafList():
			d, err := protoLeafDefinition(fieldDef.Name, protoDefinitionArgs{
				field:             field,
				definedFieldNames: definedFieldNames,
				state:             state,
				basePackageName:   cfg.basePackageName,
				enumPackageName:   cfg.enumPackageName,
			})

			if err != nil {
				errs = append(errs, fmt.Errorf("could not define field %s: %v", field.Path(), err))
				continue
			}

			fieldDef.Type = d.protoType

			// For any enumerations that were within the field definition, glean them into the
			// message definition.
			for n, e := range d.enums {
				msgDef.Enums[n] = e
			}

			// For any oneof that is within the field definition, glean them into the message
			// definitions.
			if d.oneofs != nil {
				fieldDef.OneOfFields = append(fieldDef.OneOfFields, d.oneofs...)
				fieldDef.IsOneOf = true
			}

			if d.repeatedMsg != nil {
				msgDefs = append(msgDefs, *d.repeatedMsg)
			}

			// Add the global enumeration package if it is referenced by this field.
			if d.globalEnum {
				imports[filepath.Join(cfg.baseImportPath, cfg.basePackageName, cfg.enumPackageName)] = true
			}

			if field.ListAttr != nil {
				fieldDef.IsRepeated = true
			}
		case isAnydata(field):
			fieldDef.Type = protoAnyType
			imports[protoAnyPackage] = true
		default:
			err = fmt.Errorf("proto: unknown field type in message %s, field %s", msg.name, field.Name)
		}

		if err != nil {
			errs = append(errs, err)
			continue
		}
		msgDef.Fields = append(msgDef.Fields, fieldDef)
	}

	msgDef.Imports = stringKeys(imports)

	return append(msgDefs, msgDef), errs
}

// protoDefinitionArgs is used as the input argument when YANG is being mapped to protobuf.
type protoDefinitionArgs struct {
	field              *yang.Entry               // field is the yang.Entry for which the proto output is being defined, in the case that the definition is for an individual entry.
	directory          *yangDirectory            // directory is the yangDirectory for which the proto output is being defined, in the case that the definition is for an directory entry.
	definedDirectories map[string]*yangDirectory // definedDirectories specifies the set of yangDirectories that have been defined in the current code generation context.
	definedFieldNames  map[string]bool           // definedFieldNames specifies the field names that have been defined in the context.
	state              *genState                 //state is the current generator state.
	basePackageName    string                    // basePackageName is the name of the base protobuf package being output.
	enumPackageName    string                    // enumPackageName is the name of the package that global enumerated types are defined in.
	baseImportPath     string                    // baseImportPath is the path to be used as the root for imports of generated packages.
	compressPaths      bool                      // compressPaths defines whether path compression is enabled for the current code generation context.
}

// writeProtoEnums takes a map of enumerations, described as yangEnum structs, and returns
// the mapped protobuf enum definition that is required. It skips any identified enumerated
// type that is a simple enumerated leaf, as these are output as embedded enumerations within
// each message. It returns a slice of strings containing the generated code.
func writeProtoEnums(enums map[string]*yangEnum) ([]string, []error) {
	var errs []error
	var genEnums []string
	for _, enum := range enums {
		if isSimpleEnumerationType(enum.entry.Type) || enum.entry.Type.Kind == yang.Yunion {
			// Skip simple enumerations and those within unions.
			continue
		}

<<<<<<< HEAD
=======
		// Make the name of the enum upper case to follow Protobuf enum convention.
>>>>>>> 3d05f9ef
		p := &protoEnum{Name: enum.name}
		switch {
		case isIdentityrefLeaf(enum.entry):
			// For an identityref the values are based on
			// the name of the identities that correspond with the base, and the value
			// is gleaned from the YANG schema.
			values := map[int64]string{0: "UNSET"}

			// TODO(robjs): Implement a consistent approach for enumeration values.
			// This approach will cause issues when there is an entry added which
			// causes an entry earlier in the sequence than others.
			names := []string{}
			for _, v := range enum.entry.Type.IdentityBase.Values {
				names = append(names, strings.ToUpper(safeProtoIdentifierName(v.Name)))
			}
			sort.Strings(names)

			for i, n := range names {
				values[int64(i)+1] = n
			}
			p.Values = values
			p.Description = fmt.Sprintf("YANG identity %s", enum.entry.Type.IdentityBase.Name)
		case enum.entry.Type.Kind == yang.Yenum:
			ge, err := genProtoEnum(enum.entry)
			if err != nil {
				errs = append(errs, err)
				continue
			}
			p.Values = ge.Values
			p.Description = fmt.Sprintf("YANG enumerated type %s", enum.entry.Type.Name)
		case len(enum.entry.Type.Type) != 0:
			errs = append(errs, fmt.Errorf("unimplemented: support for multiple enumerations within a union for %v", enum.name))
			continue
		default:
			errs = append(errs, fmt.Errorf("unknown type of enumerated value in writeProtoEnums for %s, got: %v, type: %v", enum.name, enum, enum.entry.Type))
		}

		var b bytes.Buffer
		if err := protoTemplates["enum"].Execute(&b, p); err != nil {
			errs = append(errs, fmt.Errorf("cannot generate enumeration for %s: %v", enum.name, err))
			continue
		}
		genEnums = append(genEnums, b.String())
	}

	if len(errs) != 0 {
		return nil, errs
	}
	return genEnums, nil
}

// genProtoEnum takes an input yang.Entry that contains an enumerated type
// and returns a protoMsgEnum that contains its definition within the proto
// schema.
func genProtoEnum(field *yang.Entry) (*protoMsgEnum, error) {
	eval := map[int64]string{}
	names := field.Type.Enum.NameMap()
	eval[0] = protoEnumZeroName
	if d := field.DefaultValue(); d != "" {
		if _, ok := names[d]; !ok {
			return nil, fmt.Errorf("enumeration %s specified a default - %s - that was not a valid value", field.Path(), d)
		}
		eval[0] = d
	}

	for n := range names {
		if n == field.DefaultValue() {
			// Can't happen if there was not a default, since "" is not
			// a valid enumeration name in YANG.
			continue
		}
<<<<<<< HEAD
		// We always add one to the value that is returned to ensure that
		// we never redefine value 0. We always specify the names as all upper-case
		// to ensure that we follow the protobuf style guide.
		eval[field.Type.Enum.Value(n)+1] = strings.ToUpper(safeProtoIdentifierName(n))
=======
		// Names are converted to upper case to follow the protobuf style guide,
		// adding one to ensure that the 0 value can represent unused values.
		eval[field.Type.Enum.Value(n)+1] = safeProtoIdentifierName(n)
>>>>>>> 3d05f9ef
	}

	// TODO(robjs): Embed an option into the message such that we can persist
	// the eval map -- this would allow a consumer to be able to map back to the
	// string that is in the YANG schema.
	return &protoMsgEnum{Values: eval}, nil
}

// protoListDefinition takes an input field described by a yang.Entry, the generator context (the set of proto messages, and the generator
// state), along with whether path compression is enabled and generates the proto message definition for the list. It returns the type
// that the field within the parent should be mapped to, and an optional key proto definition (in the case of keyed lists).
func protoListDefinition(args protoDefinitionArgs) (string, *protoMsg, error) {
	listMsg, ok := args.definedDirectories[args.field.Path()]
	if !ok {
		return "", nil, fmt.Errorf("proto: could not resolve list %s into a defined message", args.field.Path())
	}

	listMsgName, ok := args.state.uniqueDirectoryNames[args.field.Path()]
	if !ok {
		return "", nil, fmt.Errorf("proto: could not find unique message name for %s", args.field.Path())
	}

	childPkg := args.state.protobufPackage(listMsg.entry, args.compressPaths)

	var fieldType string
	var listKeyMsg *protoMsg
	if !isKeyedList(listMsg.entry) {
		// In proto3 we represent unkeyed lists as a
		// repeated field of the parent message.
		fieldType = fmt.Sprintf("%s.%s.%s", args.basePackageName, childPkg, listMsgName)
	} else {
		// YANG lists are mapped to a repeated message structure as described
		// in the YANG to Protobuf transformation specification.
		// TODO(robjs): Link to the published transformation specification.
		var err error
		listKeyMsg, err = genListKeyProto(childPkg, listMsgName, protoDefinitionArgs{
			field:           args.field,
			directory:       listMsg,
			state:           args.state,
			basePackageName: args.basePackageName,
			enumPackageName: args.enumPackageName,
			baseImportPath:  args.baseImportPath,
		})
		if err != nil {
			return "", nil, fmt.Errorf("proto: could not build mapping for list entry %s: %v", args.field.Path(), err)
		}
		// The type of this field is just the key message's name, since it
		// will be in the same package as the field's parent.
		fieldType = listKeyMsg.Name
	}
	return fieldType, listKeyMsg, nil
}

// protoDefinedLeaf defines a YANG leaf within a protobuf message.
type protoDefinedLeaf struct {
	protoType   string                   // protoType is the protobuf type that the leaf should be mapped to.
	globalEnum  bool                     // globalEnum indicates whether the leaf's type is a global scope enumeration (identityref, or typedef defining an enumeration)
	enums       map[string]*protoMsgEnum // enums defines the set of enumerated values that are required for this leaf within the parent message.
	oneofs      []*protoMsgField         // oneofs defines the set of types within the leaf, if the returned leaf type is a protobuf oneof.
	repeatedMsg *protoMsg                // repeatedMsgs returns a message that should be repeated for this leaf, used in the case of a leaf-list of unions.
}

// protoLeafDefinition takes an input leafName, and a set of protoDefinitionArgs specifying the context
// for the leaf definition, and returns a protoDefinedLeaf describing how it is to be mapped within the
// protobuf parent message.
func protoLeafDefinition(leafName string, args protoDefinitionArgs) (*protoDefinedLeaf, error) {
	protoType, err := args.state.yangTypeToProtoType(resolveTypeArgs{yangType: args.field.Type, contextEntry: args.field}, args.basePackageName, args.enumPackageName)
	if err != nil {
		return nil, err
	}

	d := &protoDefinedLeaf{
		protoType: protoType.nativeType,
		enums:     map[string]*protoMsgEnum{},
	}

	switch {
	case isSimpleEnumerationType(args.field.Type):
		// For fields that are simple enumerations within a message, then we embed an enumeration
		// within the Protobuf message.
		e, err := genProtoEnum(args.field)
		if err != nil {
			return nil, err
		}

		d.protoType = makeNameUnique(protoType.nativeType, args.definedFieldNames)
		d.enums = map[string]*protoMsgEnum{}
		d.enums[d.protoType] = e
	case isEnumType(args.field.Type):
		d.globalEnum = true
	case isUnionType(args.field.Type):
		u, err := unionFieldToOneOf(leafName, args.field, protoType)
		if err != nil {
			return nil, err
		}

		// Append any enumerations that are within the union.
		for n, e := range u.enums {
			d.enums[n] = e
		}

		d.globalEnum = u.hadGlobalEnums

		// Append the oneof that was in the union.
		d.oneofs = append(d.oneofs, u.oneOfFields...)

		if u.repeatedMsg != nil {
			d.repeatedMsg = u.repeatedMsg
			d.protoType = u.repeatedMsg.Name
		}
	}

	return d, nil
}

// safeProtoIdentifierName takes an input string which represents the name of a YANG schema
// element and sanitises for use as a protobuf field name.
func safeProtoIdentifierName(name string) string {
	// YANG identifiers must match the definition:
	//    ;; An identifier MUST NOT start with (('X'|'x') ('M'|'m') ('L'|'l'))
	//       identifier          = (ALPHA / "_")
	//                                *(ALPHA / DIGIT / "_" / "-" / ".")
	// For Protobuf they must match:
	//	ident = letter { letter | decimalDigit | "_" }
	//
	// Therefore we need to ensure that the "-", and "." characters that are allowed
	// in the YANG are replaced.
	replacer := strings.NewReplacer(
		".", "_",
		"-", "_",
	)
	return replacer.Replace(name)
}

// protoTagForEntry returns a protobuf tag value for the entry e.
func protoTagForEntry(e *yang.Entry) (uint32, error) {
	return fieldTag(e.Path())
}

// fieldTag takes an input string and calculates a FNV hash for the value. If the
// hash is in the range 19,000-19,999 or 1-1,000, the input string has _ appended to
// it and the hash is calculated.
func fieldTag(s string) (uint32, error) {
	h := fnv.New32()
	if _, err := h.Write([]byte(s)); err != nil {
		return 0, fmt.Errorf("could not write field path to hash: %v", err)
	}

	v := h.Sum32() & 0x1fffffff // 2^29-1
	if (v >= 19000 && v <= 19999) || (v >= 1 && v <= 1000) {
		return fieldTag(fmt.Sprintf("%s_", s))
	}
	return v, nil
}

// genListKeyProto generates a protoMsg that describes the proto3 message that represents
// the key of a list for YANG lists. It takes a yangDirectory pointer to the list being
// described, the name of the list, the package name that the list is within, and the
// current generator state. It returns the definition of the list key proto.
func genListKeyProto(listPackage string, listName string, args protoDefinitionArgs) (*protoMsg, error) {
	n := fmt.Sprintf("%s%s", listName, protoListKeyMessageSuffix)
	km := &protoMsg{
		Name:     n,
		YANGPath: args.field.Path(),
		Enums:    map[string]*protoMsgEnum{},
		Imports:  []string{filepath.Join(args.baseImportPath, args.basePackageName, strings.Replace(listPackage, ".", "/", -1))},
	}

	definedFieldNames := map[string]bool{}
	ctag := uint32(1)
	for _, k := range strings.Split(args.field.Key, " ") {
		kf, ok := args.directory.fields[k]
		if !ok {
			return nil, fmt.Errorf("list %s included a key %s did that did not exist", args.field.Path(), k)
		}

		scalarType, err := args.state.yangTypeToProtoScalarType(resolveTypeArgs{yangType: kf.Type, contextEntry: kf}, args.basePackageName, args.enumPackageName)
		if err != nil {
			return nil, fmt.Errorf("list %s included a key %s that did not have a valid proto type: %v", args.field.Path(), k, kf.Type)
		}

		var enumEntry *yang.Entry
		var unionEntry *yang.Entry
		switch {
		case kf.Type.Kind == yang.Yleafref:
			target, err := args.state.resolveLeafrefTarget(kf.Type.Path, kf)
			if err != nil {
				return nil, fmt.Errorf("error generating type for list %s key %s: type %v", args.field.Path(), k, kf.Type)
			}

			if isSimpleEnumerationType(target.Type) {
				enumEntry = target
			}

			if isUnionType(target.Type) {
				unionEntry = target
			}
		case isSimpleEnumerationType(kf.Type):
			enumEntry = kf
		case isUnionType(kf.Type):
			unionEntry = kf
		}

		fd := &protoMsgField{
			Name: makeNameUnique(safeProtoIdentifierName(k), definedFieldNames),
			Tag:  ctag,
		}
		switch {
		case enumEntry != nil:
			enum, err := genProtoEnum(enumEntry)
			if err != nil {
				return nil, fmt.Errorf("error generating type for list %s key %s, type %v", args.field.Path(), k, enumEntry.Type)
			}
			tn := makeNameUnique(scalarType.nativeType, definedFieldNames)
			fd.Type = tn
			km.Enums[tn] = enum
		case unionEntry != nil:
			fd.IsOneOf = true
			u, err := unionFieldToOneOf(fd.Name, kf, scalarType)
			if err != nil {
				return nil, fmt.Errorf("error generating type for union list key %s in list %s", k, args.field.Path())
			}
			fd.OneOfFields = append(fd.OneOfFields, u.oneOfFields...)
			for n, e := range u.enums {
				km.Enums[n] = e
			}
		default:
			fd.Type = scalarType.nativeType
		}

		km.Fields = append(km.Fields, fd)
		ctag++
	}

	km.Fields = append(km.Fields, &protoMsgField{
		Name: safeProtoIdentifierName(args.field.Name),
		Type: fmt.Sprintf("%s.%s.%s", args.basePackageName, listPackage, listName),
		Tag:  ctag,
	})

	return km, nil
}

// enumInProtoUnionField parses an enum that is within a union and returns the generated
// enumeration that should be included within a protobuf message for it.
func enumInProtoUnionField(name string, types []*yang.YangType) (map[string]*protoMsgEnum, error) {
	enums := map[string]*protoMsgEnum{}
	for _, t := range types {
		if isSimpleEnumerationType(t) {
			n := fmt.Sprintf("%s", yang.CamelCase(name))
			enum, err := genProtoEnum(&yang.Entry{
				Name: n,
				Type: t,
			})
			if err != nil {
				return nil, err
			}
			enums[n] = enum
		}
	}

	return enums, nil
}

// protoUnionField stores information relating to a oneof field within a protobuf
// message.
type protoUnionField struct {
	oneOfFields    []*protoMsgField         // oneOfFields contains a set of fields that are within a oneof.
	enums          map[string]*protoMsgEnum // enums stores a definition of any simple enumeration types within the YANG union.
	repeatedMsg    *protoMsg                // repeatedMsg stores a message that contains fields that should be repeated, and is used to store a YANG leaf-list of union leaves.
	hadGlobalEnums bool                     // hadGlobalEnums determines whether there was a global scope enum (typedef, identityref) in the message.
}

// unionFieldToOneOf takes an input name, a yang.Entry containing a field definition and a mappedType
// containing the proto type that the entry has been mapped to, and returns a definition of a union
// field within the protobuf message.
func unionFieldToOneOf(fieldName string, e *yang.Entry, mtype *mappedType) (*protoUnionField, error) {
	enums, err := enumInProtoUnionField(fieldName, e.Type.Type)
	if err != nil {
		return nil, err
	}

	typeNames := []string{}
	for tn := range mtype.unionTypes {
		typeNames = append(typeNames, tn)
	}
	sort.Strings(typeNames)

	var importGlobalEnums bool
	oofs := []*protoMsgField{}
	for _, t := range typeNames {
		// Split the type name on "." to ensure that we don't have oneof options
		// that reference some other package in the type name. If there was a "."
		// in the field name, then this means that we had a global enumeration
		// present and hence should import this path.
		tp := strings.Split(t, ".")
		if len(tp) > 1 {
			importGlobalEnums = true
		}
		tn := tp[len(tp)-1]
		// Calculate the tag by having the path, with the type name appended to it
		// such that we have unique inputs for each option. We make the name lower-case
		// as it is conventional that protobuf field names are lowercase separated by
		// underscores.
		ft, err := fieldTag(fmt.Sprintf("%s_%s", e.Path(), strings.ToLower(tn)))
		if err != nil {
			return nil, fmt.Errorf("could not calculate tag number for %s, type %s in oneof", e.Path(), tn)
		}
		st := &protoMsgField{
			Name: fmt.Sprintf("%s_%s", fieldName, strings.ToLower(tn)),
			Type: t,
			Tag:  ft,
		}
		oofs = append(oofs, st)
	}

	if e.IsLeafList() {
		// In this case, we cannot return a oneof, since it is not possible to have a repeated
		// oneof, therefore we return a message that contains the protoMsgFields that are defined
		// above.
		p := &protoMsg{
			Name:     fmt.Sprintf("%s%sUnion", yang.CamelCase(e.Parent.Name), yang.CamelCase(fieldName)),
			YANGPath: fmt.Sprintf("%s union field %s", e.Path(), e.Name),
			Fields:   oofs,
		}

		return &protoUnionField{
			enums:       enums,
			repeatedMsg: p,
		}, nil
	}

	return &protoUnionField{
		oneOfFields:    oofs,
		enums:          enums,
		hadGlobalEnums: importGlobalEnums,
	}, nil
}

// protoPackageToFilePath takes an input string containing a period separated protobuf package
// name in the form parent.child and returns a path to the file that it should be written to
// assuming a hierarchical directory structure is used. If the package supplied is
// openconfig.interfaces.interface, it is returned as []string{"openconfig", "interfaces",
// "interface.proto"} such that filepath.Join can create the relevant file system path
// for the input package.
func protoPackageToFilePath(pkg string) []string {
	pp := strings.Split(pkg, ".")
	return append(pp[:len(pp)-1], fmt.Sprintf("%s.proto", pp[len(pp)-1]))
}<|MERGE_RESOLUTION|>--- conflicted
+++ resolved
@@ -84,6 +84,7 @@
 	Name        string           // Name is the enumeration's name within the protobuf package.
 	Description string           // Description is a string description of the enumerated type within the YANG schema, used in comments.
 	Values      map[int64]string // Values contains the string names, keyed by enum value, that the enumerated type can take.
+	ValuePrefix string           // ValuePrefix contains the string prefix that should be prepended to each value within the enumerated type.
 }
 
 // proto3Header describes the header of a Protobuf3 package.
@@ -197,7 +198,7 @@
 // {{ .Name }} represents an enumerated type generated for the {{ .Description }}.
 enum {{ .Name }} {
 {{- range $i, $val := .Values }}
-  {{ toUpper $.Name }}_{{ $val }} = {{ $i }};
+  {{ toUpper $.ValuePrefix }}_{{ $val }} = {{ $i }};
 {{- end }}
 }
 `
@@ -470,10 +471,7 @@
 			continue
 		}
 
-<<<<<<< HEAD
-=======
 		// Make the name of the enum upper case to follow Protobuf enum convention.
->>>>>>> 3d05f9ef
 		p := &protoEnum{Name: enum.name}
 		switch {
 		case isIdentityrefLeaf(enum.entry):
@@ -495,6 +493,7 @@
 				values[int64(i)+1] = n
 			}
 			p.Values = values
+			p.ValuePrefix = enum.name
 			p.Description = fmt.Sprintf("YANG identity %s", enum.entry.Type.IdentityBase.Name)
 		case enum.entry.Type.Kind == yang.Yenum:
 			ge, err := genProtoEnum(enum.entry)
@@ -503,6 +502,24 @@
 				continue
 			}
 			p.Values = ge.Values
+
+			// If the supplied enum entry has the valuePrefix annotation then use it to
+			// calculate the enum value names.
+			if e, ok := enum.entry.Annotation["valuePrefix"]; ok {
+				t, ok := e.([]string)
+				if ok {
+					pp := []string{}
+					for _, pe := range t {
+						pp = append(pp, safeProtoIdentifierName(yang.CamelCase(pe)))
+					}
+					p.ValuePrefix = strings.Join(pp, "_")
+				}
+			}
+
+			if p.ValuePrefix == "" {
+				p.ValuePrefix = enum.name
+			}
+
 			p.Description = fmt.Sprintf("YANG enumerated type %s", enum.entry.Type.Name)
 		case len(enum.entry.Type.Type) != 0:
 			errs = append(errs, fmt.Errorf("unimplemented: support for multiple enumerations within a union for %v", enum.name))
@@ -545,16 +562,9 @@
 			// a valid enumeration name in YANG.
 			continue
 		}
-<<<<<<< HEAD
-		// We always add one to the value that is returned to ensure that
-		// we never redefine value 0. We always specify the names as all upper-case
-		// to ensure that we follow the protobuf style guide.
-		eval[field.Type.Enum.Value(n)+1] = strings.ToUpper(safeProtoIdentifierName(n))
-=======
 		// Names are converted to upper case to follow the protobuf style guide,
 		// adding one to ensure that the 0 value can represent unused values.
 		eval[field.Type.Enum.Value(n)+1] = safeProtoIdentifierName(n)
->>>>>>> 3d05f9ef
 	}
 
 	// TODO(robjs): Embed an option into the message such that we can persist
