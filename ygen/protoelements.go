// Copyright 2017 Google Inc.
//
// Licensed under the Apache License, Version 2.0 (the "License");
// you may not use this file except in compliance with the License.
// You may obtain a copy of the License at
//
//      http://www.apache.org/licenses/LICENSE-2.0
//
// Unless required by applicable law or agreed to in writing, software
// distributed under the License is distributed on an "AS IS" BASIS,
// WITHOUT WARRANTIES OR CONDITIONS OF ANY KIND, either express or implied.
// See the License for the specific language governing permissions and
// limitations under the License.
package ygen

import (
	"fmt"
	"strings"

	"github.com/openconfig/goyang/pkg/yang"
)

// yangTypeToProtoType takes an input resolveTypeArgs (containing a yang.YangType
// and a context node) and returns the protobuf type that it is to be represented
// by. The types that are used in the protobuf are wrapper types as described
// in the YANG to Protobuf translation specification.
//
// The type returned is a wrapper protobuf such that in proto3 an unset field
// can be distinguished from one set to the nil value.
//
// TODO(robjs): Add a link to the translation specification when published.
func (s *genState) yangTypeToProtoType(args resolveTypeArgs, basePackageName, enumPackageName string) (*mappedType, error) {
	// Handle typedef cases.
	mtype, err := s.enumeratedTypedefTypeName(args, fmt.Sprintf("%s.%s.", basePackageName, enumPackageName))
	if err != nil {
		return nil, err
	}
	if mtype != nil {
		// mtype is set to non-nil when this was a valid enumeration
		// within a typedef.
		return mtype, nil
	}

	switch args.yangType.Kind {
	case yang.Yint8, yang.Yint16, yang.Yint32, yang.Yint64:
		return &mappedType{nativeType: "ywrapper.IntValue"}, nil
	case yang.Yuint8, yang.Yuint16, yang.Yuint32, yang.Yuint64:
		return &mappedType{nativeType: "ywrapper.UintValue"}, nil
	case yang.Ybool, yang.Yempty:
		return &mappedType{nativeType: "ywrapper.BoolValue"}, nil
	case yang.Ystring:
		return &mappedType{nativeType: "ywrapper.StringValue"}, nil
	case yang.Ydecimal64:
		return &mappedType{nativeType: "ywrapper.Decimal64Value"}, nil
	case yang.Yleafref:
		// We look up the leafref in the schema tree to be able to
		// determine what type to map to.
		target, err := s.resolveLeafrefTarget(args.yangType.Path, args.contextEntry)
		if err != nil {
			return nil, err
		}
		return s.yangTypeToProtoType(resolveTypeArgs{yangType: target.Type, contextEntry: target}, basePackageName, enumPackageName)
	case yang.Yenum:
		// Return any enumeration simply as the leaf's CamelCase name
		// since it will be mapped to the correct name at output file to ensure
		// that there are no collisions. Enumerations are mapped to an embedded
		// enum within the message.
		if args.contextEntry == nil {
			return nil, fmt.Errorf("cannot map enumeration without context entry: %v", args)
		}
		return &mappedType{nativeType: yang.CamelCase(args.contextEntry.Name)}, nil
	case yang.Yidentityref:
		if args.contextEntry == nil {
			return nil, fmt.Errorf("cannot map identityref without context entry: %v", args)
		}
		return &mappedType{
			nativeType: fmt.Sprintf("%s.%s.%s", basePackageName, enumPackageName, s.resolveIdentityRefBaseType(args.contextEntry)),
		}, nil
	case yang.Yunion:
		return s.protoUnionType(args, basePackageName, enumPackageName)
	default:
		// TODO(robjs): Implement types that are missing within this function.
		// Missing types are:
		//  - binary
		//  - bits
		// We cannot return an interface{} in protobuf, so therefore
		// we just throw an error with types that we cannot map.
		return nil, fmt.Errorf("unimplemented type: %v", args.yangType.Kind)
	}
}

// yangTypeToProtoScalarType takes an input resolveTypeArgs and returns the protobuf
// in-built type that is used to represent it. It is used within list keys where the
// value cannot be nil/unset.
<<<<<<< HEAD
func (s *genState) yangTypeToProtoScalarType(args resolveTypeArgs, basePackageName, enumPackageName string) (mappedType, error) {
=======
func (s *genState) yangTypeToProtoScalarType(args resolveTypeArgs) (*mappedType, error) {
>>>>>>> 9cfec812
	switch args.yangType.Kind {
	case yang.Yint8, yang.Yint16, yang.Yint32, yang.Yint64:
		return &mappedType{nativeType: "sint64"}, nil
	case yang.Yuint8, yang.Yuint16, yang.Yuint32, yang.Yuint64:
		return &mappedType{nativeType: "uint64"}, nil
	case yang.Ybool, yang.Yempty:
		return &mappedType{nativeType: "bool"}, nil
	case yang.Ystring:
		return &mappedType{nativeType: "string"}, nil
	case yang.Yleafref:
		target, err := s.resolveLeafrefTarget(args.yangType.Path, args.contextEntry)
		if err != nil {
			return nil, err
		}
		return s.yangTypeToProtoScalarType(resolveTypeArgs{yangType: target.Type, contextEntry: target}, basePackageName, enumPackageName)
	case yang.Yenum:
		// Return any enumeration simply as the leaf's CamelCase name
		// since it will be mapped to the correct name at output file to ensure
		// that there are no collisions. Enumerations are mapped to an embedded
		// enum within the message.
		if args.contextEntry == nil {
			return nil, fmt.Errorf("cannot map enumeration without context entry: %v", args)
		}
<<<<<<< HEAD
		return mappedType{nativeType: yang.CamelCase(args.contextEntry.Name)}, nil
	case yang.Yidentityref:
		if args.contextEntry == nil {
			return mappedType{}, fmt.Errorf("cannot map identityref without context entry: %v", args)
		}
		return mappedType{
			nativeType: fmt.Sprintf("%s.%s.%s", basePackageName, enumPackageName, s.resolveIdentityRefBaseType(args.contextEntry)),
		}, nil
	case yang.Yunion:
		return s.protoUnionType(args, basePackageName, enumPackageName)
	default:
		// TODO(robjs): implement missing types.
		//	- binary
		//	- bits
		return mappedType{}, fmt.Errorf("unimplemented type in scalar generation: %s", args.yangType.Kind)
	}
}

// protoUnionType resolves the types that are included within the YangType in resolveTypeArgs into the
// scalar type that can be included in a protobuf oneof. The basePackageName and enumPackageName are used
// to determine the paths that are used for enumerated types within the YANG schema. Each union is
// resolved into a oneof that contains the scalar types, for example:
//
// leaf a {
//	type union {
//		type string;
//		type int32;
//	}
// }
//
// Is represented in the output protobuf as:
//
// oneof a {
//	string a_string = NN;
//	int32 a_int32 = NN;
// }
//
// The mappedType's unionTypes can be output through a template into the oneof.
func (s *genState) protoUnionType(args resolveTypeArgs, basePackageName, enumPackageName string) (mappedType, error) {
	var errs []error
	unionTypes := make(map[string]int)
	// Extract the subtypes that are defined into map, keyed on the union type.
	for _, subtype := range args.yangType.Type {
		errs = append(errs, s.protoUnionSubTypes(subtype, args.contextEntry, unionTypes, basePackageName, enumPackageName)...)
	}

	if errs != nil {
		return mappedType{}, fmt.Errorf("errors mapping element: %v", errs)
	}

	return mappedType{unionTypes: unionTypes}, nil
}

// protoUnionSubTypes extracts all possible subtypes of a YANG union. It returns a map keyed by the mapped type
// along with any errors that occur. The context entry is used to map types when the leaf that the type is associated
// with is required for mapping. The currentType map is updated as an in-out argument. The basePackageName and enumPackageName
// are used to map enumerated typedefs and identityrefs to the correct type. It returns a slice of errors if they occur
// mapping subtypes.
func (s *genState) protoUnionSubTypes(subtype *yang.YangType, ctx *yang.Entry, currentTypes map[string]int, basePackageName, enumPackageName string) []error {
	var errs []error
	// If subtype.Type is not empty, then this is a union itself.
	if subtype.Type != nil {
		for _, st := range subtype.Type {
			errs = append(errs, s.protoUnionSubTypes(st, ctx, currentTypes, basePackageName, enumPackageName)...)
		}
		return errs
=======
		return &mappedType{nativeType: yang.CamelCase(args.contextEntry.Name)}, nil
	default:
		// TODO(robjs): implement missing types.
		//	- identityref
		//	- binary
		//	- bits
		//	- union
		return nil, fmt.Errorf("unimplemented type: %s", args.yangType.Kind)
>>>>>>> 9cfec812
	}

	var mtype mappedType
	switch subtype.Kind {
	case yang.Yidentityref:
		// Handle the case that the context entry is not the correct entry to deal with. This occurs when the subtype is
		// an identityref.
		mtype = mappedType{nativeType: fmt.Sprintf("%s.%s.%s", basePackageName, enumPackageName, s.identityrefBaseTypeFromIdentity(subtype.IdentityBase))}
	default:
		var err error
		mtype, err = s.yangTypeToProtoScalarType(resolveTypeArgs{yangType: subtype, contextEntry: ctx}, basePackageName, enumPackageName)
		if err != nil {
			return append(errs, err)
		}
	}

	// Only append the type if it not one that is currently in the list. The proto oneof only has the
	// base type that is included.
	if _, ok := currentTypes[mtype.nativeType]; !ok {
		currentTypes[mtype.nativeType] = len(currentTypes)
	}

	return errs
}

// protoMsgName takes a yang.Entry and converts it to its protobuf message name,
// ensuring that the name that is returned is unique within the package that it is
// being contained within.
func (s *genState) protoMsgName(e *yang.Entry, compressPaths bool) string {
	// Return a cached name if one has already been computed.
	if n, ok := s.uniqueDirectoryNames[e.Path()]; ok {
		return n
	}

	pkg := s.protobufPackage(e, compressPaths)
	if _, ok := s.uniqueProtoMsgNames[pkg]; !ok {
		s.uniqueProtoMsgNames[pkg] = make(map[string]bool)
	}

	n := makeNameUnique(yang.CamelCase(e.Name), s.uniqueProtoMsgNames[pkg])
	s.uniqueProtoMsgNames[pkg][n] = true

	// Record that this was the proto message name that was used.
	s.uniqueDirectoryNames[e.Path()] = n

	return n
}

// protobufPackage generates a protobuf package name for a yang.Entry by taking its
// parent's path and converting it to a protobuf-style name. i.e., an entry with
// the path /openconfig-interfaces/interfaces/interface/config/name returns
// openconfig_interfaces.interfaces.interface.config. If path compression is
// enabled then entities that would not have messages generated from them
// are omitted from the path, i.e., /openconfig-interfaces/interfaces/interface/config/name
// becomes interface (since modules, surrounding containers, and config/state containers
// are not considered with path compression enabled.
func (s *genState) protobufPackage(e *yang.Entry, compressPaths bool) string {
	parent := e.Parent
	// In the case of path compression, then the parent of a list is the parent
	// one level up, as is the case for if there are config and state containers.
	if compressPaths && e.IsList() || compressPaths && isConfigState(e) {
		parent = e.Parent.Parent
	}
	// If this entry has already had its parent's package calculated for it, then
	// simply return the already calculated name.
	if pkg, ok := s.uniqueProtoPackages[parent.Path()]; ok {
		return pkg
	}

	parts := []string{}
	for p := e.Parent; p != nil; p = p.Parent {
		if compressPaths && !isOCCompressedValidElement(p) || !compressPaths && isChoiceOrCase(p) {
			// If compress paths is enabled, and this entity would not
			// have been included in the generated protobuf output, therefore
			// we also exclude it from the package name.
			continue
		}
		parts = append(parts, safeProtoIdentifierName(p.Name))
	}

	// Reverse the slice since we traversed from leaf back to root.
	for i := len(parts)/2 - 1; i >= 0; i-- {
		parts[i], parts[len(parts)-1-i] = parts[len(parts)-1-i], parts[i]
	}

	// Make the name unique since foo.bar.baz-bat and foo.bar.baz_bat will
	// become the same name in the safeProtoIdentifierName transformation above.
	n := makeNameUnique(strings.Join(parts, "."), s.definedGlobals)
	s.definedGlobals[n] = true

	// Record the mapping between this entry's parent and the defined
	// package name that was used.
	s.uniqueProtoPackages[parent.Path()] = n

	return n
}<|MERGE_RESOLUTION|>--- conflicted
+++ resolved
@@ -92,11 +92,7 @@
 // yangTypeToProtoScalarType takes an input resolveTypeArgs and returns the protobuf
 // in-built type that is used to represent it. It is used within list keys where the
 // value cannot be nil/unset.
-<<<<<<< HEAD
-func (s *genState) yangTypeToProtoScalarType(args resolveTypeArgs, basePackageName, enumPackageName string) (mappedType, error) {
-=======
-func (s *genState) yangTypeToProtoScalarType(args resolveTypeArgs) (*mappedType, error) {
->>>>>>> 9cfec812
+func (s *genState) yangTypeToProtoScalarType(args resolveTypeArgs, basePackageName, enumPackageName string) (*mappedType, error) {
 	switch args.yangType.Kind {
 	case yang.Yint8, yang.Yint16, yang.Yint32, yang.Yint64:
 		return &mappedType{nativeType: "sint64"}, nil
@@ -120,13 +116,12 @@
 		if args.contextEntry == nil {
 			return nil, fmt.Errorf("cannot map enumeration without context entry: %v", args)
 		}
-<<<<<<< HEAD
-		return mappedType{nativeType: yang.CamelCase(args.contextEntry.Name)}, nil
+		return &mappedType{nativeType: yang.CamelCase(args.contextEntry.Name)}, nil
 	case yang.Yidentityref:
 		if args.contextEntry == nil {
-			return mappedType{}, fmt.Errorf("cannot map identityref without context entry: %v", args)
-		}
-		return mappedType{
+			return nil, fmt.Errorf("cannot map identityref without context entry: %v", args)
+		}
+		return &mappedType{
 			nativeType: fmt.Sprintf("%s.%s.%s", basePackageName, enumPackageName, s.resolveIdentityRefBaseType(args.contextEntry)),
 		}, nil
 	case yang.Yunion:
@@ -135,7 +130,7 @@
 		// TODO(robjs): implement missing types.
 		//	- binary
 		//	- bits
-		return mappedType{}, fmt.Errorf("unimplemented type in scalar generation: %s", args.yangType.Kind)
+		return nil, fmt.Errorf("unimplemented type in scalar generation: %s", args.yangType.Kind)
 	}
 }
 
@@ -159,7 +154,7 @@
 // }
 //
 // The mappedType's unionTypes can be output through a template into the oneof.
-func (s *genState) protoUnionType(args resolveTypeArgs, basePackageName, enumPackageName string) (mappedType, error) {
+func (s *genState) protoUnionType(args resolveTypeArgs, basePackageName, enumPackageName string) (*mappedType, error) {
 	var errs []error
 	unionTypes := make(map[string]int)
 	// Extract the subtypes that are defined into map, keyed on the union type.
@@ -168,10 +163,10 @@
 	}
 
 	if errs != nil {
-		return mappedType{}, fmt.Errorf("errors mapping element: %v", errs)
-	}
-
-	return mappedType{unionTypes: unionTypes}, nil
+		return nil, fmt.Errorf("errors mapping element: %v", errs)
+	}
+
+	return &mappedType{unionTypes: unionTypes}, nil
 }
 
 // protoUnionSubTypes extracts all possible subtypes of a YANG union. It returns a map keyed by the mapped type
@@ -187,24 +182,14 @@
 			errs = append(errs, s.protoUnionSubTypes(st, ctx, currentTypes, basePackageName, enumPackageName)...)
 		}
 		return errs
-=======
-		return &mappedType{nativeType: yang.CamelCase(args.contextEntry.Name)}, nil
-	default:
-		// TODO(robjs): implement missing types.
-		//	- identityref
-		//	- binary
-		//	- bits
-		//	- union
-		return nil, fmt.Errorf("unimplemented type: %s", args.yangType.Kind)
->>>>>>> 9cfec812
-	}
-
-	var mtype mappedType
+	}
+
+	var mtype *mappedType
 	switch subtype.Kind {
 	case yang.Yidentityref:
 		// Handle the case that the context entry is not the correct entry to deal with. This occurs when the subtype is
 		// an identityref.
-		mtype = mappedType{nativeType: fmt.Sprintf("%s.%s.%s", basePackageName, enumPackageName, s.identityrefBaseTypeFromIdentity(subtype.IdentityBase))}
+		mtype = &mappedType{nativeType: fmt.Sprintf("%s.%s.%s", basePackageName, enumPackageName, s.identityrefBaseTypeFromIdentity(subtype.IdentityBase))}
 	default:
 		var err error
 		mtype, err = s.yangTypeToProtoScalarType(resolveTypeArgs{yangType: subtype, contextEntry: ctx}, basePackageName, enumPackageName)
