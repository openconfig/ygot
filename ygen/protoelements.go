--- conflicted
+++ resolved
@@ -250,11 +250,7 @@
 // for additional details as to the transformation from YANG to Protobuf.
 func (s *ProtoLangMapper) yangTypeToProtoType(args resolveTypeArgs, pargs resolveProtoTypeArgs, opts IROptions) (*MappedType, error) {
 	// Handle typedef cases.
-<<<<<<< HEAD
-	typedefName, key, err := s.EnumeratedTypedefTypeName(args, fmt.Sprintf("%s.%s.", pargs.basePackageName, pargs.enumPackageName), true, true)
-=======
-	typedefName, key, isTypedef, err := s.enumSet.enumeratedTypedefTypeName(args, fmt.Sprintf("%s.%s.", pargs.basePackageName, pargs.enumPackageName), true, true)
->>>>>>> eb376e97
+	typedefName, key, isTypedef, err := s.EnumeratedTypedefTypeName(args, fmt.Sprintf("%s.%s.", pargs.basePackageName, pargs.enumPackageName), true, true)
 	if err != nil {
 		return nil, err
 	}
@@ -333,11 +329,7 @@
 // value cannot be nil/unset.
 func (s *ProtoLangMapper) yangTypeToProtoScalarType(args resolveTypeArgs, pargs resolveProtoTypeArgs, opts IROptions) (*MappedType, error) {
 	// Handle typedef cases.
-<<<<<<< HEAD
-	typedefName, key, err := s.EnumeratedTypedefTypeName(args, fmt.Sprintf("%s.%s.", pargs.basePackageName, pargs.enumPackageName), true, true)
-=======
-	typedefName, key, isTypedef, err := s.enumSet.enumeratedTypedefTypeName(args, fmt.Sprintf("%s.%s.", pargs.basePackageName, pargs.enumPackageName), true, true)
->>>>>>> eb376e97
+	typedefName, key, isTypedef, err := s.EnumeratedTypedefTypeName(args, fmt.Sprintf("%s.%s.", pargs.basePackageName, pargs.enumPackageName), true, true)
 	if err != nil {
 		return nil, err
 	}
