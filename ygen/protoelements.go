--- conflicted
+++ resolved
@@ -267,11 +267,7 @@
 // for additional details as to the transformation from YANG to Protobuf.
 func (s *ProtoLangMapper) yangTypeToProtoType(args resolveTypeArgs, pargs resolveProtoTypeArgs, opts IROptions) (*MappedType, error) {
 	// Handle typedef cases.
-<<<<<<< HEAD
-	typedefName, key, err := s.EnumeratedTypedefTypeName(args.yangType, args.contextEntry, fmt.Sprintf("%s.%s.", pargs.basePackageName, pargs.enumPackageName), true, true)
-=======
-	typedefName, key, isTypedef, err := s.EnumeratedTypedefTypeName(args, fmt.Sprintf("%s.%s.", pargs.basePackageName, pargs.enumPackageName), true, true)
->>>>>>> 166c99a6
+	typedefName, key, isTypedef, err := s.EnumeratedTypedefTypeName(args.yangType, args.contextEntry, fmt.Sprintf("%s.%s.", pargs.basePackageName, pargs.enumPackageName), true, true)
 	if err != nil {
 		return nil, err
 	}
@@ -350,11 +346,7 @@
 // value cannot be nil/unset.
 func (s *ProtoLangMapper) yangTypeToProtoScalarType(args resolveTypeArgs, pargs resolveProtoTypeArgs, opts IROptions) (*MappedType, error) {
 	// Handle typedef cases.
-<<<<<<< HEAD
-	typedefName, key, err := s.EnumeratedTypedefTypeName(args.yangType, args.contextEntry, fmt.Sprintf("%s.%s.", pargs.basePackageName, pargs.enumPackageName), true, true)
-=======
-	typedefName, key, isTypedef, err := s.EnumeratedTypedefTypeName(args, fmt.Sprintf("%s.%s.", pargs.basePackageName, pargs.enumPackageName), true, true)
->>>>>>> 166c99a6
+	typedefName, key, isTypedef, err := s.EnumeratedTypedefTypeName(args.yangType, args.contextEntry, fmt.Sprintf("%s.%s.", pargs.basePackageName, pargs.enumPackageName), true, true)
 	if err != nil {
 		return nil, err
 	}
