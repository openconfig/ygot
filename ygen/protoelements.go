--- conflicted
+++ resolved
@@ -100,8 +100,6 @@
 // in-built type that is used to represent it. It is used within list keys where the
 // value cannot be nil/unset.
 func (s *genState) yangTypeToProtoScalarType(args resolveTypeArgs, basePackageName, enumPackageName string) (*mappedType, error) {
-<<<<<<< HEAD
-=======
 	// Handle typedef cases.
 	mtype, err := s.enumeratedTypedefTypeName(args, fmt.Sprintf("%s.%s.", basePackageName, enumPackageName))
 	if err != nil {
@@ -112,7 +110,6 @@
 		// within a typedef.
 		return mtype, nil
 	}
->>>>>>> e7b1d7a6
 	switch args.yangType.Kind {
 	case yang.Yint8, yang.Yint16, yang.Yint32, yang.Yint64:
 		return &mappedType{nativeType: "sint64"}, nil
@@ -140,25 +137,17 @@
 		if args.contextEntry == nil {
 			return nil, fmt.Errorf("cannot map enumeration without context entry: %v", args)
 		}
-<<<<<<< HEAD
-		return &mappedType{nativeType: yang.CamelCase(args.contextEntry.Name)}, nil
-=======
 		return &mappedType{
 			nativeType:        yang.CamelCase(args.contextEntry.Name),
 			isEnumeratedValue: true,
 		}, nil
->>>>>>> e7b1d7a6
 	case yang.Yidentityref:
 		if args.contextEntry == nil {
 			return nil, fmt.Errorf("cannot map identityref without context entry: %v", args)
 		}
 		return &mappedType{
-<<<<<<< HEAD
-			nativeType: fmt.Sprintf("%s.%s.%s", basePackageName, enumPackageName, s.resolveIdentityRefBaseType(args.contextEntry)),
-=======
 			nativeType:        fmt.Sprintf("%s.%s.%s", basePackageName, enumPackageName, s.resolveIdentityRefBaseType(args.contextEntry)),
 			isEnumeratedValue: true,
->>>>>>> e7b1d7a6
 		}, nil
 	case yang.Yunion:
 		return s.protoUnionType(args, basePackageName, enumPackageName)
@@ -191,14 +180,6 @@
 //
 // The mappedType's unionTypes can be output through a template into the oneof.
 func (s *genState) protoUnionType(args resolveTypeArgs, basePackageName, enumPackageName string) (*mappedType, error) {
-<<<<<<< HEAD
-	unionTypes := make(map[string]int)
-	if errs := s.protoUnionSubTypes(args.yangType, args.contextEntry, unionTypes, basePackageName, enumPackageName); errs != nil {
-		return nil, fmt.Errorf("errors mapping element: %v", errs)
-	}
-
-	return &mappedType{unionTypes: unionTypes}, nil
-=======
 	unionTypes := make(map[string]*yang.YangType)
 	if errs := s.protoUnionSubTypes(args.yangType, args.contextEntry, unionTypes, basePackageName, enumPackageName); errs != nil {
 		return nil, fmt.Errorf("errors mapping element: %v", errs)
@@ -232,7 +213,6 @@
 	}
 
 	return &mappedType{unionTypes: rtypes}, nil
->>>>>>> e7b1d7a6
 }
 
 // protoUnionSubTypes extracts all possible subtypes of a YANG union. It returns a map keyed by the mapped type
@@ -240,11 +220,7 @@
 // with is required for mapping. The currentType map is updated as an in-out argument. The basePackageName and enumPackageName
 // are used to map enumerated typedefs and identityrefs to the correct type. It returns a slice of errors if they occur
 // mapping subtypes.
-<<<<<<< HEAD
-func (s *genState) protoUnionSubTypes(subtype *yang.YangType, ctx *yang.Entry, currentTypes map[string]int, basePackageName, enumPackageName string) []error {
-=======
 func (s *genState) protoUnionSubTypes(subtype *yang.YangType, ctx *yang.Entry, currentTypes map[string]*yang.YangType, basePackageName, enumPackageName string) []error {
->>>>>>> e7b1d7a6
 	var errs []error
 	if isUnionType(subtype) {
 		for _, st := range subtype.Type {
@@ -270,11 +246,7 @@
 	// Only append the type if it not one that is currently in the list. The proto oneof only has the
 	// base type that is included.
 	if _, ok := currentTypes[mtype.nativeType]; !ok {
-<<<<<<< HEAD
-		currentTypes[mtype.nativeType] = len(currentTypes)
-=======
 		currentTypes[mtype.nativeType] = subtype
->>>>>>> e7b1d7a6
 	}
 
 	return errs
