--- conflicted
+++ resolved
@@ -59,11 +59,7 @@
 		if err != nil {
 			return nil, err
 		}
-<<<<<<< HEAD
-		return s.yangTypeToProtoType(resolveTypeArgs{yangType: target.Type, contextEntry: target})
-=======
 		return s.yangTypeToProtoType(resolveTypeArgs{yangType: target.Type, contextEntry: target}, basePackageName, enumPackageName)
->>>>>>> ed4d153f
 	case yang.Yenum:
 		// Return any enumeration simply as the leaf's CamelCase name
 		// since it will be mapped to the correct name at output file to ensure
@@ -73,12 +69,6 @@
 			return nil, fmt.Errorf("cannot map enumeration without context entry: %v", args)
 		}
 		return &mappedType{nativeType: yang.CamelCase(args.contextEntry.Name)}, nil
-<<<<<<< HEAD
-	default:
-		// TODO(robjs): Implement types that are missing within this function.
-		// Missing types are:
-		//  - identityref
-=======
 	case yang.Yidentityref:
 		// TODO(https://github.com/openconfig/ygot/issues/33) - refactor to allow
 		// this call outside of the switch.
@@ -91,7 +81,6 @@
 	default:
 		// TODO(robjs): Implement types that are missing within this function.
 		// Missing types are:
->>>>>>> ed4d153f
 		//  - binary
 		//  - bits
 		//  - union
