--- conflicted
+++ resolved
@@ -16,13 +16,10 @@
 
 import (
 	"testing"
-<<<<<<< HEAD
 
 	"github.com/google/go-cmp/cmp"
 	"github.com/google/go-cmp/cmp/cmpopts"
 	"github.com/openconfig/ygot/ygot"
-=======
->>>>>>> cb56dd39
 )
 
 /*
