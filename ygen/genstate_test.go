--- conflicted
+++ resolved
@@ -1258,22 +1258,12 @@
 			wantUncompressed = tt.wantUncompressed
 		}
 		for compressed, wanted := range map[bool]map[string]*yangEnum{true: tt.wantCompressed, false: wantUncompressed} {
-<<<<<<< HEAD
 			t.Run(fmt.Sprintf("%s findEnumSet(compress:%v,skipEnumDedup:%v)", tt.name, compressed, tt.inSkipEnumDeduplication), func(t *testing.T) {
-				state := newGenState()
+				state := newEnumGenState()
 				entries, errs := state.findEnumSet(tt.in, compressed, tt.inOmitUnderscores, tt.inSkipEnumDeduplication)
-=======
-			state := newEnumGenState()
-			entries, errs := state.findEnumSet(tt.in, compressed, tt.inOmitUnderscores)
-
-			if (errs != nil) != tt.wantErr {
-				t.Errorf("%s findEnumSet(%v, %v): did not get expected error when extracting enums, got: %v (len %d), wanted err: %v", tt.name, tt.in, compressed, errs, len(errs), tt.wantErr)
-				continue
-			}
->>>>>>> 0729528b
 
 				if (errs != nil) != tt.wantErr {
-					t.Fatalf("did not get expected error when extracting enums, got: %v (len %d), wanted err: %v", errs, len(errs), tt.wantErr)
+					t.Fatalf("findEnumSet: did not get expected error when extracting enums, got: %v (len %d), wanted err: %v", errs, len(errs), tt.wantErr)
 				}
 
 				// This checks just the keys of the output yangEnum map to ensure the entries match.
@@ -2635,13 +2625,7 @@
 				continue
 			}
 
-<<<<<<< HEAD
 			t.Run(fmt.Sprintf("%s:buildDirectoryDefinitions(CompressBehaviour:%v,Language:%s,excludeState:%v,skipEnumDedup:%v)", tt.name, c.compressBehaviour, langName(c.lang), c.excludeState, tt.inSkipEnumDedup), func(t *testing.T) {
-				state := newGenState()
-
-=======
-			t.Run(fmt.Sprintf("%s:buildDirectoryDefinitions(CompressBehaviour:%v,Language:%s,excludeState:%v)", tt.name, c.compressBehaviour, langName(c.lang), c.excludeState), func(t *testing.T) {
->>>>>>> 0729528b
 				st, err := buildSchemaTree(tt.in)
 				if err != nil {
 					t.Fatalf("buildSchemaTree(%v), got unexpected err: %v", tt.in, err)
@@ -2662,17 +2646,13 @@
 					t.Fatalf("findMappableEntities(%v, %v, %v, nil, %v, nil): got unexpected error, want: nil, got: %v", tt.in, structs, enums, c.compressBehaviour.CompressEnabled(), err)
 				}
 
-<<<<<<< HEAD
-				got, errs := state.buildDirectoryDefinitions(structs, c.compressBehaviour, false, tt.inSkipEnumDedup, c.lang)
-=======
 				var got map[string]*Directory
 				switch c.lang {
 				case golang:
-					got, errs = gogen.buildDirectoryDefinitions(structs, c.compressBehaviour, false)
+					got, errs = gogen.buildDirectoryDefinitions(structs, c.compressBehaviour, false, tt.inSkipEnumDedup)
 				case protobuf:
 					got, errs = protogen.buildDirectoryDefinitions(structs, c.compressBehaviour)
 				}
->>>>>>> 0729528b
 				if errs != nil {
 					t.Fatal(errs)
 				}
