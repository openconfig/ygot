// Copyright 2017 Google Inc.
//
// Licensed under the Apache License, Version 2.0 (the "License");
// you may not use this file except in compliance with the License.
// You may obtain a copy of the License at
//
//      http://www.apache.org/licenses/LICENSE-2.0
//
// Unless required by applicable law or agreed to in writing, software
// distributed under the License is distributed on an "AS IS" BASIS,
// WITHOUT WARRANTIES OR CONDITIONS OF ANY KIND, either express or implied.
// See the License for the specific language governing permissions and
// limitations under the License.

package ygen

import (
	"fmt"
	"testing"

	"github.com/google/go-cmp/cmp"
	"github.com/google/go-cmp/cmp/cmpopts"
	"github.com/openconfig/goyang/pkg/yang"
	"github.com/openconfig/ygot/genutil"
)

<<<<<<< HEAD
// TestFindEnumSet tests the findEnumSet function, ensuring that it performs
// deduplication of re-used identities, and re-used typedefs. For inline
// definitions, the enumerations should be duplicated. Tests are performed with
// compression set to both true and false.
func TestFindEnumSet(t *testing.T) {
	tests := []struct {
		name                    string
		in                      map[string]*yang.Entry
		inOmitUnderscores       bool
		inSkipEnumDeduplication bool
		wantCompressed          map[string]*yangEnum
		wantUncompressed        map[string]*yangEnum
		wantSame                bool // Whether to expect same compressed/uncompressed output
		wantErr                 bool
	}{{
		name: "simple identityref",
		in: map[string]*yang.Entry{
			"/container/config/identityref-leaf": {
				Name: "identityref-leaf",
				Type: &yang.YangType{
					Name: "identityref",
					IdentityBase: &yang.Identity{
						Name: "base-identity",
						Parent: &yang.Module{
							Name: "test-module",
						},
					},
				},
			},
			"/container/state/identityref-leaf": {
				Name: "identityref-leaf",
				Type: &yang.YangType{
					Name: "identityref",
					IdentityBase: &yang.Identity{
						Name: "base-identity",
						Parent: &yang.Module{
							Name: "test-module",
						},
					},
				},
			},
		},
		wantCompressed: map[string]*yangEnum{
			"TestModule_BaseIdentity": {
				name: "TestModule_BaseIdentity",
				entry: &yang.Entry{
					Name: "identityref-leaf",
					Type: &yang.YangType{
						IdentityBase: &yang.Identity{
							Name: "base-identity",
							Parent: &yang.Module{
								Name: "test-module",
							},
						},
					},
				},
			},
		},
		wantSame: true,
	}, {
		name: "simple enumeration",
		in: map[string]*yang.Entry{
			"/container/config/enumeration-leaf": {
				Name: "enumeration-leaf",
				Type: &yang.YangType{
					Name: "enumeration",
					Enum: &yang.EnumType{},
				},
				Node: &yang.Enum{
					Parent: &yang.Container{
						Name: "config",
						Parent: &yang.Container{
							Name: "container",
							Parent: &yang.Module{
								Name: "base-module",
							},
						},
					},
				},
				Parent: &yang.Entry{
					Name: "config",
					Parent: &yang.Entry{
						Name:   "container",
						Parent: &yang.Entry{Name: "base-module"},
					},
				},
			},
			"/container/state/enumeration-leaf": {
				Name: "enumeration-leaf",
				Type: &yang.YangType{
					Name: "enumeration",
					Enum: &yang.EnumType{},
				},
				Node: &yang.Enum{
					Parent: &yang.Container{
						Name: "state",
						Parent: &yang.Container{
							Name: "container",
							Parent: &yang.Module{
								Name: "base-module",
							},
						},
					},
				},
				Parent: &yang.Entry{
					Name: "state",
					Parent: &yang.Entry{
						Name: "container",
						Parent: &yang.Entry{
							Name: "base-module",
						},
					},
				},
			},
		},
		wantCompressed: map[string]*yangEnum{
			"BaseModule_Container_EnumerationLeaf": {
				name: "BaseModule_Container_EnumerationLeaf",
				entry: &yang.Entry{
					Name: "enumeration-leaf",
					Type: &yang.YangType{
						Enum: &yang.EnumType{},
					},
				},
			},
		},
		wantUncompressed: map[string]*yangEnum{
			"BaseModule_Container_State_EnumerationLeaf": {
				name: "BaseModule_Container_State_EnumerationLeaf",
				entry: &yang.Entry{
					Name: "enumeration-leaf",
					Type: &yang.YangType{
						Enum: &yang.EnumType{},
					},
				},
			},
			"BaseModule_Container_Config_EnumerationLeaf": {
				name: "BaseModule_Container_Config_EnumerationLeaf",
				entry: &yang.Entry{
					Name: "enumeration-leaf",
					Type: &yang.YangType{
						Enum: &yang.EnumType{},
					},
				},
			},
		},
	}, {
		name: "typedef which is an enumeration",
		in: map[string]*yang.Entry{
			"/container/config/enumeration-leaf": {
				Name: "enumeration-leaf",
				Type: &yang.YangType{
					Name: "derived-enumeration",
					Enum: &yang.EnumType{},
				},
				Node: &yang.Enum{
					Parent: &yang.Module{
						Name: "base-module",
					},
				},
				Parent: &yang.Entry{
					Name: "config",
					Parent: &yang.Entry{
						Name: "container",
						Parent: &yang.Entry{
							Name: "base-module",
						},
					},
				},
			},
			"/container/state/enumeration-leaf": {
				Name: "enumeration-leaf",
				Type: &yang.YangType{
					Name: "derived-enumeration",
					Enum: &yang.EnumType{},
				},
				Node: &yang.Enum{
					Parent: &yang.Module{
						Name: "base-module",
					},
				},
				Parent: &yang.Entry{
					Name: "state",
					Node: &yang.Container{Name: "state"},
					Parent: &yang.Entry{
						Name: "container",
						Node: &yang.Container{Name: "container"},
						Parent: &yang.Entry{
							Name: "base-module",
							Node: &yang.Module{Name: "base-module"},
						},
					},
				},
			},
		},
		wantCompressed: map[string]*yangEnum{
			"BaseModule_DerivedEnumeration": {
				name: "BaseModule_DerivedEnumeration",
				entry: &yang.Entry{
					Name: "enumeration-leaf",
					Type: &yang.YangType{
						Enum: &yang.EnumType{},
					},
				},
			},
		},
		wantSame: true,
	}, {
		name: "union which contains typedef with an enumeration",
		in: map[string]*yang.Entry{
			"/container/config/e": {
				Name: "e",
				Type: &yang.YangType{
					Kind: yang.Yunion,
					Type: []*yang.YangType{
						{Name: "derived", Kind: yang.Yenum, Enum: &yang.EnumType{}},
						{Kind: yang.Ystring},
					},
				},
				Node: &yang.Enum{
					Parent: &yang.Module{
						Name: "base-module",
					},
				},
				Parent: &yang.Entry{
					Name: "state",
					Node: &yang.Container{Name: "state"},
					Parent: &yang.Entry{
						Name: "base-module",
						Node: &yang.Module{Name: "base-module"},
					},
				},
			},
		},
		wantCompressed: map[string]*yangEnum{
			"BaseModule_Derived_Enum": {
				name: "BaseModule_Derived_Enum",
				entry: &yang.Entry{
					Name: "e",
					Type: &yang.YangType{
						Kind: yang.Yunion,
						Type: []*yang.YangType{
							{Name: "derived", Kind: yang.Yenum, Enum: &yang.EnumType{}},
							{Kind: yang.Ystring},
						},
					},
				},
			},
		},
		wantSame: true,
	}, {
		name: "typedef union with an enumeration",
		in: map[string]*yang.Entry{
			"/container/config/enumeration-leaf": {
				Name: "enumeration-leaf",
				Type: &yang.YangType{
					Name: "derived-union-enum",
					Type: []*yang.YangType{
						{Kind: yang.Yenum, Enum: &yang.EnumType{}},
						{Kind: yang.Yuint32},
					},
				},
				Node: &yang.Enum{
					Parent: &yang.Module{
						Name: "base-module",
					},
				},
			},
			"/container/state/enumeration-leaf": {
				Name: "enumeration-leaf",
				Type: &yang.YangType{
					Name: "derived-union-enum",
					Type: []*yang.YangType{
						{Kind: yang.Yenum, Enum: &yang.EnumType{}},
						{Kind: yang.Yuint32},
					},
				},
				Node: &yang.Enum{
					Parent: &yang.Module{
						Name: "base-module",
					},
				},
			},
		},
		wantCompressed: map[string]*yangEnum{
			"BaseModule_DerivedUnionEnum": {
				name: "BaseModule_DerivedUnionEnum",
				entry: &yang.Entry{
					Name: "enumeration-leaf",
					Type: &yang.YangType{
						Enum: &yang.EnumType{},
					},
				},
			},
		},
		wantSame: true,
	}, {
		name: "derived identityref",
		in: map[string]*yang.Entry{
			"/container/config/identityref-leaf": {
				Name: "identityref-leaf",
				Type: &yang.YangType{
					Name: "derived-identityref",
					IdentityBase: &yang.Identity{
						Name: "base-identity",
						Parent: &yang.Module{
							Name: "base-module",
						},
					},
				},
				Node: &yang.Leaf{
					Parent: &yang.Module{
						Name: "base-module",
					},
				},
			},
			"/container/state/identityref-leaf": {
				Name: "identityref-leaf",
				Type: &yang.YangType{
					Name: "derived-identityref",
					IdentityBase: &yang.Identity{
						Name: "base-identity",
						Parent: &yang.Module{
							Name: "base-module",
						},
					},
				},
				Node: &yang.Leaf{
					Parent: &yang.Module{
						Name: "base-module",
					},
				},
			},
		},
		wantCompressed: map[string]*yangEnum{
			"BaseModule_DerivedIdentityref": {
				name: "BaseModule_DerivedIdentityref",
				entry: &yang.Entry{
					Name: "identityref-leaf",
					Type: &yang.YangType{
						IdentityBase: &yang.Identity{
							Name: "base-identity",
							Parent: &yang.Module{
								Name: "test-module",
							},
						},
					},
				},
			},
		},
		wantSame: true,
	}, {
		name: "erroneous identityref",
		in: map[string]*yang.Entry{
			"/container/config/identityref-leaf": {
				Name: "invalid-identityref-leaf",
				Type: &yang.YangType{
					Name: "identityref",
				},
				Node: &yang.Leaf{
					Parent: &yang.Container{
						Name: "config",
						Parent: &yang.Container{
							Name: "container",
							Parent: &yang.Module{
								Name: "module",
							},
						},
					},
				},
			},
		},
		wantErr: true,
	}, {
		name: "union containing an identityref",
		in: map[string]*yang.Entry{
			"/container/state/union-identityref": {
				Name: "union-identityref",
				Type: &yang.YangType{
					Kind: yang.Yunion,
					Type: []*yang.YangType{{
						Kind: yang.Yidentityref,
						IdentityBase: &yang.Identity{
							Name: "base-identity",
							Parent: &yang.Module{
								Name: "base-module",
							},
						},
					}, {
						Kind: yang.Ystring,
					}},
				},
			},
		},
		wantCompressed: map[string]*yangEnum{
			"BaseModule_BaseIdentity": {
				name: "BaseModule_BaseIdentity",
				entry: &yang.Entry{
					Name: "union-identityref",
					Type: &yang.YangType{
						Type: []*yang.YangType{{
							Kind: yang.Yidentityref,
							IdentityBase: &yang.Identity{
								Name: "base-identity",
								Parent: &yang.Module{
									Name: "base-module",
								},
							},
						}, {
							Kind: yang.Ystring,
						}},
					},
				},
			},
		},
		wantSame: true,
	}, {
		name: "union containing a typedef identityref",
		in: map[string]*yang.Entry{
			"/container/state/union-typedef-identityref": {
				Name: "union-typedef-identityref",
				Type: &yang.YangType{
					Kind: yang.Yunion,
					Type: []*yang.YangType{{
						Name: "derived-identityref",
						Kind: yang.Yidentityref,
						IdentityBase: &yang.Identity{
							Name: "base-identity",
							Parent: &yang.Module{
								Name: "base-module",
							},
						},
					}, {
						Kind: yang.Ystring,
					}},
				},
				Node: &yang.Leaf{
					Parent: &yang.Module{
						Name: "test-module",
					},
				},
			},
		},
		wantCompressed: map[string]*yangEnum{
			"BaseModule_BaseIdentity": {
				name: "BaseModule_BaseIdentity",
				entry: &yang.Entry{
					Name: "union-typedef-identityref",
					Type: &yang.YangType{
						Kind: yang.Yunion,
						Type: []*yang.YangType{{
							Name: "derived-identityref",
							Kind: yang.Yidentityref,
							IdentityBase: &yang.Identity{
								Name: "base-identity",
								Parent: &yang.Module{
									Name: "base-module",
								},
							},
						}, {
							Kind: yang.Ystring,
						}},
					},
					Node: &yang.Leaf{
						Parent: &yang.Module{
							Name: "test-module",
						},
					},
				},
			},
		},
		wantSame: true,
	}, {
		name: "typedef union containing an identityref",
		in: map[string]*yang.Entry{
			"/container/state/typedef-union-identityref": {
				Name: "typedef-union-identityref",
				Type: &yang.YangType{
					Name: "derived",
					Kind: yang.Yunion,
					Type: []*yang.YangType{{
						Kind: yang.Yidentityref,
						IdentityBase: &yang.Identity{
							Name: "base-identity",
							Parent: &yang.Module{
								Name: "base-module",
							},
						},
					}, {
						Kind: yang.Ystring,
					}},
				},
				Node: &yang.Leaf{
					Parent: &yang.Module{
						Name: "test-module",
					},
				},
			},
		},
		wantCompressed: map[string]*yangEnum{
			"BaseModule_BaseIdentity": {
				name: "BaseModule_BaseIdentity",
				entry: &yang.Entry{
					Name: "typedef-union-identityref",
					Type: &yang.YangType{
						Name: "derived",
						Kind: yang.Yunion,
						Type: []*yang.YangType{{
							Kind: yang.Yidentityref,
							IdentityBase: &yang.Identity{
								Name: "base-identity",
								Parent: &yang.Module{
									Name: "base-module",
								},
							},
						}, {
							Kind: yang.Ystring,
						}},
					},
					Node: &yang.Leaf{
						Parent: &yang.Module{
							Name: "test-module",
						},
					},
				},
			},
		},
		wantSame: true,
	}, {
		name: "typedef of union that contains multiple enumerations",
		in: map[string]*yang.Entry{
			"err": {
				Name: "err",
				Type: &yang.YangType{
					Name: "derived",
					Kind: yang.Yunion,
					Type: []*yang.YangType{{
						Kind: yang.Yenum,
						Enum: &yang.EnumType{},
					}, {
						Kind: yang.Yenum,
						Enum: &yang.EnumType{},
					}},
				},
				Parent: &yang.Entry{
					Name: "config",
					Parent: &yang.Entry{
						Name: "test-container",
					},
				},
				Node: &yang.Leaf{
					Name: "err",
					Parent: &yang.Container{
						Name: "config",
						Parent: &yang.Container{
							Name: "test-container",
							Parent: &yang.Module{
								Name: "test-module",
							},
						},
					},
				},
			},
		},
		wantErr: true,
	}, {
		name: "typedef of union that contains an empty union",
		in: map[string]*yang.Entry{
			"err": {
				Name: "err",
				Type: &yang.YangType{
					Name: "derived",
					Kind: yang.Yunion,
					Type: []*yang.YangType{},
				},
				Parent: &yang.Entry{
					Name: "config",
					Parent: &yang.Entry{
						Name: "test-container",
					},
				},
				Node: &yang.Leaf{
					Name: "err",
					Parent: &yang.Container{
						Name: "config",
						Parent: &yang.Container{
							Name: "test-container",
							Parent: &yang.Module{
								Name: "test-module",
							},
						},
					},
				},
			},
		},
		wantErr: true,
	}, {
		name: "union of unions that contains an enumeration",
		in: map[string]*yang.Entry{
			"/container/state/e": {
				Name: "e",
				Type: &yang.YangType{
					Kind: yang.Yunion,
					Type: []*yang.YangType{{
						Kind: yang.Yunion,
						Type: []*yang.YangType{{
							Name: "enumeration",
							Kind: yang.Yenum,
							Enum: &yang.EnumType{},
						}, {
							Kind: yang.Ystring,
						}},
					}, {
						Kind: yang.Yint8,
					}},
					Enum: &yang.EnumType{},
				},
				Node: &yang.Enum{
					Parent: &yang.Container{
						Name: "state",
						Parent: &yang.Container{
							Name: "container",
							Parent: &yang.Module{
								Name: "base-module",
							},
						},
					},
				},
				Parent: &yang.Entry{
					Name: "state",
					Parent: &yang.Entry{
						Name:   "container",
						Parent: &yang.Entry{Name: "base-module"},
					},
				},
			},
		},
		wantCompressed: map[string]*yangEnum{
			"BaseModule_Container_E": {
				name: "BaseModule_Container_E",
				entry: &yang.Entry{
					Name: "e",
					Type: &yang.YangType{
						Kind: yang.Yunion,
						Type: []*yang.YangType{{
							Kind: yang.Yunion,
							Type: []*yang.YangType{{
								Name: "enumeration",
								Kind: yang.Yenum,
								Enum: &yang.EnumType{},
							}, {
								Kind: yang.Ystring,
							}},
						}, {
							Kind: yang.Yint8,
						}},
						Enum: &yang.EnumType{},
					},
					Node: &yang.Enum{
						Parent: &yang.Container{
							Name: "state",
							Parent: &yang.Container{
								Name: "container",
								Parent: &yang.Module{
									Name: "base-module",
								},
							},
						},
					},
					Parent: &yang.Entry{
						Name: "state",
						Parent: &yang.Entry{
							Name:   "container",
							Parent: &yang.Entry{Name: "base-module"},
						},
					},
				},
			},
		},
		wantUncompressed: map[string]*yangEnum{
			"BaseModule_Container_State_E": {
				name: "BaseModule_Container_State_E",
				entry: &yang.Entry{
					Name: "e",
					Type: &yang.YangType{
						Kind: yang.Yunion,
						Type: []*yang.YangType{{
							Kind: yang.Yunion,
							Type: []*yang.YangType{{
								Kind: yang.Yenum,
								Enum: &yang.EnumType{},
							}, {
								Kind: yang.Ystring,
							}},
						}, {
							Kind: yang.Yint8,
						}},
						Enum: &yang.EnumType{},
					},
					Node: &yang.Enum{
						Parent: &yang.Container{
							Name: "state",
							Parent: &yang.Container{
								Name: "container",
								Parent: &yang.Module{
									Name: "base-module",
								},
							},
						},
					},
					Parent: &yang.Entry{
						Name: "state",
						Parent: &yang.Entry{
							Name:   "container",
							Parent: &yang.Entry{Name: "base-module"},
						},
					},
				},
			},
		},
	}, {
		name: "two enums within the same directory, different definitions",
		in: map[string]*yang.Entry{
			"/container/config/enumeration-leaf": {
				Name: "enumeration-leaf",
				Type: &yang.YangType{
					Name: "enumeration",
					Enum: &yang.EnumType{},
				},
				Node: &yang.Enum{
					Name: "enumeration-leaf",
					Parent: &yang.Container{
						Name: "config",
						Parent: &yang.Container{
							Name: "container",
							Parent: &yang.Module{
								Name: "base-module",
							},
						},
					},
				},
				Parent: &yang.Entry{
					Name: "config",
					Parent: &yang.Entry{
						Name:   "container",
						Parent: &yang.Entry{Name: "base-module"},
					},
				},
			},
			"/container/config/enumeration-leaf-two": {
				Name: "enumeration-leaf-two",
				Type: &yang.YangType{
					Name: "enumeration",
					Enum: &yang.EnumType{},
				},
				Node: &yang.Enum{
					Name: "enumeration-leaf-two",
					Parent: &yang.Container{
						Name: "config",
						Parent: &yang.Container{
							Name: "container",
							Parent: &yang.Module{
								Name: "base-module",
							},
						},
					},
				},
				Parent: &yang.Entry{
					Name: "config",
					Parent: &yang.Entry{
						Name:   "container",
						Parent: &yang.Entry{Name: "base-module"},
					},
				},
			},
			"/container/state/enumeration-leaf": {
				Name: "enumeration-leaf",
				Type: &yang.YangType{
					Name: "enumeration",
					Enum: &yang.EnumType{},
				},
				Node: &yang.Enum{
					Parent: &yang.Container{
						Name: "state",
						Parent: &yang.Container{
							Name: "container",
							Parent: &yang.Module{
								Name: "base-module",
							},
						},
					},
				},
				Parent: &yang.Entry{
					Name: "state",
					Parent: &yang.Entry{
						Name: "container",
						Parent: &yang.Entry{
							Name: "base-module",
						},
					},
				},
			},
			"/container/state/enumeration-leaf-two": {
				Name: "enumeration-leaf-two",
				Type: &yang.YangType{
					Name: "enumeration",
					Enum: &yang.EnumType{},
				},
				Node: &yang.Enum{
					Name: "enumeration-leaf-two",
					Parent: &yang.Container{
						Name: "state",
						Parent: &yang.Container{
							Name: "container",
							Parent: &yang.Module{
								Name: "base-module",
							},
						},
					},
				},
				Parent: &yang.Entry{
					Name: "state",
					Parent: &yang.Entry{
						Name:   "container",
						Parent: &yang.Entry{Name: "base-module"},
					},
				},
			},
		},
		wantCompressed: map[string]*yangEnum{
			"BaseModule_Container_EnumerationLeaf": {
				name: "BaseModule_Container_EnumerationLeaf",
				entry: &yang.Entry{
					Name: "enumeration-leaf",
					Type: &yang.YangType{
						Enum: &yang.EnumType{},
					},
				},
			},
			"BaseModule_Container_EnumerationLeafTwo": {
				name: "BaseModule_Container_EnumerationLeafTwo",
				entry: &yang.Entry{
					Name: "enumeration-leaf-two",
					Type: &yang.YangType{
						Enum: &yang.EnumType{},
					},
				},
			},
		},
		wantUncompressed: map[string]*yangEnum{
			"BaseModule_Container_State_EnumerationLeaf": {
				name: "BaseModule_Container_State_EnumerationLeaf",
				entry: &yang.Entry{
					Name: "enumeration-leaf",
					Type: &yang.YangType{
						Enum: &yang.EnumType{},
					},
				},
			},
			"BaseModule_Container_Config_EnumerationLeaf": {
				name: "BaseModule_Container_Config_EnumerationLeaf",
				entry: &yang.Entry{
					Name: "enumeration-leaf",
					Type: &yang.YangType{
						Enum: &yang.EnumType{},
					},
				},
			},
			"BaseModule_Container_State_EnumerationLeafTwo": {
				name: "BaseModule_Container_State_EnumerationLeafTwo",
				entry: &yang.Entry{
					Name: "enumeration-leaf-two",
					Type: &yang.YangType{
						Enum: &yang.EnumType{},
					},
				},
			},
			"BaseModule_Container_Config_EnumerationLeafTwo": {
				name: "BaseModule_Container_Config_EnumerationLeafTwo",
				entry: &yang.Entry{
					Name: "enumeration-leaf-two",
					Type: &yang.YangType{
						Enum: &yang.EnumType{},
					},
				},
			},
		},
	}, {
		name: "two enums with deduplication disabled, where duplication of enums is only happening for uncompressed due to compressed context being the same (i.e. config/state)",
		in: map[string]*yang.Entry{
			"/container/config/enumeration-leaf": {
				Name: "enumeration-leaf",
				Type: &yang.YangType{
					Name: "enumeration",
					Enum: &yang.EnumType{},
				},
				Node: &yang.Enum{
					Name: "enumeration-leaf",
					Parent: &yang.Grouping{
						Name: "foo",
						Parent: &yang.Module{
							Name: "base-module2",
						},
					},
				},
				Parent: &yang.Entry{
					Name: "config",
					Parent: &yang.Entry{
						Name:   "container",
						Parent: &yang.Entry{Name: "base-module2"},
					},
				},
			},
			"/container/state/enumeration-leaf": {
				Name: "enumeration-leaf",
				Type: &yang.YangType{
					Name: "enumeration",
					Enum: &yang.EnumType{},
				},
				Node: &yang.Enum{
					Name: "enumeration-leaf",
					Parent: &yang.Grouping{
						Name: "foo",
						Parent: &yang.Module{
							Name: "base-module2",
						},
					},
				},
				Parent: &yang.Entry{
					Name: "state",
					Parent: &yang.Entry{
						Name: "container",
						Parent: &yang.Entry{
							Name: "base-module2",
						},
					},
				},
			},
		},
		inSkipEnumDeduplication: true,
		wantCompressed: map[string]*yangEnum{
			"BaseModule2_Container_EnumerationLeaf": {
				name: "BaseModule2_Container_EnumerationLeaf",
				entry: &yang.Entry{
					Name: "enumeration-leaf",
					Type: &yang.YangType{
						Enum: &yang.EnumType{},
					},
				},
			},
		},
		wantUncompressed: map[string]*yangEnum{
			"BaseModule2_Container_State_EnumerationLeaf": {
				name: "BaseModule2_Container_State_EnumerationLeaf",
				entry: &yang.Entry{
					Name: "enumeration-leaf",
					Type: &yang.YangType{
						Enum: &yang.EnumType{},
					},
				},
			},
			"BaseModule2_Container_Config_EnumerationLeaf": {
				name: "BaseModule2_Container_Config_EnumerationLeaf",
				entry: &yang.Entry{
					Name: "enumeration-leaf",
					Type: &yang.YangType{
						Enum: &yang.EnumType{},
					},
				},
			},
		},
	}, {
		name: "two enums with deduplication disabled, and where duplication occurs for both compressed and decompressed",
		in: map[string]*yang.Entry{
			"/container/apple/enumeration-leaf": {
				Name: "enumeration-leaf",
				Type: &yang.YangType{
					Name: "enumeration",
					Enum: &yang.EnumType{},
				},
				Node: &yang.Enum{
					Name: "enumeration-leaf",
					Parent: &yang.Grouping{
						Name: "foo",
						Parent: &yang.Module{
							Name: "base-module2",
						},
					},
				},
				Parent: &yang.Entry{
					Name: "apple",
					Parent: &yang.Entry{
						Name:   "cherry",
						Parent: &yang.Entry{Name: "base-module2"},
					},
				},
			},
			"/container/banana/enumeration-leaf": {
				Name: "enumeration-leaf",
				Type: &yang.YangType{
					Name: "enumeration",
					Enum: &yang.EnumType{},
				},
				Node: &yang.Enum{
					Name: "enumeration-leaf",
					Parent: &yang.Grouping{
						Name: "foo",
						Parent: &yang.Module{
							Name: "base-module2",
						},
					},
				},
				Parent: &yang.Entry{
					Name: "banana",
					Parent: &yang.Entry{
						Name: "donuts",
						Parent: &yang.Entry{
							Name: "base-module2",
						},
					},
				},
			},
		},
		inSkipEnumDeduplication: true,
		wantCompressed: map[string]*yangEnum{
			"BaseModule2_Cherry_EnumerationLeaf": {
				name: "BaseModule2_Cherry_EnumerationLeaf",
				entry: &yang.Entry{
					Name: "enumeration-leaf",
					Type: &yang.YangType{
						Enum: &yang.EnumType{},
					},
				},
			},
			"BaseModule2_Donuts_EnumerationLeaf": {
				name: "BaseModule2_Donuts_EnumerationLeaf",
				entry: &yang.Entry{
					Name: "enumeration-leaf",
					Type: &yang.YangType{
						Enum: &yang.EnumType{},
					},
				},
			},
		},
		wantUncompressed: map[string]*yangEnum{
			"BaseModule2_Cherry_Apple_EnumerationLeaf": {
				name: "BaseModule2_Cherry_Apple_EnumerationLeaf",
				entry: &yang.Entry{
					Name: "enumeration-leaf",
					Type: &yang.YangType{
						Enum: &yang.EnumType{},
					},
				},
			},
			"BaseModule2_Donuts_Banana_EnumerationLeaf": {
				name: "BaseModule2_Donuts_Banana_EnumerationLeaf",
				entry: &yang.Entry{
					Name: "enumeration-leaf",
					Type: &yang.YangType{
						Enum: &yang.EnumType{},
					},
				},
			},
		},
	}, {
		name: "two enums with deduplication disabled, and where duplication occurs for both compressed and decompressed but the enum contexts (grandparents) are the same",
		in: map[string]*yang.Entry{
			"/container/apple/enumeration-leaf": {
				Name: "enumeration-leaf",
				Type: &yang.YangType{
					Name: "enumeration",
					Enum: &yang.EnumType{},
				},
				Node: &yang.Enum{
					Name: "enumeration-leaf",
					Parent: &yang.Grouping{
						Name: "foo",
						Parent: &yang.Module{
							Name: "base-module2",
						},
					},
				},
				Parent: &yang.Entry{
					Name: "apple",
					Parent: &yang.Entry{
						Name:   "container",
						Parent: &yang.Entry{Name: "base-module2"},
					},
				},
			},
			"/container/banana/enumeration-leaf": {
				Name: "enumeration-leaf",
				Type: &yang.YangType{
					Name: "enumeration",
					Enum: &yang.EnumType{},
				},
				Node: &yang.Enum{
					Name: "enumeration-leaf",
					Parent: &yang.Grouping{
						Name: "foo",
						Parent: &yang.Module{
							Name: "base-module2",
						},
					},
				},
				Parent: &yang.Entry{
					Name: "banana",
					Parent: &yang.Entry{
						Name: "container",
						Parent: &yang.Entry{
							Name: "base-module2",
						},
					},
				},
			},
		},
		inSkipEnumDeduplication: true,
		wantCompressed: map[string]*yangEnum{
			"BaseModule2_Container_EnumerationLeaf": {
				name: "BaseModule2_Container_EnumerationLeaf",
				entry: &yang.Entry{
					Name: "enumeration-leaf",
					Type: &yang.YangType{
						Enum: &yang.EnumType{},
					},
				},
			},
		},
		wantUncompressed: map[string]*yangEnum{
			"BaseModule2_Container_Apple_EnumerationLeaf": {
				name: "BaseModule2_Container_Apple_EnumerationLeaf",
				entry: &yang.Entry{
					Name: "enumeration-leaf",
					Type: &yang.YangType{
						Enum: &yang.EnumType{},
					},
				},
			},
			"BaseModule2_Container_Banana_EnumerationLeaf": {
				name: "BaseModule2_Container_Banana_EnumerationLeaf",
				entry: &yang.Entry{
					Name: "enumeration-leaf",
					Type: &yang.YangType{
						Enum: &yang.EnumType{},
					},
				},
			},
		},
	}, {
		name: "two enums with deduplication enabled, and where duplication occurs for both compressed and decompressed",
		in: map[string]*yang.Entry{
			"/container/apple/enumeration-leaf": {
				Name: "enumeration-leaf",
				Type: &yang.YangType{
					Name: "enumeration",
					Enum: &yang.EnumType{},
				},
				Node: &yang.Enum{
					Name: "enumeration-leaf",
					Parent: &yang.Grouping{
						Name: "foo",
						Parent: &yang.Module{
							Name: "base-module2",
						},
					},
				},
				Parent: &yang.Entry{
					Name: "apple",
					Parent: &yang.Entry{
						Name:   "container",
						Parent: &yang.Entry{Name: "base-module2"},
					},
				},
			},
			"/container/banana/enumeration-leaf": {
				Name: "enumeration-leaf",
				Type: &yang.YangType{
					Name: "enumeration",
					Enum: &yang.EnumType{},
				},
				Node: &yang.Enum{
					Name: "enumeration-leaf",
					Parent: &yang.Grouping{
						Name: "foo",
						Parent: &yang.Module{
							Name: "base-module2",
						},
					},
				},
				Parent: &yang.Entry{
					Name: "banana",
					Parent: &yang.Entry{
						Name: "container",
						Parent: &yang.Entry{
							Name: "base-module2",
						},
					},
				},
			},
		},
		wantCompressed: map[string]*yangEnum{
			"BaseModule2_Container_EnumerationLeaf": {
				name: "BaseModule2_Container_EnumerationLeaf",
				entry: &yang.Entry{
					Name: "enumeration-leaf",
					Type: &yang.YangType{
						Enum: &yang.EnumType{},
					},
				},
			},
		},
		wantUncompressed: map[string]*yangEnum{
			"BaseModule2_Container_Apple_EnumerationLeaf": {
				name: "BaseModule2_Container_Apple_EnumerationLeaf",
				entry: &yang.Entry{
					Name: "enumeration-leaf",
					Type: &yang.YangType{
						Enum: &yang.EnumType{},
					},
				},
			},
		},
	}}

	for _, tt := range tests {
		var wantUncompressed map[string]*yangEnum
		if tt.wantSame {
			wantUncompressed = tt.wantCompressed
		} else {
			wantUncompressed = tt.wantUncompressed
		}
		for compressed, wanted := range map[bool]map[string]*yangEnum{true: tt.wantCompressed, false: wantUncompressed} {
			t.Run(fmt.Sprintf("%s findEnumSet(compress:%v,skipEnumDedup:%v)", tt.name, compressed, tt.inSkipEnumDeduplication), func(t *testing.T) {
				state := newEnumGenState()
				entries, errs := state.findEnumSet(tt.in, compressed, tt.inOmitUnderscores, tt.inSkipEnumDeduplication)

				if (errs != nil) != tt.wantErr {
					t.Fatalf("findEnumSet: did not get expected error when extracting enums, got: %v (len %d), wanted err: %v", errs, len(errs), tt.wantErr)
				}

				// This checks just the keys of the output yangEnum map to ensure the entries match.
				if diff := cmp.Diff(wanted, entries, cmpopts.IgnoreUnexported(yangEnum{}), cmpopts.EquateEmpty()); diff != "" {
					t.Errorf("(-want +got):\n%s", diff)
				}

				for k, want := range wanted {
					got, ok := entries[k]
					if !ok {
						t.Fatalf("could not find expected entry, got: %v, want: %s", entries, k)
					}

					if want.entry.Name != got.entry.Name {
						j, _ := json.Marshal(got)
						t.Errorf("extracted entry has wrong name: got %s, want: %s (%s)", got.entry.Name, want.entry.Name, string(j))
					}

					if want.entry.Type.IdentityBase != nil {
						// Check the identity's base if this was an identityref.
						if want.entry.Type.IdentityBase.Name != got.entry.Type.IdentityBase.Name {
							t.Errorf("found identity %s, has wrong base, got: %v, want: %v", want.entry.Name, want.entry.Type.IdentityBase.Name, got.entry.Type.IdentityBase.Name)
						}
					}
				}
			})
		}
	}
}

// TestStructName tests the generation of an element name from a parsed YANG
// hierarchy. It tests both OpenConfig path compression and generation of a
// structure name without such compression.
func TestStructName(t *testing.T) {
	tests := []struct {
		name             string      // name is the name of the test.
		inElement        *yang.Entry // inElement is a mock YANG Entry representing the struct.
		wantCompressed   string      // wantCompressed is the expected name with compression enabled.
		wantUncompressed string      // wantUncompressed is the expected name with compression disabled.
	}{{
		name: "/interfaces/interface/config/description",
		inElement: &yang.Entry{
			Name: "description",
			Parent: &yang.Entry{
				Name: "config",
				Dir:  map[string]*yang.Entry{},
				Parent: &yang.Entry{
					Name:     "interface",
					Dir:      map[string]*yang.Entry{},
					ListAttr: &yang.ListAttr{},
					Parent: &yang.Entry{
						Name: "interfaces",
						Dir: map[string]*yang.Entry{
							"interface": {
								Dir:      map[string]*yang.Entry{},
								ListAttr: &yang.ListAttr{},
							},
						},
						Parent: &yang.Entry{
							Name: "openconfig-interfaces",
							Dir:  map[string]*yang.Entry{},
						},
					},
				},
			},
		},
		wantCompressed:   "Interface_Description",
		wantUncompressed: "OpenconfigInterfaces_Interfaces_Interface_Config_Description",
	}, {
		name: "/interfaces/interface/hold-time/config/up",
		inElement: &yang.Entry{
			Name: "up",
			Parent: &yang.Entry{
				Name: "config",
				Dir:  map[string]*yang.Entry{},
				Parent: &yang.Entry{
					Name: "hold-time",
					Dir:  map[string]*yang.Entry{},
					Parent: &yang.Entry{
						Name:     "interface",
						Dir:      map[string]*yang.Entry{},
						ListAttr: &yang.ListAttr{},
						Parent: &yang.Entry{
							Name: "interfaces",
							Dir: map[string]*yang.Entry{
								"interface": {
									Dir:      map[string]*yang.Entry{},
									ListAttr: &yang.ListAttr{},
								},
							},
							Parent: &yang.Entry{
								Name: "openconfig-interfaces",
								Dir:  map[string]*yang.Entry{},
							},
						},
					},
				},
			},
		},
		wantCompressed:   "Interface_HoldTime_Up",
		wantUncompressed: "OpenconfigInterfaces_Interfaces_Interface_HoldTime_Config_Up",
	}, {
		name: "/interfaces/interface/subinterfaces/subinterface/ipv4/addresses/address/config/ip",
		inElement: &yang.Entry{
			Name: "ip",
			Parent: &yang.Entry{
				Name: "config",
				Dir:  map[string]*yang.Entry{},
				Parent: &yang.Entry{
					Name:     "address",
					ListAttr: &yang.ListAttr{},
					Dir:      map[string]*yang.Entry{},
					Parent: &yang.Entry{
						Name: "addresses",
						Dir: map[string]*yang.Entry{
							"address": {
								Dir:      map[string]*yang.Entry{},
								ListAttr: &yang.ListAttr{},
							},
						},
						Parent: &yang.Entry{
							Name: "ipv4",
							Dir:  map[string]*yang.Entry{},
							Parent: &yang.Entry{
								Name:     "subinterface",
								ListAttr: &yang.ListAttr{},
								Dir:      map[string]*yang.Entry{},
								Parent: &yang.Entry{
									Name: "subinterfaces",
									Dir: map[string]*yang.Entry{
										"subinterface": {
											Name:     "subinterface",
											ListAttr: &yang.ListAttr{},
											Dir:      map[string]*yang.Entry{},
										},
									},
									Parent: &yang.Entry{
										Name:     "interface",
										Dir:      map[string]*yang.Entry{},
										ListAttr: &yang.ListAttr{},
										Parent: &yang.Entry{
											Name: "interfaces",
											Dir: map[string]*yang.Entry{
												"interface": {
													Dir:      map[string]*yang.Entry{},
													ListAttr: &yang.ListAttr{},
												},
											},
											Parent: &yang.Entry{
												Name: "openconfig-interfaces",
												Dir:  map[string]*yang.Entry{},
											},
										},
									},
								},
							},
						},
					},
				},
			},
		},
		wantCompressed:   "Interface_Subinterface_Ipv4_Address_Ip",
		wantUncompressed: "OpenconfigInterfaces_Interfaces_Interface_Subinterfaces_Subinterface_Ipv4_Addresses_Address_Config_Ip",
	}}

	for _, tt := range tests {
		for compress, expected := range map[bool]string{false: tt.wantUncompressed, true: tt.wantCompressed} {
			s := newGoGenState(nil)
			if out := s.goStructName(tt.inElement, compress, false); out != expected {
				t.Errorf("%s (compress: %v): shortName output invalid - got: %s, want: %s", tt.name, compress, out, expected)
			}
		}
	}
}

=======
>>>>>>> f5360da0
func TestBuildDirectoryDefinitions(t *testing.T) {
	tests := []struct {
		name                                    string
		in                                      []*yang.Entry
		checkPath                               bool // checkPath says whether the Directories' Path field should be checked.
		wantGoCompress                          map[string]*Directory
		wantGoCompressPreferOperationalState    map[string]*Directory
		wantGoUncompress                        map[string]*Directory
		wantGoCompressStateExcluded             map[string]*Directory
		wantGoUncompressStateExcluded           map[string]*Directory
		wantProtoCompress                       map[string]*Directory
		wantProtoCompressPreferOperationalState map[string]*Directory
		wantProtoUncompress                     map[string]*Directory
		wantProtoCompressStateExcluded          map[string]*Directory
		wantProtoUncompressStateExcluded        map[string]*Directory
	}{{
		name: "basic struct generation test",
		in: []*yang.Entry{{
			Name: "module",
			Dir: map[string]*yang.Entry{
				"s1": {
					Name:   "s1",
					Parent: &yang.Entry{Name: "module"},
					Kind:   yang.DirectoryEntry,
					Dir: map[string]*yang.Entry{
						"config": {
							Name: "config",
							Kind: yang.DirectoryEntry,
							Parent: &yang.Entry{
								Name: "s1",
								Parent: &yang.Entry{
									Name: "module",
								},
							},
							Dir: map[string]*yang.Entry{
								"l1": {Name: "l1", Type: &yang.YangType{Kind: yang.Ystring}},
								"l2": {Name: "l2", Type: &yang.YangType{Kind: yang.Yint8}},
							},
						},
						"state": {
							Name:   "state",
							Config: yang.TSFalse,
							Kind:   yang.DirectoryEntry,
							Parent: &yang.Entry{
								Name: "s1",
								Parent: &yang.Entry{
									Name: "module",
								},
							},
							Dir: map[string]*yang.Entry{
								"l1": {Name: "l1", Type: &yang.YangType{Kind: yang.Yint8}}, // Deliberate type mismatch
								"l2": {Name: "l2", Type: &yang.YangType{Kind: yang.Yint8}},
								"l3": {Name: "l3", Type: &yang.YangType{Kind: yang.Yint32}},
							},
						},
					},
				},
			},
		}},
		checkPath: true,
		wantGoCompress: map[string]*Directory{
			"/module/s1": {
				Name: "S1",
				Fields: map[string]*yang.Entry{
					"l1": {Name: "l1", Type: &yang.YangType{Kind: yang.Ystring}},
					"l2": {Name: "l2", Type: &yang.YangType{Kind: yang.Yint8}},
					"l3": {Name: "l3", Type: &yang.YangType{Kind: yang.Yint32}},
				},
				Path: []string{"", "module", "s1"},
			},
		},
		wantGoCompressPreferOperationalState: map[string]*Directory{
			"/module/s1": {
				Name: "S1",
				Fields: map[string]*yang.Entry{
					"l1": {Name: "l1", Type: &yang.YangType{Kind: yang.Yint8}},
					"l2": {Name: "l2", Type: &yang.YangType{Kind: yang.Yint8}},
					"l3": {Name: "l3", Type: &yang.YangType{Kind: yang.Yint32}},
				},
				Path: []string{"", "module", "s1"},
			},
		},
		wantGoCompressStateExcluded: map[string]*Directory{
			"/module/s1": {
				Name: "S1",
				Fields: map[string]*yang.Entry{
					"l1": {Name: "l1", Type: &yang.YangType{Kind: yang.Ystring}},
					"l2": {Name: "l2", Type: &yang.YangType{Kind: yang.Yint8}},
				},
				Path: []string{"", "module", "s1"},
			},
		},
		wantGoUncompress: map[string]*Directory{
			"/module/s1": {
				Name: "Module_S1",
				Fields: map[string]*yang.Entry{
					"config": {Name: "config"},
					"state":  {Name: "state"},
				},
				Path: []string{"", "module", "s1"},
			},
			"/module/s1/config": {
				Name: "Module_S1_Config",
				Fields: map[string]*yang.Entry{
					"l1": {Name: "l1", Type: &yang.YangType{Kind: yang.Ystring}},
					"l2": {Name: "l2", Type: &yang.YangType{Kind: yang.Yint8}},
				},
				Path: []string{"", "module", "s1", "config"},
			},
			"/module/s1/state": {
				Name: "Module_S1_State",
				Fields: map[string]*yang.Entry{
					"l1": {Name: "l1", Type: &yang.YangType{Kind: yang.Yint8}},
					"l2": {Name: "l2", Type: &yang.YangType{Kind: yang.Yint8}},
					"l3": {Name: "l3", Type: &yang.YangType{Kind: yang.Yint32}},
				},
				Path: []string{"", "module", "s1", "state"},
			},
		},
		wantGoUncompressStateExcluded: map[string]*Directory{
			"/module/s1": {
				Name: "Module_S1",
				Fields: map[string]*yang.Entry{
					"config": {Name: "config"},
				},
				Path: []string{"", "module", "s1"},
			},
			"/module/s1/config": {
				Name: "Module_S1_Config",
				Fields: map[string]*yang.Entry{
					"l1": {Name: "l1", Type: &yang.YangType{Kind: yang.Ystring}},
					"l2": {Name: "l2", Type: &yang.YangType{Kind: yang.Yint8}},
				},
				Path: []string{"", "module", "s1", "config"},
			},
		},
		wantProtoCompress: map[string]*Directory{
			"/module/s1": {
				Name: "S1",
				Fields: map[string]*yang.Entry{
					"l1": {Name: "l1", Type: &yang.YangType{Kind: yang.Ystring}},
					"l2": {Name: "l2", Type: &yang.YangType{Kind: yang.Yint8}},
					"l3": {Name: "l3", Type: &yang.YangType{Kind: yang.Yint32}},
				},
				Path: []string{"", "module", "s1"},
			},
		},
		wantProtoCompressPreferOperationalState: map[string]*Directory{
			"/module/s1": {
				Name: "S1",
				Fields: map[string]*yang.Entry{
					"l1": {Name: "l1", Type: &yang.YangType{Kind: yang.Yint8}},
					"l2": {Name: "l2", Type: &yang.YangType{Kind: yang.Yint8}},
					"l3": {Name: "l3", Type: &yang.YangType{Kind: yang.Yint32}},
				},
				Path: []string{"", "module", "s1"},
			},
		},
		wantProtoCompressStateExcluded: map[string]*Directory{
			"/module/s1": {
				Name: "S1",
				Fields: map[string]*yang.Entry{
					"l1": {Name: "l1", Type: &yang.YangType{Kind: yang.Ystring}},
					"l2": {Name: "l2", Type: &yang.YangType{Kind: yang.Yint8}},
				},
				Path: []string{"", "module", "s1"},
			},
		},
		wantProtoUncompress: map[string]*Directory{
			"/module/s1": {
				Name: "S1",
				Fields: map[string]*yang.Entry{
					"config": {Name: "config"},
					"state":  {Name: "state"},
				},
				Path: []string{"", "module", "s1"},
			},
			"/module/s1/config": {
				Name: "Config",
				Fields: map[string]*yang.Entry{
					"l1": {Name: "l1", Type: &yang.YangType{Kind: yang.Ystring}},
					"l2": {Name: "l2", Type: &yang.YangType{Kind: yang.Yint8}},
				},
				Path: []string{"", "module", "s1", "config"},
			},
			"/module/s1/state": {
				Name: "State",
				Fields: map[string]*yang.Entry{
					"l1": {Name: "l1", Type: &yang.YangType{Kind: yang.Yint8}},
					"l2": {Name: "l2", Type: &yang.YangType{Kind: yang.Yint8}},
					"l3": {Name: "l3", Type: &yang.YangType{Kind: yang.Yint32}},
				},
				Path: []string{"", "module", "s1", "state"},
			},
		},
		wantProtoUncompressStateExcluded: map[string]*Directory{
			"/module/s1": {
				Name: "S1",
				Fields: map[string]*yang.Entry{
					"config": {Name: "config"},
				},
				Path: []string{"", "module", "s1"},
			},
			"/module/s1/config": {
				Name: "Config",
				Fields: map[string]*yang.Entry{
					"l1": {Name: "l1", Type: &yang.YangType{Kind: yang.Ystring}},
					"l2": {Name: "l2", Type: &yang.YangType{Kind: yang.Yint8}},
				},
				Path: []string{"", "module", "s1", "config"},
			},
		},
	}, {
		name: "struct test with state only fields",
		in: []*yang.Entry{{
			Name: "module",
			Dir: map[string]*yang.Entry{
				"s1": {
					Name:   "s1",
					Parent: &yang.Entry{Name: "module"},
					Kind:   yang.DirectoryEntry,
					Dir: map[string]*yang.Entry{
						"read-only": {
							Name:   "read-only",
							Type:   &yang.YangType{Kind: yang.Ystring},
							Config: yang.TSFalse,
						},
						"read-write": {
							Name:   "read-write",
							Type:   &yang.YangType{Kind: yang.Ystring},
							Config: yang.TSTrue,
						},
					},
				},
			},
		}},
		wantGoUncompress: map[string]*Directory{
			"/module/s1": {
				Name: "Module_S1",
				Fields: map[string]*yang.Entry{
					"read-only":  {Name: "read-only", Type: &yang.YangType{Kind: yang.Ystring}},
					"read-write": {Name: "read-write", Type: &yang.YangType{Kind: yang.Ystring}},
				},
			},
		},
		wantGoUncompressStateExcluded: map[string]*Directory{
			"/module/s1": {
				Name: "Module_S1",
				Fields: map[string]*yang.Entry{
					"read-write": {Name: "read-write", Type: &yang.YangType{Kind: yang.Ystring}},
				},
			},
		},
		wantProtoUncompress: map[string]*Directory{
			"/module/s1": {
				Name: "S1",
				Fields: map[string]*yang.Entry{
					"read-only":  {Name: "read-only", Type: &yang.YangType{Kind: yang.Ystring}},
					"read-write": {Name: "read-write", Type: &yang.YangType{Kind: yang.Ystring}},
				},
			},
		},
		wantProtoUncompressStateExcluded: map[string]*Directory{
			"/module/s1": {
				Name: "S1",
				Fields: map[string]*yang.Entry{
					"read-write": {Name: "read-write", Type: &yang.YangType{Kind: yang.Ystring}},
				},
			},
		},
	}, {
		name: "nested container struct generation test",
		in: []*yang.Entry{
			{
				Name: "module",
				Dir: map[string]*yang.Entry{
					"s1": {
						Name:   "s1",
						Kind:   yang.DirectoryEntry,
						Parent: &yang.Entry{Name: "module"},
						Dir: map[string]*yang.Entry{
							"config": {
								Name: "config",
								Kind: yang.DirectoryEntry,
								Parent: &yang.Entry{
									Name: "s1",
									Parent: &yang.Entry{
										Name: "module",
									},
								},
								Dir: map[string]*yang.Entry{
									"l1": {Name: "l1", Type: &yang.YangType{Kind: yang.Ystring}},
									"l2": {Name: "l2", Type: &yang.YangType{Kind: yang.Yint8}},
								},
							},
							"state": {
								Name:   "state",
								Kind:   yang.DirectoryEntry,
								Config: yang.TSFalse,
								Parent: &yang.Entry{
									Name: "s1",
									Parent: &yang.Entry{
										Name: "module",
									},
								},
								Dir: map[string]*yang.Entry{
									"l1": {Name: "l1", Type: &yang.YangType{Kind: yang.Yint8}}, // Deliberate type mismatch
									"l2": {Name: "l2", Type: &yang.YangType{Kind: yang.Yint8}},
									"l3": {Name: "l3", Type: &yang.YangType{Kind: yang.Yint32}},
								},
							},
							"outer-container": {
								Name: "outer-container",
								Kind: yang.DirectoryEntry,
								Parent: &yang.Entry{
									Name: "s1",
									Parent: &yang.Entry{
										Name: "module",
									},
								},
								Dir: map[string]*yang.Entry{
									"inner-container": {
										Name: "inner-container",
										Kind: yang.DirectoryEntry,
										Parent: &yang.Entry{
											Name: "outer-container",
											Parent: &yang.Entry{
												Name: "s1",
												Parent: &yang.Entry{
													Name: "module",
												},
											},
										},
										Dir: map[string]*yang.Entry{
											"config": {
												Name: "config",
												Kind: yang.DirectoryEntry,
												Parent: &yang.Entry{
													Name: "inner-container",
													Parent: &yang.Entry{
														Name: "outer-container",
														Parent: &yang.Entry{
															Name: "s1",
															Parent: &yang.Entry{
																Name: "module",
															},
														},
													},
												},
												Dir: map[string]*yang.Entry{
													"inner-leaf": {Name: "inner-leaf", Type: &yang.YangType{Kind: yang.Ystring}},
												},
											},
											"state": {
												Name:   "state",
												Kind:   yang.DirectoryEntry,
												Config: yang.TSFalse,
												Parent: &yang.Entry{
													Name: "inner-container",
													Parent: &yang.Entry{
														Name: "outer-container",
														Parent: &yang.Entry{
															Name: "s1",
															Parent: &yang.Entry{
																Name: "module",
															},
														},
													},
												},
												Dir: map[string]*yang.Entry{
													"inner-leaf":       {Name: "inner-leaf", Type: &yang.YangType{Kind: yang.Ystring}},
													"inner-state-leaf": {Name: "inner-state-leaf", Type: &yang.YangType{Kind: yang.Yint8}},
												},
											},
										},
									},
								},
							},
						},
					},
				},
			},
		},
		checkPath: true,
		wantGoCompress: map[string]*Directory{
			"/module/s1": {
				Name: "S1",
				Fields: map[string]*yang.Entry{
					"l1":              {Name: "l1", Type: &yang.YangType{Kind: yang.Ystring}},
					"l2":              {Name: "l2", Type: &yang.YangType{Kind: yang.Yint8}},
					"l3":              {Name: "l3", Type: &yang.YangType{Kind: yang.Yint32}},
					"outer-container": {Name: "outer-container"},
				},
				Path: []string{"", "module", "s1"},
			},
			"/module/s1/outer-container": {
				Name: "S1_OuterContainer",
				Fields: map[string]*yang.Entry{
					"inner-container": {Name: "inner-container"},
				},
				Path: []string{"", "module", "s1", "outer-container"},
			},
			"/module/s1/outer-container/inner-container": {
				Name: "S1_OuterContainer_InnerContainer",
				Fields: map[string]*yang.Entry{
					"inner-leaf":       {Name: "inner-leaf", Type: &yang.YangType{Kind: yang.Ystring}},
					"inner-state-leaf": {Name: "inner-state-leaf", Type: &yang.YangType{Kind: yang.Yint8}},
				},
				Path: []string{"", "module", "s1", "outer-container", "inner-container"},
			},
		},
		wantGoCompressPreferOperationalState: map[string]*Directory{
			"/module/s1": {
				Name: "S1",
				Fields: map[string]*yang.Entry{
					"l1":              {Name: "l1", Type: &yang.YangType{Kind: yang.Yint8}},
					"l2":              {Name: "l2", Type: &yang.YangType{Kind: yang.Yint8}},
					"l3":              {Name: "l3", Type: &yang.YangType{Kind: yang.Yint32}},
					"outer-container": {Name: "outer-container"},
				},
				Path: []string{"", "module", "s1"},
			},
			"/module/s1/outer-container": {
				Name: "S1_OuterContainer",
				Fields: map[string]*yang.Entry{
					"inner-container": {Name: "inner-container"},
				},
				Path: []string{"", "module", "s1", "outer-container"},
			},
			"/module/s1/outer-container/inner-container": {
				Name: "S1_OuterContainer_InnerContainer",
				Fields: map[string]*yang.Entry{
					"inner-leaf":       {Name: "inner-leaf", Type: &yang.YangType{Kind: yang.Ystring}},
					"inner-state-leaf": {Name: "inner-state-leaf", Type: &yang.YangType{Kind: yang.Yint8}},
				},
				Path: []string{"", "module", "s1", "outer-container", "inner-container"},
			},
		},
		wantGoUncompress: map[string]*Directory{
			"/module/s1": {
				Name: "Module_S1",
				Fields: map[string]*yang.Entry{
					"config":          {Name: "config"},
					"state":           {Name: "state"},
					"outer-container": {Name: "outer-container"},
				},
				Path: []string{"", "module", "s1"},
			},
			"/module/s1/config": {
				Name: "Module_S1_Config",
				Fields: map[string]*yang.Entry{
					"l1": {Name: "l1", Type: &yang.YangType{Kind: yang.Ystring}},
					"l2": {Name: "l2", Type: &yang.YangType{Kind: yang.Yint8}},
				},
				Path: []string{"", "module", "s1", "config"},
			},
			"/module/s1/state": {
				Name: "Module_S1_State",
				Fields: map[string]*yang.Entry{
					"l1": {Name: "l1", Type: &yang.YangType{Kind: yang.Yint8}},
					"l2": {Name: "l2", Type: &yang.YangType{Kind: yang.Yint8}},
					"l3": {Name: "l3", Type: &yang.YangType{Kind: yang.Yint32}},
				},
				Path: []string{"", "module", "s1", "state"},
			},
			"/module/s1/outer-container": {
				Name:   "Module_S1_OuterContainer",
				Fields: map[string]*yang.Entry{"inner-container": {Name: "inner-container"}},
				Path:   []string{"", "module", "s1", "outer-container"},
			},
			"/module/s1/outer-container/inner-container": {
				Name: "Module_S1_OuterContainer_InnerContainer",
				Fields: map[string]*yang.Entry{
					"config": {Name: "config"},
					"state":  {Name: "state"},
				},
				Path: []string{"", "module", "s1", "outer-container", "inner-container"},
			},
			"/module/s1/outer-container/inner-container/config": {
				Name: "Module_S1_OuterContainer_InnerContainer_Config",
				Fields: map[string]*yang.Entry{
					"inner-leaf": {Name: "inner-leaf", Type: &yang.YangType{Kind: yang.Ystring}},
				},
				Path: []string{"", "module", "s1", "outer-container", "inner-container", "config"},
			},
			"/module/s1/outer-container/inner-container/state": {
				Name: "Module_S1_OuterContainer_InnerContainer_State",
				Fields: map[string]*yang.Entry{
					"inner-leaf":       {Name: "inner-leaf", Type: &yang.YangType{Kind: yang.Ystring}},
					"inner-state-leaf": {Name: "inner-state-leaf", Type: &yang.YangType{Kind: yang.Yint8}},
				},
				Path: []string{"", "module", "s1", "outer-container", "inner-container", "state"},
			},
		},
		wantProtoCompress: map[string]*Directory{
			"/module/s1": {
				Name: "S1",
				Fields: map[string]*yang.Entry{
					"l1":              {Name: "l1", Type: &yang.YangType{Kind: yang.Ystring}},
					"l2":              {Name: "l2", Type: &yang.YangType{Kind: yang.Yint8}},
					"l3":              {Name: "l3", Type: &yang.YangType{Kind: yang.Yint32}},
					"outer-container": {Name: "outer-container"},
				},
				Path: []string{"", "module", "s1"},
			},
			"/module/s1/outer-container": {
				Name: "OuterContainer",
				Fields: map[string]*yang.Entry{
					"inner-container": {Name: "inner-container"},
				},
				Path: []string{"", "module", "s1", "outer-container"},
			},
			"/module/s1/outer-container/inner-container": {
				Name: "InnerContainer",
				Fields: map[string]*yang.Entry{
					"inner-leaf":       {Name: "inner-leaf", Type: &yang.YangType{Kind: yang.Ystring}},
					"inner-state-leaf": {Name: "inner-state-leaf", Type: &yang.YangType{Kind: yang.Yint8}},
				},
				Path: []string{"", "module", "s1", "outer-container", "inner-container"},
			},
		},
		wantProtoCompressPreferOperationalState: map[string]*Directory{
			"/module/s1": {
				Name: "S1",
				Fields: map[string]*yang.Entry{
					"l1":              {Name: "l1", Type: &yang.YangType{Kind: yang.Yint8}},
					"l2":              {Name: "l2", Type: &yang.YangType{Kind: yang.Yint8}},
					"l3":              {Name: "l3", Type: &yang.YangType{Kind: yang.Yint32}},
					"outer-container": {Name: "outer-container"},
				},
				Path: []string{"", "module", "s1"},
			},
			"/module/s1/outer-container": {
				Name: "OuterContainer",
				Fields: map[string]*yang.Entry{
					"inner-container": {Name: "inner-container"},
				},
				Path: []string{"", "module", "s1", "outer-container"},
			},
			"/module/s1/outer-container/inner-container": {
				Name: "InnerContainer",
				Fields: map[string]*yang.Entry{
					"inner-leaf":       {Name: "inner-leaf", Type: &yang.YangType{Kind: yang.Ystring}},
					"inner-state-leaf": {Name: "inner-state-leaf", Type: &yang.YangType{Kind: yang.Yint8}},
				},
				Path: []string{"", "module", "s1", "outer-container", "inner-container"},
			},
		},
		wantProtoUncompress: map[string]*Directory{
			"/module/s1": {
				Name: "S1",
				Fields: map[string]*yang.Entry{
					"config":          {Name: "config"},
					"state":           {Name: "state"},
					"outer-container": {Name: "outer-container"},
				},
				Path: []string{"", "module", "s1"},
			},
			"/module/s1/config": {
				Name: "Config",
				Fields: map[string]*yang.Entry{
					"l1": {Name: "l1", Type: &yang.YangType{Kind: yang.Ystring}},
					"l2": {Name: "l2", Type: &yang.YangType{Kind: yang.Yint8}},
				},
				Path: []string{"", "module", "s1", "config"},
			},
			"/module/s1/state": {
				Name: "State",
				Fields: map[string]*yang.Entry{
					"l1": {Name: "l1", Type: &yang.YangType{Kind: yang.Yint8}},
					"l2": {Name: "l2", Type: &yang.YangType{Kind: yang.Yint8}},
					"l3": {Name: "l3", Type: &yang.YangType{Kind: yang.Yint32}},
				},
				Path: []string{"", "module", "s1", "state"},
			},
			"/module/s1/outer-container": {
				Name:   "OuterContainer",
				Fields: map[string]*yang.Entry{"inner-container": {Name: "inner-container"}},
				Path:   []string{"", "module", "s1", "outer-container"},
			},
			"/module/s1/outer-container/inner-container": {
				Name: "InnerContainer",
				Fields: map[string]*yang.Entry{
					"config": {Name: "config"},
					"state":  {Name: "state"},
				},
				Path: []string{"", "module", "s1", "outer-container", "inner-container"},
			},
			"/module/s1/outer-container/inner-container/config": {
				Name: "Config",
				Fields: map[string]*yang.Entry{
					"inner-leaf": {Name: "inner-leaf", Type: &yang.YangType{Kind: yang.Ystring}},
				},
				Path: []string{"", "module", "s1", "outer-container", "inner-container", "config"},
			},
			"/module/s1/outer-container/inner-container/state": {
				Name: "State",
				Fields: map[string]*yang.Entry{
					"inner-leaf":       {Name: "inner-leaf", Type: &yang.YangType{Kind: yang.Ystring}},
					"inner-state-leaf": {Name: "inner-state-leaf", Type: &yang.YangType{Kind: yang.Yint8}},
				},
				Path: []string{"", "module", "s1", "outer-container", "inner-container", "state"},
			},
		},
	}, {
		name: "container with choice around leaves",
		in: []*yang.Entry{
			{
				Name: "module",
				Dir: map[string]*yang.Entry{
					"top-container": {
						Name:   "top-container",
						Kind:   yang.DirectoryEntry,
						Parent: &yang.Entry{Name: "module"},
						Dir: map[string]*yang.Entry{
							"config": {
								Name: "config",
								Kind: yang.DirectoryEntry,
								Parent: &yang.Entry{
									Name: "top-container",
									Parent: &yang.Entry{
										Name: "module",
									},
								},
								Dir: map[string]*yang.Entry{
									"choice-node": {
										Name: "choice-node",
										Kind: yang.ChoiceEntry,
										Dir: map[string]*yang.Entry{
											"case-one": {
												Name: "case-one",
												Kind: yang.CaseEntry,
												Parent: &yang.Entry{
													Name: "choice-node",
													Kind: yang.ChoiceEntry,
													Parent: &yang.Entry{
														Name: "config",
														Parent: &yang.Entry{
															Name: "top-container",
															Parent: &yang.Entry{
																Name: "module",
															},
														},
													},
												},
												Dir: map[string]*yang.Entry{
													"leaf-one": {Name: "leaf-one", Type: &yang.YangType{Kind: yang.Yint8}},
												},
											},
											"case-two": {
												Name: "case-two",
												Kind: yang.CaseEntry,
												Parent: &yang.Entry{
													Name: "choice-node",
													Kind: yang.ChoiceEntry,
													Parent: &yang.Entry{
														Name: "config",
														Parent: &yang.Entry{
															Name: "top-container",
															Parent: &yang.Entry{
																Name: "module",
															},
														},
													},
												},
												Dir: map[string]*yang.Entry{
													"leaf-two": {Name: "leaf-two", Type: &yang.YangType{Kind: yang.Yint8}},
												},
											},
										},
									},
								},
							},
							"state": {
								Name: "state",
								Kind: yang.DirectoryEntry,
								Parent: &yang.Entry{
									Name: "top-container",
									Parent: &yang.Entry{
										Name: "module",
									},
								},
								Dir: map[string]*yang.Entry{
									"choice-node": {
										Name: "choice-node",
										Kind: yang.ChoiceEntry,
										Dir: map[string]*yang.Entry{
											"case-one": {
												Name: "case-one",
												Kind: yang.CaseEntry,
												Parent: &yang.Entry{
													Name: "choice-node",
													Kind: yang.ChoiceEntry,
													Parent: &yang.Entry{
														Name: "state",
														Parent: &yang.Entry{
															Name: "top-container",
															Parent: &yang.Entry{
																Name: "module",
															},
														},
													},
												},
												Dir: map[string]*yang.Entry{"leaf-one": {Name: "leaf-one"}},
											},
											"case-two": {
												Name: "case-two",
												Kind: yang.CaseEntry,
												Parent: &yang.Entry{
													Name: "choice-node",
													Kind: yang.ChoiceEntry,
													Parent: &yang.Entry{
														Name: "state",
														Parent: &yang.Entry{
															Name: "top-container",
															Parent: &yang.Entry{
																Name: "module",
															},
														},
													},
												},
												Dir: map[string]*yang.Entry{"leaf-two": {Name: "leaf-two"}},
											},
										},
									},
								},
							},
						},
					},
				},
			},
		},
		checkPath: true,
		wantGoCompress: map[string]*Directory{
			"/module/top-container": {
				Name: "TopContainer",
				Fields: map[string]*yang.Entry{
					"leaf-one": {Name: "leaf-one", Type: &yang.YangType{Kind: yang.Yint8}},
					"leaf-two": {Name: "leaf-two", Type: &yang.YangType{Kind: yang.Yint8}},
				},
				Path: []string{"", "module", "top-container"},
			},
		},
		wantGoCompressPreferOperationalState: map[string]*Directory{
			"/module/top-container": {
				Name: "TopContainer",
				Fields: map[string]*yang.Entry{
					"leaf-one": {Name: "leaf-one", Type: &yang.YangType{Kind: yang.Yint8}},
					"leaf-two": {Name: "leaf-two", Type: &yang.YangType{Kind: yang.Yint8}},
				},
				Path: []string{"", "module", "top-container"},
			},
		},
		wantGoUncompress: map[string]*Directory{
			"/module/top-container": {
				Name: "Module_TopContainer",
				Fields: map[string]*yang.Entry{
					"config": {Name: "config"},
					"state":  {Name: "state"},
				},
				Path: []string{"", "module", "top-container"},
			},
			"/module/top-container/config": {
				Name: "Module_TopContainer_Config",
				Fields: map[string]*yang.Entry{
					"leaf-one": {Name: "leaf-one", Type: &yang.YangType{Kind: yang.Yint8}},
					"leaf-two": {Name: "leaf-two", Type: &yang.YangType{Kind: yang.Yint8}},
				},
				Path: []string{"", "module", "top-container", "config"},
			},
			"/module/top-container/state": {
				Name: "Module_TopContainer_State",
				Fields: map[string]*yang.Entry{
					"leaf-one": {Name: "leaf-one", Type: &yang.YangType{Kind: yang.Yint8}},
					"leaf-two": {Name: "leaf-two", Type: &yang.YangType{Kind: yang.Yint8}},
				},
				Path: []string{"", "module", "top-container", "state"},
			},
		},
	}, {
		name: "schema with list",
		in: []*yang.Entry{{
			Name: "container",
			Dir: map[string]*yang.Entry{
				"list": {
					Name:     "list",
					Parent:   &yang.Entry{Name: "container", Parent: &yang.Entry{Name: "module"}},
					Key:      "key",
					Kind:     yang.DirectoryEntry,
					ListAttr: &yang.ListAttr{},
					Dir: map[string]*yang.Entry{
						"key": {
							Name: "key",
							Type: &yang.YangType{Kind: yang.Yleafref, Path: "../config/key"},
							Parent: &yang.Entry{
								Name: "list",
								Parent: &yang.Entry{
									Name: "container",
									Parent: &yang.Entry{
										Name: "module",
									},
								},
							},
						},
						"config": {
							Name:   "config",
							Kind:   yang.DirectoryEntry,
							Parent: &yang.Entry{Name: "list", Parent: &yang.Entry{Name: "container", Parent: &yang.Entry{Name: "module"}}},
							Dir: map[string]*yang.Entry{
								"key": {
									Name: "key",
									Type: &yang.YangType{Kind: yang.Ystring},
									Parent: &yang.Entry{
										Name: "config",
										Parent: &yang.Entry{
											Name: "list",
											Parent: &yang.Entry{
												Name: "container",
												Parent: &yang.Entry{
													Name: "module",
												},
											},
										},
									},
								},
							},
						},
						"state": {
							Name:   "state",
							Kind:   yang.DirectoryEntry,
							Parent: &yang.Entry{Name: "list", Parent: &yang.Entry{Name: "container", Parent: &yang.Entry{Name: "module"}}},
							Dir: map[string]*yang.Entry{
								"key": {
									Name: "key",
									Type: &yang.YangType{Kind: yang.Ystring},
									Parent: &yang.Entry{
										Name: "state",
										Parent: &yang.Entry{
											Name: "list",
											Parent: &yang.Entry{
												Name: "container",
												Parent: &yang.Entry{
													Name: "module",
												},
											},
										},
									},
								},
							},
						},
					},
				},
			},
			Parent: &yang.Entry{Name: "module"},
		}},
		wantGoCompress: map[string]*Directory{
			"/module/container/list": {
				Name: "Container_List",
				Fields: map[string]*yang.Entry{
					"key": {Name: "key", Type: &yang.YangType{Kind: yang.Ystring}},
				},
				ListAttr: &YangListAttr{
					Keys: map[string]*MappedType{
						"key": {
							NativeType: "string",
							ZeroValue:  `""`,
						},
					},
				},
			},
		},
		wantGoUncompress: map[string]*Directory{
			"/module/container/list": {
				Name: "Module_Container_List",
				Fields: map[string]*yang.Entry{
					"key":    {Name: "key", Type: &yang.YangType{Kind: yang.Yleafref}},
					"config": {Name: "config"},
					"state":  {Name: "state"},
				},
				ListAttr: &YangListAttr{
					Keys: map[string]*MappedType{
						"key": {
							NativeType: "string",
							ZeroValue:  `""`,
						},
					},
				},
			},
			"/module/container/list/config": {
				Name: "Module_Container_List_Config",
				Fields: map[string]*yang.Entry{
					"key": {Name: "key", Type: &yang.YangType{Kind: yang.Ystring}},
				},
			},
			"/module/container/list/state": {
				Name: "Module_Container_List_State",
				Fields: map[string]*yang.Entry{
					"key": {Name: "key", Type: &yang.YangType{Kind: yang.Ystring}},
				},
			},
		},
	}, {
		name: "schema with choice around container",
		in: []*yang.Entry{
			{
				Name: "module",
				Dir: map[string]*yang.Entry{

					"container": {
						Name:   "container",
						Kind:   yang.DirectoryEntry,
						Parent: &yang.Entry{Name: "module"},
						Dir: map[string]*yang.Entry{
							"choice-node": {
								Name:   "choice-node",
								Kind:   yang.ChoiceEntry,
								Parent: &yang.Entry{Name: "container"},
								Dir: map[string]*yang.Entry{
									"case-one": {
										Name: "case-one",
										Kind: yang.CaseEntry,
										Parent: &yang.Entry{
											Name: "choice-node",
											Kind: yang.ChoiceEntry,
											Parent: &yang.Entry{
												Name: "container",
												Parent: &yang.Entry{
													Name: "module",
												},
											},
										},
										Dir: map[string]*yang.Entry{
											"second-container": {
												Name: "second-container",
												Kind: yang.DirectoryEntry,
												Parent: &yang.Entry{
													Name: "case-one",
													Kind: yang.CaseEntry,
													Parent: &yang.Entry{
														Name: "choice-node",
														Kind: yang.ChoiceEntry,
														Parent: &yang.Entry{
															Name: "container",
															Parent: &yang.Entry{
																Name: "module",
															},
														},
													},
												},
												Dir: map[string]*yang.Entry{
													"config": {
														Name: "config",
														Kind: yang.DirectoryEntry,
														Parent: &yang.Entry{
															Name: "second-container",
															Parent: &yang.Entry{
																Name: "case-one",
																Kind: yang.CaseEntry,
																Parent: &yang.Entry{
																	Name: "choice-node",
																	Kind: yang.ChoiceEntry,
																	Parent: &yang.Entry{
																		Name: "container",
																		Parent: &yang.Entry{
																			Name: "module",
																		},
																	},
																},
															},
														},
														Dir: map[string]*yang.Entry{"leaf-one": {Name: "leaf-one"}},
													},
												},
											},
										},
									},
									"case-two": {
										Name: "case-two",
										Kind: yang.CaseEntry,
										Parent: &yang.Entry{
											Name: "choice-node",
											Kind: yang.ChoiceEntry,
											Parent: &yang.Entry{
												Name: "container",
												Parent: &yang.Entry{
													Name: "module",
												},
											},
										},
										Dir: map[string]*yang.Entry{
											"third-container": {
												Name: "third-container",
												Kind: yang.DirectoryEntry,
												Parent: &yang.Entry{
													Name: "case-two",
													Kind: yang.CaseEntry,
													Parent: &yang.Entry{
														Name: "choice-node",
														Kind: yang.ChoiceEntry,
														Parent: &yang.Entry{
															Name: "container",
															Parent: &yang.Entry{
																Name: "module",
															},
														},
													},
												},
												Dir: map[string]*yang.Entry{
													"config": {
														Name: "config",
														Kind: yang.DirectoryEntry,
														Parent: &yang.Entry{
															Name: "third-container",
															Parent: &yang.Entry{
																Name: "case-two",
																Kind: yang.CaseEntry,
																Parent: &yang.Entry{
																	Name: "choice-node",
																	Kind: yang.ChoiceEntry,
																	Parent: &yang.Entry{
																		Name: "container",
																		Parent: &yang.Entry{
																			Name: "module",
																		},
																	},
																},
															},
														},
														Dir: map[string]*yang.Entry{"leaf-two": {Name: "leaf-two"}},
													},
												},
											},
										},
									},
								},
							},
						},
					},
				},
			},
		},
		wantGoCompress: map[string]*Directory{
			"/module/container": {
				Name: "Container",
				Fields: map[string]*yang.Entry{
					"second-container": {Name: "second-container"},
					"third-container":  {Name: "third-container"},
				},
			},
			// Since these are schema paths then we still have the choice node's name
			// here, we need to check that the processing recursed correctly into the
			// container.
			"/module/container/choice-node/case-one/second-container": {
				Name:   "Container_SecondContainer",
				Fields: map[string]*yang.Entry{"leaf-one": {Name: "leaf-one"}},
			},
			"/module/container/choice-node/case-two/third-container": {
				Name:   "Container_ThirdContainer",
				Fields: map[string]*yang.Entry{"leaf-two": {Name: "leaf-two"}},
			},
		},
		wantGoUncompress: map[string]*Directory{
			"/module/container": {
				Name: "Module_Container",
				Fields: map[string]*yang.Entry{
					"second-container": {Name: "second-container"},
					"third-container":  {Name: "third-container"},
				},
			},
			"/module/container/choice-node/case-one/second-container": {
				Name:   "Module_Container_SecondContainer",
				Fields: map[string]*yang.Entry{"config": {Name: "config"}},
			},
			"/module/container/choice-node/case-two/third-container": {
				Name:   "Module_Container_ThirdContainer",
				Fields: map[string]*yang.Entry{"config": {Name: "config"}},
			},
			"/module/container/choice-node/case-one/second-container/config": {
				Name:   "Module_Container_SecondContainer_Config",
				Fields: map[string]*yang.Entry{"leaf-one": {Name: "leaf-one"}},
			},
			"/module/container/choice-node/case-two/third-container/config": {
				Name:   "Module_Container_ThirdContainer_Config",
				Fields: map[string]*yang.Entry{"leaf-two": {Name: "leaf-two"}},
			},
		},
		wantProtoCompress: map[string]*Directory{
			"/module/container": {
				Name: "Container",
				Fields: map[string]*yang.Entry{
					"second-container": {Name: "second-container"},
					"third-container":  {Name: "third-container"},
				},
			},
			"/module/container/choice-node/case-one/second-container": {
				Name:   "SecondContainer",
				Fields: map[string]*yang.Entry{"leaf-one": {Name: "leaf-one"}},
			},
			"/module/container/choice-node/case-two/third-container": {
				Name:   "ThirdContainer",
				Fields: map[string]*yang.Entry{"leaf-two": {Name: "leaf-two"}},
			},
		},
		wantProtoUncompress: map[string]*Directory{
			"/module/container": {
				Name: "Container",
				Fields: map[string]*yang.Entry{
					"second-container": {Name: "second-container"},
					"third-container":  {Name: "third-container"},
				},
			},
			"/module/container/choice-node/case-one/second-container": {
				Name:   "SecondContainer",
				Fields: map[string]*yang.Entry{"config": {Name: "config"}},
			},
			"/module/container/choice-node/case-two/third-container": {
				Name:   "ThirdContainer",
				Fields: map[string]*yang.Entry{"config": {Name: "config"}},
			},
			"/module/container/choice-node/case-one/second-container/config": {
				Name:   "Config",
				Fields: map[string]*yang.Entry{"leaf-one": {Name: "leaf-one"}},
			},
			"/module/container/choice-node/case-two/third-container/config": {
				Name:   "Config",
				Fields: map[string]*yang.Entry{"leaf-two": {Name: "leaf-two"}},
			},
		},
	}}

	// Simple helper functions for error messages
	fieldNames := func(dir *Directory) []string {
		names := []string{}
		for k := range dir.Fields {
			names = append(names, k)
		}
		return names
	}

	langName := func(l generatedLanguage) string {
		languageName := map[generatedLanguage]string{
			golang:   "Go",
			protobuf: "Proto",
		}
		return languageName[l]
	}

	for _, tt := range tests {
		combinations := []struct {
			lang              generatedLanguage         // lang is the language to run the test for.
			compressBehaviour genutil.CompressBehaviour // compressBehaviour indicates whether path compression should be enabled and whether state fields should be excluded.
			excludeState      bool                      // excludeState indicates whether config false values should be excluded.
			want              map[string]*Directory     // want is the expected output of buildDirectoryDefinitions.
		}{{
			lang:              golang,
			compressBehaviour: genutil.PreferIntendedConfig,
			want:              tt.wantGoCompress,
		}, {
			lang:              golang,
			compressBehaviour: genutil.PreferOperationalState,
			want:              tt.wantGoCompressPreferOperationalState,
		}, {
			lang:              golang,
			compressBehaviour: genutil.Uncompressed,
			want:              tt.wantGoUncompress,
		}, {
			lang:              protobuf,
			compressBehaviour: genutil.PreferIntendedConfig,
			want:              tt.wantProtoCompress,
		}, {
			lang:              protobuf,
			compressBehaviour: genutil.PreferOperationalState,
			want:              tt.wantProtoCompressPreferOperationalState,
		}, {
			lang:              protobuf,
			compressBehaviour: genutil.Uncompressed,
			want:              tt.wantProtoUncompress,
		}, {
			lang:              golang,
			compressBehaviour: genutil.ExcludeDerivedState,
			want:              tt.wantGoCompressStateExcluded,
		}, {
			lang:              golang,
			compressBehaviour: genutil.UncompressedExcludeDerivedState,
			want:              tt.wantGoUncompressStateExcluded,
		}, {
			lang:              protobuf,
			compressBehaviour: genutil.ExcludeDerivedState,
			want:              tt.wantProtoCompressStateExcluded,
		}, {
			lang:              protobuf,
			compressBehaviour: genutil.UncompressedExcludeDerivedState,
			want:              tt.wantProtoUncompressStateExcluded,
		}}

		for _, c := range combinations {
			// If this isn't a test case that has been defined then we skip it.
			if c.want == nil {
				continue
			}

			t.Run(fmt.Sprintf("%s:buildDirectoryDefinitions(CompressBehaviour:%v,Language:%s,excludeState:%v)", tt.name, c.compressBehaviour, langName(c.lang), c.excludeState), func(t *testing.T) {
				st, err := buildSchemaTree(tt.in)
				if err != nil {
					t.Fatalf("buildSchemaTree(%v), got unexpected err: %v", tt.in, err)
				}
				gogen := newGoGenState(st)
				protogen := newProtoGenState(st)

				structs := make(map[string]*yang.Entry)
				enums := make(map[string]*yang.Entry)

				var errs []error
				for _, inc := range tt.in {
					// Always provide a nil set of modules to findMappableEntities since this
					// is only used to skip elements.
					errs = append(errs, findMappableEntities(inc, structs, enums, []string{}, c.compressBehaviour.CompressEnabled(), []*yang.Entry{})...)
				}
				if errs != nil {
					t.Fatalf("findMappableEntities(%v, %v, %v, nil, %v, nil): got unexpected error, want: nil, got: %v", tt.in, structs, enums, c.compressBehaviour.CompressEnabled(), errs)
				}

				var got map[string]*Directory
				switch c.lang {
				case golang:
					got, errs = gogen.buildDirectoryDefinitions(structs, c.compressBehaviour, false, false)
				case protobuf:
					got, errs = protogen.buildDirectoryDefinitions(structs, c.compressBehaviour)
				}
				if errs != nil {
					t.Fatal(errs)
				}

				// This checks the "Name" and maybe "Path" attributes of the output Directories.
				ignoreFields := []string{"Entry", "Fields", "IsFakeRoot"}
				if !tt.checkPath {
					ignoreFields = append(ignoreFields, "Path")
				}
				if diff := cmp.Diff(c.want, got, cmpopts.IgnoreFields(Directory{}, ignoreFields...), cmpopts.IgnoreFields(YangListAttr{}, "KeyElems")); diff != "" {
					t.Errorf("(-want +got):\n%s", diff)
				}

				// Verify certain fields of the "Fields" attribute -- there are too many fields to ignore to use cmp.Diff for comparison.
				for gotName, gotDir := range got {
					// Note that any missing or extra Directories would've been caught with the previous check.
					wantDir, ok := c.want[gotName]
					if !ok {
						t.Errorf("got directory keyed at %q, did not expect this", gotName)
						continue
					}
					if len(gotDir.Fields) != len(wantDir.Fields) {
						t.Fatalf("Did not get expected set of fields for %s, got: %v, want: %v", gotName, fieldNames(gotDir), fieldNames(wantDir))
					}
					for fieldk, fieldv := range wantDir.Fields {
						cmpfield, ok := gotDir.Fields[fieldk]
						if !ok {
							t.Errorf("Could not find expected field %s in %s, got: %v", fieldk, gotName, gotDir.Fields)
							continue // Fatal error for this field only.
						}

						if fieldv.Name != cmpfield.Name {
							t.Errorf("Field %s of %s did not have expected name, got: %v, want: %v", fieldk, gotName, cmpfield.Name, fieldv.Name)
						}

						if fieldv.Type != nil && cmpfield.Type != nil {
							if fieldv.Type.Kind != cmpfield.Type.Kind {
								t.Errorf("Field %s of %s did not have expected type got: %s, want: %s", fieldk, gotName, cmpfield.Type.Kind, fieldv.Type.Kind)
							}
						}
					}
				}
			})
		}
	}
}

// TestBuildListKey takes an input yang.Entry and ensures that the correct YangListAttr
// struct is returned representing the keys of the list e.
func TestBuildListKey(t *testing.T) {
	tests := []struct {
		name                    string        // name is the test identifier.
		in                      *yang.Entry   // in is the yang.Entry of the test list.
		inCompress              bool          // inCompress is a boolean indicating whether CompressOCPaths should be true/false.
		inEntries               []*yang.Entry // inEntries is used to provide context entries in the schema, particularly where a leafref key is used.
		inResolveKeyNameFuncNil bool          // inResolveKeyNameFuncNil specifies whether the key name function is not provided.
		want                    YangListAttr  // want is the expected YangListAttr output.
		wantErr                 bool          // wantErr is a boolean indicating whether errors are expected from buildListKeys
	}{{
		name: "non-list",
		in: &yang.Entry{
			Name: "not-list",
			Dir: map[string]*yang.Entry{
				"keyleaf": {
					Name: "keyleaf",
					Type: &yang.YangType{Kind: yang.Ystring},
				},
			},
		},
		wantErr: true,
	}, {
		name: "no key in config true list",
		in: &yang.Entry{
			Name:     "list",
			ListAttr: &yang.ListAttr{},
			Dir: map[string]*yang.Entry{
				"keyleaf": {Type: &yang.YangType{Kind: yang.Ystring}},
			},
			Config: yang.TSTrue,
		},
		wantErr: true,
	}, {
		name: "invalid key in config true list",
		in: &yang.Entry{
			Name:     "list",
			ListAttr: &yang.ListAttr{},
			Dir: map[string]*yang.Entry{
				"keyleaf": {Type: &yang.YangType{Kind: yang.Yidentityref}},
			},
			Key: "keyleaf",
		},
		wantErr: true,
	}, {
		name: "basic list key test",
		in: &yang.Entry{
			Name:     "list",
			ListAttr: &yang.ListAttr{},
			Key:      "keyleaf",
			Dir: map[string]*yang.Entry{
				"keyleaf": {
					Name: "keyleaf",
					Type: &yang.YangType{Kind: yang.Ystring},
				},
			},
		},
		want: YangListAttr{
			Keys: map[string]*MappedType{
				"keyleaf": {NativeType: "string"},
			},
			KeyElems: []*yang.Entry{
				{
					Name: "keyleaf",
					Type: &yang.YangType{Kind: yang.Ystring},
				},
			},
		},
	}, {
		name: "basic list key test with nil resolve key name function",
		in: &yang.Entry{
			Name:     "list",
			ListAttr: &yang.ListAttr{},
			Key:      "keyleaf",
			Dir: map[string]*yang.Entry{
				"keyleaf": {
					Name: "keyleaf",
					Type: &yang.YangType{Kind: yang.Ystring},
				},
			},
		},
		inResolveKeyNameFuncNil: true,
		want: YangListAttr{
			KeyElems: []*yang.Entry{
				{
					Name: "keyleaf",
					Type: &yang.YangType{Kind: yang.Ystring},
				},
			},
		},
	}, {
		name: "multiple list keys",
		in: &yang.Entry{
			Name:     "list",
			ListAttr: &yang.ListAttr{},
			Key:      "k1 k2",
			Dir: map[string]*yang.Entry{
				"k1": {Name: "k1", Type: &yang.YangType{Kind: yang.Ystring}},
				"k2": {Name: "k2", Type: &yang.YangType{Kind: yang.Ystring}},
			},
		},
		want: YangListAttr{
			Keys: map[string]*MappedType{
				"k1": {NativeType: "string"},
				"k2": {NativeType: "string"},
			},
			KeyElems: []*yang.Entry{
				{Name: "k1", Type: &yang.YangType{Kind: yang.Ystring}},
				{Name: "k2", Type: &yang.YangType{Kind: yang.Ystring}},
			},
		},
	}, {
		name: "multiple list keys - double spacing",
		in: &yang.Entry{
			Name:     "list",
			ListAttr: &yang.ListAttr{},
			Key:      "k1  k2",
			Dir: map[string]*yang.Entry{
				"k1": {Name: "k1", Type: &yang.YangType{Kind: yang.Ystring}},
				"k2": {Name: "k2", Type: &yang.YangType{Kind: yang.Ystring}},
			},
		},
		want: YangListAttr{
			Keys: map[string]*MappedType{
				"k1": {NativeType: "string"},
				"k2": {NativeType: "string"},
			},
			KeyElems: []*yang.Entry{
				{Name: "k1", Type: &yang.YangType{Kind: yang.Ystring}},
				{Name: "k2", Type: &yang.YangType{Kind: yang.Ystring}},
			},
		},
	}, {
		name: "multiple list keys - newlines",
		in: &yang.Entry{
			Name:     "list",
			ListAttr: &yang.ListAttr{},
			Key:      "k1  \nk2",
			Dir: map[string]*yang.Entry{
				"k1": {Name: "k1", Type: &yang.YangType{Kind: yang.Ystring}},
				"k2": {Name: "k2", Type: &yang.YangType{Kind: yang.Ystring}},
			},
		},
		want: YangListAttr{
			Keys: map[string]*MappedType{
				"k1": {NativeType: "string"},
				"k2": {NativeType: "string"},
			},
			KeyElems: []*yang.Entry{
				{Name: "k1", Type: &yang.YangType{Kind: yang.Ystring}},
				{Name: "k2", Type: &yang.YangType{Kind: yang.Ystring}},
			},
		},
	}, {
		name: "missing key list",
		in: &yang.Entry{
			Name:     "list",
			ListAttr: &yang.ListAttr{},
			Key:      "null",
			Dir:      map[string]*yang.Entry{},
		},
		wantErr: true,
	}, {
		name: "keyless list test",
		in: &yang.Entry{
			Name:     "list",
			ListAttr: &yang.ListAttr{},
			Config:   yang.TSFalse,
			Dir:      map[string]*yang.Entry{},
		},
		want: YangListAttr{},
	}, {
		name: "list with invalid leafref path",
		in: &yang.Entry{
			Name:     "list",
			ListAttr: &yang.ListAttr{},
			Key:      "keyleaf",
			Dir: map[string]*yang.Entry{
				"keyleaf": {
					Name: "keyleaf",
					Type: &yang.YangType{
						Kind: yang.Yleafref,
						Path: "not-a-valid-path",
					},
				},
			},
		},
		inCompress: true,
		wantErr:    true,
	}, {
		name: "list with leafref in invalid container",
		in: &yang.Entry{
			Name:     "list",
			ListAttr: &yang.ListAttr{},
			Key:      "keyleaf",
			Dir: map[string]*yang.Entry{
				"keyleaf": {
					Name: "keyleaf",
					Type: &yang.YangType{
						Kind: yang.Yleafref,
						Path: "../config/keyleaf",
					},
				},
			},
		},
		inCompress: true,
		wantErr:    true,
	}, {
		name: "list with leafref that does not exist",
		in: &yang.Entry{
			Name:     "list",
			ListAttr: &yang.ListAttr{},
			Key:      "invalid",
			Dir: map[string]*yang.Entry{
				"invalid": {
					Name: "invalid",
					Type: &yang.YangType{
						Kind: yang.Yleafref,
						Path: "../config/invalid",
					},
				},
				"config": {
					Name: "config",
					Dir:  map[string]*yang.Entry{},
				},
			},
		},
		inCompress: true,
		wantErr:    true,
	}, {
		name: "single leafref key test",
		in: &yang.Entry{
			Name:     "list",
			ListAttr: &yang.ListAttr{},
			Key:      "keyleafref",
			Dir: map[string]*yang.Entry{
				"keyleafref": {
					Name: "keyleafref",
					Type: &yang.YangType{
						Kind: yang.Yleafref,
						Path: "../config/keyleafref",
					},
				},
				"config": {
					Name: "config",
					Dir: map[string]*yang.Entry{
						"keyleafref": {
							Name: "keyleafref",
							Type: &yang.YangType{Kind: yang.Ystring},
						},
					},
				},
			},
			Parent: &yang.Entry{
				Name: "container",
				Parent: &yang.Entry{
					Name: "module",
				},
			},
		},
		inCompress: true,
		want: YangListAttr{
			Keys: map[string]*MappedType{
				"keyleafref": {NativeType: "string"},
			},
			KeyElems: []*yang.Entry{
				{
					Name: "keyleafref",
					Type: &yang.YangType{Kind: yang.Ystring},
				},
			},
		},
	}, {
		name: "multiple key list test",
		in: &yang.Entry{
			Name:     "list",
			ListAttr: &yang.ListAttr{},
			Key:      "key1 key2",
			Dir: map[string]*yang.Entry{
				"key1": {
					Name: "key1",
					Type: &yang.YangType{Kind: yang.Ystring},
				},
				"key2": {
					Name: "key2",
					Type: &yang.YangType{Kind: yang.Ystring},
				},
			},
		},
		want: YangListAttr{
			Keys: map[string]*MappedType{
				"key1": {NativeType: "string"},
				"key2": {NativeType: "string"},
			},
			KeyElems: []*yang.Entry{
				{
					Name: "key1",
					Type: &yang.YangType{Kind: yang.Ystring},
				},
				{
					Name: "key2",
					Type: &yang.YangType{Kind: yang.Ystring},
				},
			},
		},
	}, {
		name: "multiple leafref key",
		in: &yang.Entry{
			Name:     "list",
			ListAttr: &yang.ListAttr{},
			Key:      "key1 key2",
			Dir: map[string]*yang.Entry{
				"key1": {
					Name: "key1",
					Type: &yang.YangType{
						Kind: yang.Yleafref,
						Path: "../state/key1",
					},
				},
				"key2": {
					Name: "key2",
					Type: &yang.YangType{
						Kind: yang.Yleafref,
						Path: "../state/key2",
					},
				},
				"state": {
					Name: "state",
					Dir: map[string]*yang.Entry{
						"key1": {
							Name: "key1",
							Type: &yang.YangType{Kind: yang.Ystring},
						},
						"key2": {
							Name: "key2",
							Type: &yang.YangType{Kind: yang.Yint8},
						},
					},
				},
			},
		},
		inCompress: true,
		want: YangListAttr{
			Keys: map[string]*MappedType{
				"key1": {NativeType: "string"},
				"key2": {NativeType: "int8"},
			},
			KeyElems: []*yang.Entry{
				{
					Name: "key2",
					Type: &yang.YangType{Kind: yang.Yint8},
				},
				{
					Name: "key1",
					Type: &yang.YangType{Kind: yang.Ystring},
				},
			},
		},
	}, {
		name: "single prefixed leafref key test",
		in: &yang.Entry{
			Name:     "list",
			ListAttr: &yang.ListAttr{},
			Key:      "keyleafref",
			Dir: map[string]*yang.Entry{
				"keyleafref": {
					Name: "keyleafref",
					Type: &yang.YangType{
						Kind: yang.Yleafref,
						Path: "../pfx:config/pfx:keyleafref",
					},
				},
				"config": {
					Name: "config",
					Dir: map[string]*yang.Entry{
						"keyleafref": {
							Name: "keyleafref",
							Type: &yang.YangType{Kind: yang.Ystring},
						},
					},
				},
			},
		},
		inCompress: true,
		want: YangListAttr{
			Keys: map[string]*MappedType{
				"keyleafref": {NativeType: "string"},
			},
			KeyElems: []*yang.Entry{
				{
					Name: "keyleafref",
					Type: &yang.YangType{Kind: yang.Ystring},
				},
			},
		},
	}, {
		name: "uncompressed leafref",
		in: &yang.Entry{
			Name:     "list",
			ListAttr: &yang.ListAttr{},
			Key:      "keyleafref",
			Dir: map[string]*yang.Entry{
				"keyleafref": {
					Name: "keyleafref",
					Type: &yang.YangType{
						Kind: yang.Yleafref,
						Path: "/a/b/c",
					},
				},
			},
		},
		inEntries: []*yang.Entry{
			{
				Name: "a",
				Dir: map[string]*yang.Entry{
					"b": {
						Name: "b",
						Dir: map[string]*yang.Entry{
							"c": {
								Name: "c",
								Type: &yang.YangType{
									Kind: yang.Ystring,
								},
								Parent: &yang.Entry{
									Name: "b",
									Parent: &yang.Entry{
										Name: "a",
										Parent: &yang.Entry{
											Name: "module",
										},
									},
								},
							},
						},
						Parent: &yang.Entry{
							Name: "a",
							Parent: &yang.Entry{
								Name: "module",
							},
						},
					},
				},
				Parent: &yang.Entry{Name: "module"},
			},
		},
		want: YangListAttr{
			Keys: map[string]*MappedType{
				"keyleafref": {NativeType: "string"},
			},
			KeyElems: []*yang.Entry{
				{
					Name: "keyleafref",
					Type: &yang.YangType{Kind: yang.Ystring},
				},
			},
		},
	}}

	for _, tt := range tests {
		s := newGoGenState(nil)
		if tt.inEntries != nil {
			st, err := buildSchemaTree(tt.inEntries)
			if err != nil {
				t.Errorf("%s: buildSchemaTree(%v), could not build tree: %v", tt.name, tt.inEntries, err)
				continue
			}
			s.schematree = st
		}

		resolveKeyTypeName := func(keyleaf *yang.Entry) (*MappedType, error) {
			return s.yangTypeToGoType(resolveTypeArgs{yangType: keyleaf.Type, contextEntry: keyleaf}, tt.inCompress)
		}
		if tt.inResolveKeyNameFuncNil {
			resolveKeyTypeName = nil
		}

		got, err := buildListKey(tt.in, tt.inCompress, resolveKeyTypeName)
		if err != nil && !tt.wantErr {
			t.Errorf("%s: could not build list key successfully %v", tt.name, err)
		}

		if err == nil && tt.wantErr {
			t.Errorf("%s: did not get expected error", tt.name)
		}

		if tt.wantErr || got == nil {
			continue
		}

		for name, gtype := range got.Keys {
			elem, ok := tt.want.Keys[name]
			if !ok {
				t.Errorf("%s: could not find key %s", tt.name, name)
				continue
			}
			if elem.NativeType != gtype.NativeType {
				t.Errorf("%s: key %s had the wrong type %s", tt.name, name, gtype.NativeType)
			}
		}
	}
}<|MERGE_RESOLUTION|>--- conflicted
+++ resolved
@@ -24,1422 +24,6 @@
 	"github.com/openconfig/ygot/genutil"
 )
 
-<<<<<<< HEAD
-// TestFindEnumSet tests the findEnumSet function, ensuring that it performs
-// deduplication of re-used identities, and re-used typedefs. For inline
-// definitions, the enumerations should be duplicated. Tests are performed with
-// compression set to both true and false.
-func TestFindEnumSet(t *testing.T) {
-	tests := []struct {
-		name                    string
-		in                      map[string]*yang.Entry
-		inOmitUnderscores       bool
-		inSkipEnumDeduplication bool
-		wantCompressed          map[string]*yangEnum
-		wantUncompressed        map[string]*yangEnum
-		wantSame                bool // Whether to expect same compressed/uncompressed output
-		wantErr                 bool
-	}{{
-		name: "simple identityref",
-		in: map[string]*yang.Entry{
-			"/container/config/identityref-leaf": {
-				Name: "identityref-leaf",
-				Type: &yang.YangType{
-					Name: "identityref",
-					IdentityBase: &yang.Identity{
-						Name: "base-identity",
-						Parent: &yang.Module{
-							Name: "test-module",
-						},
-					},
-				},
-			},
-			"/container/state/identityref-leaf": {
-				Name: "identityref-leaf",
-				Type: &yang.YangType{
-					Name: "identityref",
-					IdentityBase: &yang.Identity{
-						Name: "base-identity",
-						Parent: &yang.Module{
-							Name: "test-module",
-						},
-					},
-				},
-			},
-		},
-		wantCompressed: map[string]*yangEnum{
-			"TestModule_BaseIdentity": {
-				name: "TestModule_BaseIdentity",
-				entry: &yang.Entry{
-					Name: "identityref-leaf",
-					Type: &yang.YangType{
-						IdentityBase: &yang.Identity{
-							Name: "base-identity",
-							Parent: &yang.Module{
-								Name: "test-module",
-							},
-						},
-					},
-				},
-			},
-		},
-		wantSame: true,
-	}, {
-		name: "simple enumeration",
-		in: map[string]*yang.Entry{
-			"/container/config/enumeration-leaf": {
-				Name: "enumeration-leaf",
-				Type: &yang.YangType{
-					Name: "enumeration",
-					Enum: &yang.EnumType{},
-				},
-				Node: &yang.Enum{
-					Parent: &yang.Container{
-						Name: "config",
-						Parent: &yang.Container{
-							Name: "container",
-							Parent: &yang.Module{
-								Name: "base-module",
-							},
-						},
-					},
-				},
-				Parent: &yang.Entry{
-					Name: "config",
-					Parent: &yang.Entry{
-						Name:   "container",
-						Parent: &yang.Entry{Name: "base-module"},
-					},
-				},
-			},
-			"/container/state/enumeration-leaf": {
-				Name: "enumeration-leaf",
-				Type: &yang.YangType{
-					Name: "enumeration",
-					Enum: &yang.EnumType{},
-				},
-				Node: &yang.Enum{
-					Parent: &yang.Container{
-						Name: "state",
-						Parent: &yang.Container{
-							Name: "container",
-							Parent: &yang.Module{
-								Name: "base-module",
-							},
-						},
-					},
-				},
-				Parent: &yang.Entry{
-					Name: "state",
-					Parent: &yang.Entry{
-						Name: "container",
-						Parent: &yang.Entry{
-							Name: "base-module",
-						},
-					},
-				},
-			},
-		},
-		wantCompressed: map[string]*yangEnum{
-			"BaseModule_Container_EnumerationLeaf": {
-				name: "BaseModule_Container_EnumerationLeaf",
-				entry: &yang.Entry{
-					Name: "enumeration-leaf",
-					Type: &yang.YangType{
-						Enum: &yang.EnumType{},
-					},
-				},
-			},
-		},
-		wantUncompressed: map[string]*yangEnum{
-			"BaseModule_Container_State_EnumerationLeaf": {
-				name: "BaseModule_Container_State_EnumerationLeaf",
-				entry: &yang.Entry{
-					Name: "enumeration-leaf",
-					Type: &yang.YangType{
-						Enum: &yang.EnumType{},
-					},
-				},
-			},
-			"BaseModule_Container_Config_EnumerationLeaf": {
-				name: "BaseModule_Container_Config_EnumerationLeaf",
-				entry: &yang.Entry{
-					Name: "enumeration-leaf",
-					Type: &yang.YangType{
-						Enum: &yang.EnumType{},
-					},
-				},
-			},
-		},
-	}, {
-		name: "typedef which is an enumeration",
-		in: map[string]*yang.Entry{
-			"/container/config/enumeration-leaf": {
-				Name: "enumeration-leaf",
-				Type: &yang.YangType{
-					Name: "derived-enumeration",
-					Enum: &yang.EnumType{},
-				},
-				Node: &yang.Enum{
-					Parent: &yang.Module{
-						Name: "base-module",
-					},
-				},
-				Parent: &yang.Entry{
-					Name: "config",
-					Parent: &yang.Entry{
-						Name: "container",
-						Parent: &yang.Entry{
-							Name: "base-module",
-						},
-					},
-				},
-			},
-			"/container/state/enumeration-leaf": {
-				Name: "enumeration-leaf",
-				Type: &yang.YangType{
-					Name: "derived-enumeration",
-					Enum: &yang.EnumType{},
-				},
-				Node: &yang.Enum{
-					Parent: &yang.Module{
-						Name: "base-module",
-					},
-				},
-				Parent: &yang.Entry{
-					Name: "state",
-					Node: &yang.Container{Name: "state"},
-					Parent: &yang.Entry{
-						Name: "container",
-						Node: &yang.Container{Name: "container"},
-						Parent: &yang.Entry{
-							Name: "base-module",
-							Node: &yang.Module{Name: "base-module"},
-						},
-					},
-				},
-			},
-		},
-		wantCompressed: map[string]*yangEnum{
-			"BaseModule_DerivedEnumeration": {
-				name: "BaseModule_DerivedEnumeration",
-				entry: &yang.Entry{
-					Name: "enumeration-leaf",
-					Type: &yang.YangType{
-						Enum: &yang.EnumType{},
-					},
-				},
-			},
-		},
-		wantSame: true,
-	}, {
-		name: "union which contains typedef with an enumeration",
-		in: map[string]*yang.Entry{
-			"/container/config/e": {
-				Name: "e",
-				Type: &yang.YangType{
-					Kind: yang.Yunion,
-					Type: []*yang.YangType{
-						{Name: "derived", Kind: yang.Yenum, Enum: &yang.EnumType{}},
-						{Kind: yang.Ystring},
-					},
-				},
-				Node: &yang.Enum{
-					Parent: &yang.Module{
-						Name: "base-module",
-					},
-				},
-				Parent: &yang.Entry{
-					Name: "state",
-					Node: &yang.Container{Name: "state"},
-					Parent: &yang.Entry{
-						Name: "base-module",
-						Node: &yang.Module{Name: "base-module"},
-					},
-				},
-			},
-		},
-		wantCompressed: map[string]*yangEnum{
-			"BaseModule_Derived_Enum": {
-				name: "BaseModule_Derived_Enum",
-				entry: &yang.Entry{
-					Name: "e",
-					Type: &yang.YangType{
-						Kind: yang.Yunion,
-						Type: []*yang.YangType{
-							{Name: "derived", Kind: yang.Yenum, Enum: &yang.EnumType{}},
-							{Kind: yang.Ystring},
-						},
-					},
-				},
-			},
-		},
-		wantSame: true,
-	}, {
-		name: "typedef union with an enumeration",
-		in: map[string]*yang.Entry{
-			"/container/config/enumeration-leaf": {
-				Name: "enumeration-leaf",
-				Type: &yang.YangType{
-					Name: "derived-union-enum",
-					Type: []*yang.YangType{
-						{Kind: yang.Yenum, Enum: &yang.EnumType{}},
-						{Kind: yang.Yuint32},
-					},
-				},
-				Node: &yang.Enum{
-					Parent: &yang.Module{
-						Name: "base-module",
-					},
-				},
-			},
-			"/container/state/enumeration-leaf": {
-				Name: "enumeration-leaf",
-				Type: &yang.YangType{
-					Name: "derived-union-enum",
-					Type: []*yang.YangType{
-						{Kind: yang.Yenum, Enum: &yang.EnumType{}},
-						{Kind: yang.Yuint32},
-					},
-				},
-				Node: &yang.Enum{
-					Parent: &yang.Module{
-						Name: "base-module",
-					},
-				},
-			},
-		},
-		wantCompressed: map[string]*yangEnum{
-			"BaseModule_DerivedUnionEnum": {
-				name: "BaseModule_DerivedUnionEnum",
-				entry: &yang.Entry{
-					Name: "enumeration-leaf",
-					Type: &yang.YangType{
-						Enum: &yang.EnumType{},
-					},
-				},
-			},
-		},
-		wantSame: true,
-	}, {
-		name: "derived identityref",
-		in: map[string]*yang.Entry{
-			"/container/config/identityref-leaf": {
-				Name: "identityref-leaf",
-				Type: &yang.YangType{
-					Name: "derived-identityref",
-					IdentityBase: &yang.Identity{
-						Name: "base-identity",
-						Parent: &yang.Module{
-							Name: "base-module",
-						},
-					},
-				},
-				Node: &yang.Leaf{
-					Parent: &yang.Module{
-						Name: "base-module",
-					},
-				},
-			},
-			"/container/state/identityref-leaf": {
-				Name: "identityref-leaf",
-				Type: &yang.YangType{
-					Name: "derived-identityref",
-					IdentityBase: &yang.Identity{
-						Name: "base-identity",
-						Parent: &yang.Module{
-							Name: "base-module",
-						},
-					},
-				},
-				Node: &yang.Leaf{
-					Parent: &yang.Module{
-						Name: "base-module",
-					},
-				},
-			},
-		},
-		wantCompressed: map[string]*yangEnum{
-			"BaseModule_DerivedIdentityref": {
-				name: "BaseModule_DerivedIdentityref",
-				entry: &yang.Entry{
-					Name: "identityref-leaf",
-					Type: &yang.YangType{
-						IdentityBase: &yang.Identity{
-							Name: "base-identity",
-							Parent: &yang.Module{
-								Name: "test-module",
-							},
-						},
-					},
-				},
-			},
-		},
-		wantSame: true,
-	}, {
-		name: "erroneous identityref",
-		in: map[string]*yang.Entry{
-			"/container/config/identityref-leaf": {
-				Name: "invalid-identityref-leaf",
-				Type: &yang.YangType{
-					Name: "identityref",
-				},
-				Node: &yang.Leaf{
-					Parent: &yang.Container{
-						Name: "config",
-						Parent: &yang.Container{
-							Name: "container",
-							Parent: &yang.Module{
-								Name: "module",
-							},
-						},
-					},
-				},
-			},
-		},
-		wantErr: true,
-	}, {
-		name: "union containing an identityref",
-		in: map[string]*yang.Entry{
-			"/container/state/union-identityref": {
-				Name: "union-identityref",
-				Type: &yang.YangType{
-					Kind: yang.Yunion,
-					Type: []*yang.YangType{{
-						Kind: yang.Yidentityref,
-						IdentityBase: &yang.Identity{
-							Name: "base-identity",
-							Parent: &yang.Module{
-								Name: "base-module",
-							},
-						},
-					}, {
-						Kind: yang.Ystring,
-					}},
-				},
-			},
-		},
-		wantCompressed: map[string]*yangEnum{
-			"BaseModule_BaseIdentity": {
-				name: "BaseModule_BaseIdentity",
-				entry: &yang.Entry{
-					Name: "union-identityref",
-					Type: &yang.YangType{
-						Type: []*yang.YangType{{
-							Kind: yang.Yidentityref,
-							IdentityBase: &yang.Identity{
-								Name: "base-identity",
-								Parent: &yang.Module{
-									Name: "base-module",
-								},
-							},
-						}, {
-							Kind: yang.Ystring,
-						}},
-					},
-				},
-			},
-		},
-		wantSame: true,
-	}, {
-		name: "union containing a typedef identityref",
-		in: map[string]*yang.Entry{
-			"/container/state/union-typedef-identityref": {
-				Name: "union-typedef-identityref",
-				Type: &yang.YangType{
-					Kind: yang.Yunion,
-					Type: []*yang.YangType{{
-						Name: "derived-identityref",
-						Kind: yang.Yidentityref,
-						IdentityBase: &yang.Identity{
-							Name: "base-identity",
-							Parent: &yang.Module{
-								Name: "base-module",
-							},
-						},
-					}, {
-						Kind: yang.Ystring,
-					}},
-				},
-				Node: &yang.Leaf{
-					Parent: &yang.Module{
-						Name: "test-module",
-					},
-				},
-			},
-		},
-		wantCompressed: map[string]*yangEnum{
-			"BaseModule_BaseIdentity": {
-				name: "BaseModule_BaseIdentity",
-				entry: &yang.Entry{
-					Name: "union-typedef-identityref",
-					Type: &yang.YangType{
-						Kind: yang.Yunion,
-						Type: []*yang.YangType{{
-							Name: "derived-identityref",
-							Kind: yang.Yidentityref,
-							IdentityBase: &yang.Identity{
-								Name: "base-identity",
-								Parent: &yang.Module{
-									Name: "base-module",
-								},
-							},
-						}, {
-							Kind: yang.Ystring,
-						}},
-					},
-					Node: &yang.Leaf{
-						Parent: &yang.Module{
-							Name: "test-module",
-						},
-					},
-				},
-			},
-		},
-		wantSame: true,
-	}, {
-		name: "typedef union containing an identityref",
-		in: map[string]*yang.Entry{
-			"/container/state/typedef-union-identityref": {
-				Name: "typedef-union-identityref",
-				Type: &yang.YangType{
-					Name: "derived",
-					Kind: yang.Yunion,
-					Type: []*yang.YangType{{
-						Kind: yang.Yidentityref,
-						IdentityBase: &yang.Identity{
-							Name: "base-identity",
-							Parent: &yang.Module{
-								Name: "base-module",
-							},
-						},
-					}, {
-						Kind: yang.Ystring,
-					}},
-				},
-				Node: &yang.Leaf{
-					Parent: &yang.Module{
-						Name: "test-module",
-					},
-				},
-			},
-		},
-		wantCompressed: map[string]*yangEnum{
-			"BaseModule_BaseIdentity": {
-				name: "BaseModule_BaseIdentity",
-				entry: &yang.Entry{
-					Name: "typedef-union-identityref",
-					Type: &yang.YangType{
-						Name: "derived",
-						Kind: yang.Yunion,
-						Type: []*yang.YangType{{
-							Kind: yang.Yidentityref,
-							IdentityBase: &yang.Identity{
-								Name: "base-identity",
-								Parent: &yang.Module{
-									Name: "base-module",
-								},
-							},
-						}, {
-							Kind: yang.Ystring,
-						}},
-					},
-					Node: &yang.Leaf{
-						Parent: &yang.Module{
-							Name: "test-module",
-						},
-					},
-				},
-			},
-		},
-		wantSame: true,
-	}, {
-		name: "typedef of union that contains multiple enumerations",
-		in: map[string]*yang.Entry{
-			"err": {
-				Name: "err",
-				Type: &yang.YangType{
-					Name: "derived",
-					Kind: yang.Yunion,
-					Type: []*yang.YangType{{
-						Kind: yang.Yenum,
-						Enum: &yang.EnumType{},
-					}, {
-						Kind: yang.Yenum,
-						Enum: &yang.EnumType{},
-					}},
-				},
-				Parent: &yang.Entry{
-					Name: "config",
-					Parent: &yang.Entry{
-						Name: "test-container",
-					},
-				},
-				Node: &yang.Leaf{
-					Name: "err",
-					Parent: &yang.Container{
-						Name: "config",
-						Parent: &yang.Container{
-							Name: "test-container",
-							Parent: &yang.Module{
-								Name: "test-module",
-							},
-						},
-					},
-				},
-			},
-		},
-		wantErr: true,
-	}, {
-		name: "typedef of union that contains an empty union",
-		in: map[string]*yang.Entry{
-			"err": {
-				Name: "err",
-				Type: &yang.YangType{
-					Name: "derived",
-					Kind: yang.Yunion,
-					Type: []*yang.YangType{},
-				},
-				Parent: &yang.Entry{
-					Name: "config",
-					Parent: &yang.Entry{
-						Name: "test-container",
-					},
-				},
-				Node: &yang.Leaf{
-					Name: "err",
-					Parent: &yang.Container{
-						Name: "config",
-						Parent: &yang.Container{
-							Name: "test-container",
-							Parent: &yang.Module{
-								Name: "test-module",
-							},
-						},
-					},
-				},
-			},
-		},
-		wantErr: true,
-	}, {
-		name: "union of unions that contains an enumeration",
-		in: map[string]*yang.Entry{
-			"/container/state/e": {
-				Name: "e",
-				Type: &yang.YangType{
-					Kind: yang.Yunion,
-					Type: []*yang.YangType{{
-						Kind: yang.Yunion,
-						Type: []*yang.YangType{{
-							Name: "enumeration",
-							Kind: yang.Yenum,
-							Enum: &yang.EnumType{},
-						}, {
-							Kind: yang.Ystring,
-						}},
-					}, {
-						Kind: yang.Yint8,
-					}},
-					Enum: &yang.EnumType{},
-				},
-				Node: &yang.Enum{
-					Parent: &yang.Container{
-						Name: "state",
-						Parent: &yang.Container{
-							Name: "container",
-							Parent: &yang.Module{
-								Name: "base-module",
-							},
-						},
-					},
-				},
-				Parent: &yang.Entry{
-					Name: "state",
-					Parent: &yang.Entry{
-						Name:   "container",
-						Parent: &yang.Entry{Name: "base-module"},
-					},
-				},
-			},
-		},
-		wantCompressed: map[string]*yangEnum{
-			"BaseModule_Container_E": {
-				name: "BaseModule_Container_E",
-				entry: &yang.Entry{
-					Name: "e",
-					Type: &yang.YangType{
-						Kind: yang.Yunion,
-						Type: []*yang.YangType{{
-							Kind: yang.Yunion,
-							Type: []*yang.YangType{{
-								Name: "enumeration",
-								Kind: yang.Yenum,
-								Enum: &yang.EnumType{},
-							}, {
-								Kind: yang.Ystring,
-							}},
-						}, {
-							Kind: yang.Yint8,
-						}},
-						Enum: &yang.EnumType{},
-					},
-					Node: &yang.Enum{
-						Parent: &yang.Container{
-							Name: "state",
-							Parent: &yang.Container{
-								Name: "container",
-								Parent: &yang.Module{
-									Name: "base-module",
-								},
-							},
-						},
-					},
-					Parent: &yang.Entry{
-						Name: "state",
-						Parent: &yang.Entry{
-							Name:   "container",
-							Parent: &yang.Entry{Name: "base-module"},
-						},
-					},
-				},
-			},
-		},
-		wantUncompressed: map[string]*yangEnum{
-			"BaseModule_Container_State_E": {
-				name: "BaseModule_Container_State_E",
-				entry: &yang.Entry{
-					Name: "e",
-					Type: &yang.YangType{
-						Kind: yang.Yunion,
-						Type: []*yang.YangType{{
-							Kind: yang.Yunion,
-							Type: []*yang.YangType{{
-								Kind: yang.Yenum,
-								Enum: &yang.EnumType{},
-							}, {
-								Kind: yang.Ystring,
-							}},
-						}, {
-							Kind: yang.Yint8,
-						}},
-						Enum: &yang.EnumType{},
-					},
-					Node: &yang.Enum{
-						Parent: &yang.Container{
-							Name: "state",
-							Parent: &yang.Container{
-								Name: "container",
-								Parent: &yang.Module{
-									Name: "base-module",
-								},
-							},
-						},
-					},
-					Parent: &yang.Entry{
-						Name: "state",
-						Parent: &yang.Entry{
-							Name:   "container",
-							Parent: &yang.Entry{Name: "base-module"},
-						},
-					},
-				},
-			},
-		},
-	}, {
-		name: "two enums within the same directory, different definitions",
-		in: map[string]*yang.Entry{
-			"/container/config/enumeration-leaf": {
-				Name: "enumeration-leaf",
-				Type: &yang.YangType{
-					Name: "enumeration",
-					Enum: &yang.EnumType{},
-				},
-				Node: &yang.Enum{
-					Name: "enumeration-leaf",
-					Parent: &yang.Container{
-						Name: "config",
-						Parent: &yang.Container{
-							Name: "container",
-							Parent: &yang.Module{
-								Name: "base-module",
-							},
-						},
-					},
-				},
-				Parent: &yang.Entry{
-					Name: "config",
-					Parent: &yang.Entry{
-						Name:   "container",
-						Parent: &yang.Entry{Name: "base-module"},
-					},
-				},
-			},
-			"/container/config/enumeration-leaf-two": {
-				Name: "enumeration-leaf-two",
-				Type: &yang.YangType{
-					Name: "enumeration",
-					Enum: &yang.EnumType{},
-				},
-				Node: &yang.Enum{
-					Name: "enumeration-leaf-two",
-					Parent: &yang.Container{
-						Name: "config",
-						Parent: &yang.Container{
-							Name: "container",
-							Parent: &yang.Module{
-								Name: "base-module",
-							},
-						},
-					},
-				},
-				Parent: &yang.Entry{
-					Name: "config",
-					Parent: &yang.Entry{
-						Name:   "container",
-						Parent: &yang.Entry{Name: "base-module"},
-					},
-				},
-			},
-			"/container/state/enumeration-leaf": {
-				Name: "enumeration-leaf",
-				Type: &yang.YangType{
-					Name: "enumeration",
-					Enum: &yang.EnumType{},
-				},
-				Node: &yang.Enum{
-					Parent: &yang.Container{
-						Name: "state",
-						Parent: &yang.Container{
-							Name: "container",
-							Parent: &yang.Module{
-								Name: "base-module",
-							},
-						},
-					},
-				},
-				Parent: &yang.Entry{
-					Name: "state",
-					Parent: &yang.Entry{
-						Name: "container",
-						Parent: &yang.Entry{
-							Name: "base-module",
-						},
-					},
-				},
-			},
-			"/container/state/enumeration-leaf-two": {
-				Name: "enumeration-leaf-two",
-				Type: &yang.YangType{
-					Name: "enumeration",
-					Enum: &yang.EnumType{},
-				},
-				Node: &yang.Enum{
-					Name: "enumeration-leaf-two",
-					Parent: &yang.Container{
-						Name: "state",
-						Parent: &yang.Container{
-							Name: "container",
-							Parent: &yang.Module{
-								Name: "base-module",
-							},
-						},
-					},
-				},
-				Parent: &yang.Entry{
-					Name: "state",
-					Parent: &yang.Entry{
-						Name:   "container",
-						Parent: &yang.Entry{Name: "base-module"},
-					},
-				},
-			},
-		},
-		wantCompressed: map[string]*yangEnum{
-			"BaseModule_Container_EnumerationLeaf": {
-				name: "BaseModule_Container_EnumerationLeaf",
-				entry: &yang.Entry{
-					Name: "enumeration-leaf",
-					Type: &yang.YangType{
-						Enum: &yang.EnumType{},
-					},
-				},
-			},
-			"BaseModule_Container_EnumerationLeafTwo": {
-				name: "BaseModule_Container_EnumerationLeafTwo",
-				entry: &yang.Entry{
-					Name: "enumeration-leaf-two",
-					Type: &yang.YangType{
-						Enum: &yang.EnumType{},
-					},
-				},
-			},
-		},
-		wantUncompressed: map[string]*yangEnum{
-			"BaseModule_Container_State_EnumerationLeaf": {
-				name: "BaseModule_Container_State_EnumerationLeaf",
-				entry: &yang.Entry{
-					Name: "enumeration-leaf",
-					Type: &yang.YangType{
-						Enum: &yang.EnumType{},
-					},
-				},
-			},
-			"BaseModule_Container_Config_EnumerationLeaf": {
-				name: "BaseModule_Container_Config_EnumerationLeaf",
-				entry: &yang.Entry{
-					Name: "enumeration-leaf",
-					Type: &yang.YangType{
-						Enum: &yang.EnumType{},
-					},
-				},
-			},
-			"BaseModule_Container_State_EnumerationLeafTwo": {
-				name: "BaseModule_Container_State_EnumerationLeafTwo",
-				entry: &yang.Entry{
-					Name: "enumeration-leaf-two",
-					Type: &yang.YangType{
-						Enum: &yang.EnumType{},
-					},
-				},
-			},
-			"BaseModule_Container_Config_EnumerationLeafTwo": {
-				name: "BaseModule_Container_Config_EnumerationLeafTwo",
-				entry: &yang.Entry{
-					Name: "enumeration-leaf-two",
-					Type: &yang.YangType{
-						Enum: &yang.EnumType{},
-					},
-				},
-			},
-		},
-	}, {
-		name: "two enums with deduplication disabled, where duplication of enums is only happening for uncompressed due to compressed context being the same (i.e. config/state)",
-		in: map[string]*yang.Entry{
-			"/container/config/enumeration-leaf": {
-				Name: "enumeration-leaf",
-				Type: &yang.YangType{
-					Name: "enumeration",
-					Enum: &yang.EnumType{},
-				},
-				Node: &yang.Enum{
-					Name: "enumeration-leaf",
-					Parent: &yang.Grouping{
-						Name: "foo",
-						Parent: &yang.Module{
-							Name: "base-module2",
-						},
-					},
-				},
-				Parent: &yang.Entry{
-					Name: "config",
-					Parent: &yang.Entry{
-						Name:   "container",
-						Parent: &yang.Entry{Name: "base-module2"},
-					},
-				},
-			},
-			"/container/state/enumeration-leaf": {
-				Name: "enumeration-leaf",
-				Type: &yang.YangType{
-					Name: "enumeration",
-					Enum: &yang.EnumType{},
-				},
-				Node: &yang.Enum{
-					Name: "enumeration-leaf",
-					Parent: &yang.Grouping{
-						Name: "foo",
-						Parent: &yang.Module{
-							Name: "base-module2",
-						},
-					},
-				},
-				Parent: &yang.Entry{
-					Name: "state",
-					Parent: &yang.Entry{
-						Name: "container",
-						Parent: &yang.Entry{
-							Name: "base-module2",
-						},
-					},
-				},
-			},
-		},
-		inSkipEnumDeduplication: true,
-		wantCompressed: map[string]*yangEnum{
-			"BaseModule2_Container_EnumerationLeaf": {
-				name: "BaseModule2_Container_EnumerationLeaf",
-				entry: &yang.Entry{
-					Name: "enumeration-leaf",
-					Type: &yang.YangType{
-						Enum: &yang.EnumType{},
-					},
-				},
-			},
-		},
-		wantUncompressed: map[string]*yangEnum{
-			"BaseModule2_Container_State_EnumerationLeaf": {
-				name: "BaseModule2_Container_State_EnumerationLeaf",
-				entry: &yang.Entry{
-					Name: "enumeration-leaf",
-					Type: &yang.YangType{
-						Enum: &yang.EnumType{},
-					},
-				},
-			},
-			"BaseModule2_Container_Config_EnumerationLeaf": {
-				name: "BaseModule2_Container_Config_EnumerationLeaf",
-				entry: &yang.Entry{
-					Name: "enumeration-leaf",
-					Type: &yang.YangType{
-						Enum: &yang.EnumType{},
-					},
-				},
-			},
-		},
-	}, {
-		name: "two enums with deduplication disabled, and where duplication occurs for both compressed and decompressed",
-		in: map[string]*yang.Entry{
-			"/container/apple/enumeration-leaf": {
-				Name: "enumeration-leaf",
-				Type: &yang.YangType{
-					Name: "enumeration",
-					Enum: &yang.EnumType{},
-				},
-				Node: &yang.Enum{
-					Name: "enumeration-leaf",
-					Parent: &yang.Grouping{
-						Name: "foo",
-						Parent: &yang.Module{
-							Name: "base-module2",
-						},
-					},
-				},
-				Parent: &yang.Entry{
-					Name: "apple",
-					Parent: &yang.Entry{
-						Name:   "cherry",
-						Parent: &yang.Entry{Name: "base-module2"},
-					},
-				},
-			},
-			"/container/banana/enumeration-leaf": {
-				Name: "enumeration-leaf",
-				Type: &yang.YangType{
-					Name: "enumeration",
-					Enum: &yang.EnumType{},
-				},
-				Node: &yang.Enum{
-					Name: "enumeration-leaf",
-					Parent: &yang.Grouping{
-						Name: "foo",
-						Parent: &yang.Module{
-							Name: "base-module2",
-						},
-					},
-				},
-				Parent: &yang.Entry{
-					Name: "banana",
-					Parent: &yang.Entry{
-						Name: "donuts",
-						Parent: &yang.Entry{
-							Name: "base-module2",
-						},
-					},
-				},
-			},
-		},
-		inSkipEnumDeduplication: true,
-		wantCompressed: map[string]*yangEnum{
-			"BaseModule2_Cherry_EnumerationLeaf": {
-				name: "BaseModule2_Cherry_EnumerationLeaf",
-				entry: &yang.Entry{
-					Name: "enumeration-leaf",
-					Type: &yang.YangType{
-						Enum: &yang.EnumType{},
-					},
-				},
-			},
-			"BaseModule2_Donuts_EnumerationLeaf": {
-				name: "BaseModule2_Donuts_EnumerationLeaf",
-				entry: &yang.Entry{
-					Name: "enumeration-leaf",
-					Type: &yang.YangType{
-						Enum: &yang.EnumType{},
-					},
-				},
-			},
-		},
-		wantUncompressed: map[string]*yangEnum{
-			"BaseModule2_Cherry_Apple_EnumerationLeaf": {
-				name: "BaseModule2_Cherry_Apple_EnumerationLeaf",
-				entry: &yang.Entry{
-					Name: "enumeration-leaf",
-					Type: &yang.YangType{
-						Enum: &yang.EnumType{},
-					},
-				},
-			},
-			"BaseModule2_Donuts_Banana_EnumerationLeaf": {
-				name: "BaseModule2_Donuts_Banana_EnumerationLeaf",
-				entry: &yang.Entry{
-					Name: "enumeration-leaf",
-					Type: &yang.YangType{
-						Enum: &yang.EnumType{},
-					},
-				},
-			},
-		},
-	}, {
-		name: "two enums with deduplication disabled, and where duplication occurs for both compressed and decompressed but the enum contexts (grandparents) are the same",
-		in: map[string]*yang.Entry{
-			"/container/apple/enumeration-leaf": {
-				Name: "enumeration-leaf",
-				Type: &yang.YangType{
-					Name: "enumeration",
-					Enum: &yang.EnumType{},
-				},
-				Node: &yang.Enum{
-					Name: "enumeration-leaf",
-					Parent: &yang.Grouping{
-						Name: "foo",
-						Parent: &yang.Module{
-							Name: "base-module2",
-						},
-					},
-				},
-				Parent: &yang.Entry{
-					Name: "apple",
-					Parent: &yang.Entry{
-						Name:   "container",
-						Parent: &yang.Entry{Name: "base-module2"},
-					},
-				},
-			},
-			"/container/banana/enumeration-leaf": {
-				Name: "enumeration-leaf",
-				Type: &yang.YangType{
-					Name: "enumeration",
-					Enum: &yang.EnumType{},
-				},
-				Node: &yang.Enum{
-					Name: "enumeration-leaf",
-					Parent: &yang.Grouping{
-						Name: "foo",
-						Parent: &yang.Module{
-							Name: "base-module2",
-						},
-					},
-				},
-				Parent: &yang.Entry{
-					Name: "banana",
-					Parent: &yang.Entry{
-						Name: "container",
-						Parent: &yang.Entry{
-							Name: "base-module2",
-						},
-					},
-				},
-			},
-		},
-		inSkipEnumDeduplication: true,
-		wantCompressed: map[string]*yangEnum{
-			"BaseModule2_Container_EnumerationLeaf": {
-				name: "BaseModule2_Container_EnumerationLeaf",
-				entry: &yang.Entry{
-					Name: "enumeration-leaf",
-					Type: &yang.YangType{
-						Enum: &yang.EnumType{},
-					},
-				},
-			},
-		},
-		wantUncompressed: map[string]*yangEnum{
-			"BaseModule2_Container_Apple_EnumerationLeaf": {
-				name: "BaseModule2_Container_Apple_EnumerationLeaf",
-				entry: &yang.Entry{
-					Name: "enumeration-leaf",
-					Type: &yang.YangType{
-						Enum: &yang.EnumType{},
-					},
-				},
-			},
-			"BaseModule2_Container_Banana_EnumerationLeaf": {
-				name: "BaseModule2_Container_Banana_EnumerationLeaf",
-				entry: &yang.Entry{
-					Name: "enumeration-leaf",
-					Type: &yang.YangType{
-						Enum: &yang.EnumType{},
-					},
-				},
-			},
-		},
-	}, {
-		name: "two enums with deduplication enabled, and where duplication occurs for both compressed and decompressed",
-		in: map[string]*yang.Entry{
-			"/container/apple/enumeration-leaf": {
-				Name: "enumeration-leaf",
-				Type: &yang.YangType{
-					Name: "enumeration",
-					Enum: &yang.EnumType{},
-				},
-				Node: &yang.Enum{
-					Name: "enumeration-leaf",
-					Parent: &yang.Grouping{
-						Name: "foo",
-						Parent: &yang.Module{
-							Name: "base-module2",
-						},
-					},
-				},
-				Parent: &yang.Entry{
-					Name: "apple",
-					Parent: &yang.Entry{
-						Name:   "container",
-						Parent: &yang.Entry{Name: "base-module2"},
-					},
-				},
-			},
-			"/container/banana/enumeration-leaf": {
-				Name: "enumeration-leaf",
-				Type: &yang.YangType{
-					Name: "enumeration",
-					Enum: &yang.EnumType{},
-				},
-				Node: &yang.Enum{
-					Name: "enumeration-leaf",
-					Parent: &yang.Grouping{
-						Name: "foo",
-						Parent: &yang.Module{
-							Name: "base-module2",
-						},
-					},
-				},
-				Parent: &yang.Entry{
-					Name: "banana",
-					Parent: &yang.Entry{
-						Name: "container",
-						Parent: &yang.Entry{
-							Name: "base-module2",
-						},
-					},
-				},
-			},
-		},
-		wantCompressed: map[string]*yangEnum{
-			"BaseModule2_Container_EnumerationLeaf": {
-				name: "BaseModule2_Container_EnumerationLeaf",
-				entry: &yang.Entry{
-					Name: "enumeration-leaf",
-					Type: &yang.YangType{
-						Enum: &yang.EnumType{},
-					},
-				},
-			},
-		},
-		wantUncompressed: map[string]*yangEnum{
-			"BaseModule2_Container_Apple_EnumerationLeaf": {
-				name: "BaseModule2_Container_Apple_EnumerationLeaf",
-				entry: &yang.Entry{
-					Name: "enumeration-leaf",
-					Type: &yang.YangType{
-						Enum: &yang.EnumType{},
-					},
-				},
-			},
-		},
-	}}
-
-	for _, tt := range tests {
-		var wantUncompressed map[string]*yangEnum
-		if tt.wantSame {
-			wantUncompressed = tt.wantCompressed
-		} else {
-			wantUncompressed = tt.wantUncompressed
-		}
-		for compressed, wanted := range map[bool]map[string]*yangEnum{true: tt.wantCompressed, false: wantUncompressed} {
-			t.Run(fmt.Sprintf("%s findEnumSet(compress:%v,skipEnumDedup:%v)", tt.name, compressed, tt.inSkipEnumDeduplication), func(t *testing.T) {
-				state := newEnumGenState()
-				entries, errs := state.findEnumSet(tt.in, compressed, tt.inOmitUnderscores, tt.inSkipEnumDeduplication)
-
-				if (errs != nil) != tt.wantErr {
-					t.Fatalf("findEnumSet: did not get expected error when extracting enums, got: %v (len %d), wanted err: %v", errs, len(errs), tt.wantErr)
-				}
-
-				// This checks just the keys of the output yangEnum map to ensure the entries match.
-				if diff := cmp.Diff(wanted, entries, cmpopts.IgnoreUnexported(yangEnum{}), cmpopts.EquateEmpty()); diff != "" {
-					t.Errorf("(-want +got):\n%s", diff)
-				}
-
-				for k, want := range wanted {
-					got, ok := entries[k]
-					if !ok {
-						t.Fatalf("could not find expected entry, got: %v, want: %s", entries, k)
-					}
-
-					if want.entry.Name != got.entry.Name {
-						j, _ := json.Marshal(got)
-						t.Errorf("extracted entry has wrong name: got %s, want: %s (%s)", got.entry.Name, want.entry.Name, string(j))
-					}
-
-					if want.entry.Type.IdentityBase != nil {
-						// Check the identity's base if this was an identityref.
-						if want.entry.Type.IdentityBase.Name != got.entry.Type.IdentityBase.Name {
-							t.Errorf("found identity %s, has wrong base, got: %v, want: %v", want.entry.Name, want.entry.Type.IdentityBase.Name, got.entry.Type.IdentityBase.Name)
-						}
-					}
-				}
-			})
-		}
-	}
-}
-
-// TestStructName tests the generation of an element name from a parsed YANG
-// hierarchy. It tests both OpenConfig path compression and generation of a
-// structure name without such compression.
-func TestStructName(t *testing.T) {
-	tests := []struct {
-		name             string      // name is the name of the test.
-		inElement        *yang.Entry // inElement is a mock YANG Entry representing the struct.
-		wantCompressed   string      // wantCompressed is the expected name with compression enabled.
-		wantUncompressed string      // wantUncompressed is the expected name with compression disabled.
-	}{{
-		name: "/interfaces/interface/config/description",
-		inElement: &yang.Entry{
-			Name: "description",
-			Parent: &yang.Entry{
-				Name: "config",
-				Dir:  map[string]*yang.Entry{},
-				Parent: &yang.Entry{
-					Name:     "interface",
-					Dir:      map[string]*yang.Entry{},
-					ListAttr: &yang.ListAttr{},
-					Parent: &yang.Entry{
-						Name: "interfaces",
-						Dir: map[string]*yang.Entry{
-							"interface": {
-								Dir:      map[string]*yang.Entry{},
-								ListAttr: &yang.ListAttr{},
-							},
-						},
-						Parent: &yang.Entry{
-							Name: "openconfig-interfaces",
-							Dir:  map[string]*yang.Entry{},
-						},
-					},
-				},
-			},
-		},
-		wantCompressed:   "Interface_Description",
-		wantUncompressed: "OpenconfigInterfaces_Interfaces_Interface_Config_Description",
-	}, {
-		name: "/interfaces/interface/hold-time/config/up",
-		inElement: &yang.Entry{
-			Name: "up",
-			Parent: &yang.Entry{
-				Name: "config",
-				Dir:  map[string]*yang.Entry{},
-				Parent: &yang.Entry{
-					Name: "hold-time",
-					Dir:  map[string]*yang.Entry{},
-					Parent: &yang.Entry{
-						Name:     "interface",
-						Dir:      map[string]*yang.Entry{},
-						ListAttr: &yang.ListAttr{},
-						Parent: &yang.Entry{
-							Name: "interfaces",
-							Dir: map[string]*yang.Entry{
-								"interface": {
-									Dir:      map[string]*yang.Entry{},
-									ListAttr: &yang.ListAttr{},
-								},
-							},
-							Parent: &yang.Entry{
-								Name: "openconfig-interfaces",
-								Dir:  map[string]*yang.Entry{},
-							},
-						},
-					},
-				},
-			},
-		},
-		wantCompressed:   "Interface_HoldTime_Up",
-		wantUncompressed: "OpenconfigInterfaces_Interfaces_Interface_HoldTime_Config_Up",
-	}, {
-		name: "/interfaces/interface/subinterfaces/subinterface/ipv4/addresses/address/config/ip",
-		inElement: &yang.Entry{
-			Name: "ip",
-			Parent: &yang.Entry{
-				Name: "config",
-				Dir:  map[string]*yang.Entry{},
-				Parent: &yang.Entry{
-					Name:     "address",
-					ListAttr: &yang.ListAttr{},
-					Dir:      map[string]*yang.Entry{},
-					Parent: &yang.Entry{
-						Name: "addresses",
-						Dir: map[string]*yang.Entry{
-							"address": {
-								Dir:      map[string]*yang.Entry{},
-								ListAttr: &yang.ListAttr{},
-							},
-						},
-						Parent: &yang.Entry{
-							Name: "ipv4",
-							Dir:  map[string]*yang.Entry{},
-							Parent: &yang.Entry{
-								Name:     "subinterface",
-								ListAttr: &yang.ListAttr{},
-								Dir:      map[string]*yang.Entry{},
-								Parent: &yang.Entry{
-									Name: "subinterfaces",
-									Dir: map[string]*yang.Entry{
-										"subinterface": {
-											Name:     "subinterface",
-											ListAttr: &yang.ListAttr{},
-											Dir:      map[string]*yang.Entry{},
-										},
-									},
-									Parent: &yang.Entry{
-										Name:     "interface",
-										Dir:      map[string]*yang.Entry{},
-										ListAttr: &yang.ListAttr{},
-										Parent: &yang.Entry{
-											Name: "interfaces",
-											Dir: map[string]*yang.Entry{
-												"interface": {
-													Dir:      map[string]*yang.Entry{},
-													ListAttr: &yang.ListAttr{},
-												},
-											},
-											Parent: &yang.Entry{
-												Name: "openconfig-interfaces",
-												Dir:  map[string]*yang.Entry{},
-											},
-										},
-									},
-								},
-							},
-						},
-					},
-				},
-			},
-		},
-		wantCompressed:   "Interface_Subinterface_Ipv4_Address_Ip",
-		wantUncompressed: "OpenconfigInterfaces_Interfaces_Interface_Subinterfaces_Subinterface_Ipv4_Addresses_Address_Config_Ip",
-	}}
-
-	for _, tt := range tests {
-		for compress, expected := range map[bool]string{false: tt.wantUncompressed, true: tt.wantCompressed} {
-			s := newGoGenState(nil)
-			if out := s.goStructName(tt.inElement, compress, false); out != expected {
-				t.Errorf("%s (compress: %v): shortName output invalid - got: %s, want: %s", tt.name, compress, out, expected)
-			}
-		}
-	}
-}
-
-=======
->>>>>>> f5360da0
 func TestBuildDirectoryDefinitions(t *testing.T) {
 	tests := []struct {
 		name                                    string
@@ -2720,13 +1304,15 @@
 // struct is returned representing the keys of the list e.
 func TestBuildListKey(t *testing.T) {
 	tests := []struct {
-		name                    string        // name is the test identifier.
-		in                      *yang.Entry   // in is the yang.Entry of the test list.
-		inCompress              bool          // inCompress is a boolean indicating whether CompressOCPaths should be true/false.
-		inEntries               []*yang.Entry // inEntries is used to provide context entries in the schema, particularly where a leafref key is used.
-		inResolveKeyNameFuncNil bool          // inResolveKeyNameFuncNil specifies whether the key name function is not provided.
-		want                    YangListAttr  // want is the expected YangListAttr output.
-		wantErr                 bool          // wantErr is a boolean indicating whether errors are expected from buildListKeys
+		name                        string        // name is the test identifier.
+		in                          *yang.Entry   // in is the yang.Entry of the test list.
+		inCompress                  bool          // inCompress is a boolean indicating whether CompressOCPaths should be true/false.
+		inEntries                   []*yang.Entry // inEntries is used to provide context entries in the schema, particularly where a leafref key is used.
+		inUniqueEnumeratedLeafNames map[string]string
+		inSkipEnumDedup             bool         // inSkipEnumDedup says whether to dedup identical enums encountered in the models.
+		inResolveKeyNameFuncNil     bool         // inResolveKeyNameFuncNil specifies whether the key name function is not provided.
+		want                        YangListAttr // want is the expected YangListAttr output.
+		wantErr                     bool         // wantErr is a boolean indicating whether errors are expected from buildListKeys
 	}{{
 		name: "non-list",
 		in: &yang.Entry{
@@ -2782,6 +1368,160 @@
 				{
 					Name: "keyleaf",
 					Type: &yang.YangType{Kind: yang.Ystring},
+				},
+			},
+		},
+	}, {
+		name: "basic list enum key",
+		in: &yang.Entry{
+			Name:     "list",
+			ListAttr: &yang.ListAttr{},
+			Key:      "keyleaf",
+			Dir: map[string]*yang.Entry{
+				"keyleaf": {
+					Name: "keyleaf",
+					Type: &yang.YangType{
+						Name: "enumeration",
+						Enum: &yang.EnumType{},
+						Kind: yang.Yenum,
+					},
+					Node: &yang.Enum{
+						Name: "enumeration",
+						Parent: &yang.Grouping{
+							Name: "foo",
+							Parent: &yang.Module{
+								Name: "base-module",
+							},
+						},
+					},
+					Parent: &yang.Entry{
+						Name: "config",
+						Parent: &yang.Entry{
+							Name:   "container",
+							Parent: &yang.Entry{Name: "base-module"},
+						},
+					},
+				},
+			},
+		},
+		inCompress: true,
+		want: YangListAttr{
+			Keys: map[string]*MappedType{
+				"keyleaf": {NativeType: "E_BaseModule_Container_Keyleaf"},
+			},
+			KeyElems: []*yang.Entry{
+				{
+					Name: "keyleaf",
+					Type: &yang.YangType{
+						Name: "enumeration",
+						Enum: &yang.EnumType{},
+						Kind: yang.Yenum,
+					},
+				},
+			},
+		},
+	}, {
+		name: "list enum key -- already seen",
+		in: &yang.Entry{
+			Name:     "list",
+			ListAttr: &yang.ListAttr{},
+			Key:      "keyleaf",
+			Dir: map[string]*yang.Entry{
+				"keyleaf": {
+					Name: "keyleaf",
+					Type: &yang.YangType{
+						Name: "enumeration",
+						Enum: &yang.EnumType{},
+						Kind: yang.Yenum,
+					},
+					Node: &yang.Enum{
+						Name: "enumeration",
+						Parent: &yang.Grouping{
+							Name: "foo",
+							Parent: &yang.Module{
+								Name: "base-module",
+							},
+						},
+					},
+					Parent: &yang.Entry{
+						Name: "config",
+						Parent: &yang.Entry{
+							Name:   "container",
+							Parent: &yang.Entry{Name: "base-module"},
+						},
+					},
+				},
+			},
+		},
+		inCompress: true,
+		inUniqueEnumeratedLeafNames: map[string]string{
+			"/foo/enumeration": "KeyleafPrev",
+		},
+		want: YangListAttr{
+			Keys: map[string]*MappedType{
+				"keyleaf": {NativeType: "E_KeyleafPrev"},
+			},
+			KeyElems: []*yang.Entry{
+				{
+					Name: "keyleaf",
+					Type: &yang.YangType{
+						Name: "enumeration",
+						Enum: &yang.EnumType{},
+						Kind: yang.Yenum,
+					},
+				},
+			},
+		},
+	}, {
+		name: "list enum key -- already seen but skip enum dedup",
+		in: &yang.Entry{
+			Name:     "list",
+			ListAttr: &yang.ListAttr{},
+			Key:      "keyleaf",
+			Dir: map[string]*yang.Entry{
+				"keyleaf": {
+					Name: "keyleaf",
+					Type: &yang.YangType{
+						Name: "enumeration",
+						Enum: &yang.EnumType{},
+						Kind: yang.Yenum,
+					},
+					Node: &yang.Enum{
+						Name: "enumeration",
+						Parent: &yang.Grouping{
+							Name: "foo",
+							Parent: &yang.Module{
+								Name: "base-module",
+							},
+						},
+					},
+					Parent: &yang.Entry{
+						Name: "config",
+						Parent: &yang.Entry{
+							Name:   "container",
+							Parent: &yang.Entry{Name: "base-module"},
+						},
+					},
+				},
+			},
+		},
+		inCompress:      true,
+		inSkipEnumDedup: true,
+		inUniqueEnumeratedLeafNames: map[string]string{
+			"/foo/enumeration": "KeyleafPrev",
+		},
+		want: YangListAttr{
+			Keys: map[string]*MappedType{
+				"keyleaf": {NativeType: "E_BaseModule_Container_Keyleaf"},
+			},
+			KeyElems: []*yang.Entry{
+				{
+					Name: "keyleaf",
+					Type: &yang.YangType{
+						Name: "enumeration",
+						Enum: &yang.EnumType{},
+						Kind: yang.Yenum,
+					},
 				},
 			},
 		},
@@ -3185,9 +1925,14 @@
 			}
 			s.schematree = st
 		}
+		// Inject the history that has been provided into the new state. This allows us to
+		// check that resolution that should be changed by the state has modified behaviour.
+		if i := tt.inUniqueEnumeratedLeafNames; i != nil {
+			s.enumGen.uniqueEnumeratedLeafNames = tt.inUniqueEnumeratedLeafNames
+		}
 
 		resolveKeyTypeName := func(keyleaf *yang.Entry) (*MappedType, error) {
-			return s.yangTypeToGoType(resolveTypeArgs{yangType: keyleaf.Type, contextEntry: keyleaf}, tt.inCompress)
+			return s.yangTypeToGoType(resolveTypeArgs{yangType: keyleaf.Type, contextEntry: keyleaf}, tt.inCompress, tt.inSkipEnumDedup)
 		}
 		if tt.inResolveKeyNameFuncNil {
 			resolveKeyTypeName = nil
