// Copyright 2017 Google Inc.
//
// Licensed under the Apache License, Version 2.0 (the "License");
// you may not use this file except in compliance with the License.
// You may obtain a copy of the License at
//
//      http://www.apache.org/licenses/LICENSE-2.0
//
// Unless required by applicable law or agreed to in writing, software
// distributed under the License is distributed on an "AS IS" BASIS,
// WITHOUT WARRANTIES OR CONDITIONS OF ANY KIND, either express or implied.
// See the License for the specific language governing permissions and
// limitations under the License.

// Package ygen contains a library to generate Go structs from a YANG model.
// The Goyang parsing library is used to parse YANG. The output can consider
// OpenConfig-specific conventions such that the schema is compressed.
package ygen

import (
	"bytes"
	"encoding/json"
	"errors"
	"fmt"
	"sort"
	"strings"

	log "github.com/golang/glog"

	"github.com/openconfig/gnmi/ctree"
	"github.com/openconfig/goyang/pkg/yang"
	"github.com/openconfig/ygot/ygot"
)

// YANGCodeGenerator is a structure that is used to pass arguments as to
// how the output Go code should be generated.
type YANGCodeGenerator struct {
	// Config stores the configuration parameters used for code generation.
	Config GeneratorConfig
	// genState is used internally to the ygen library to store state for
	// code generation.
	state *genState
}

// GeneratorConfig stores the configuration options used for code generation.
type GeneratorConfig struct {
	// CompressOCPaths indicates whether paths should be compressed in the output
	// of an OpenConfig schema.
	CompressOCPaths bool
	// ExcludeModules specifies any modules that are included within the set of
	// modules that should have code generated for them that should be ignored during
	// code generation. This is due to the fact that some schemas (e.g., OpenConfig
	// interfaces) currently result in overlapping entities (e.g., /interfaces).
	ExcludeModules []string
	// PackageName is the name that should be used for the generating package.
	PackageName string
	// Caller is the name of the binary calling the generator library, it is
	// included in the header of output files for debugging purposes. If a
	// string is not specified, the location of the library is utilised.
	Caller string
	// YANGParseOptions provides the options that should be handed to the
	// //third_party/golang/goyang/pkg/yang library. These specify how the
	// input YANG files should be parsed.
	YANGParseOptions yang.Options
	// GenerateFakeRoot specifies whether an entity that represents the
	// root of the YANG schema tree should be generated in the generated
	// code.
	GenerateFakeRoot bool
	// FakeRootName specifies the name of the struct that should be generated
	// representing the root.
	FakeRootName string
	// GenerateJSONSchema stores a boolean which defines whether to generate
	// the JSON corresponding to the YANG schema parsed to generate the
	// output code.
	GenerateJSONSchema bool
	// StoreRawSchema the raw JSON schema should be returned by the code
	// generation function, such that it can be handled by an external
	// library.
	StoreRawSchema bool
	// GoOptions stores a struct which stores Go code generation specific
	// options for the code generaton.
	GoOptions GoOpts
	// ProtoOptions stores a struct which contains Protobuf specific options.
	ProtoOptions ProtoOpts
}

// GoOpts stores Go specific options for the code generation library.
type GoOpts struct {
	// SchemaVarName is the name for the variable which stores the compressed
	// JSON schema in the generated Go code. JSON schema output is only
	// produced if the GenerateJSONSchema YANGCodeGenerator field is set to
	// true.
	SchemaVarName string
	// GoyangImportPath specifies the path that should be used in the generated
	// code for importing the goyang/pkg/yang package.
	GoyangImportPath string
	// YgotImportPath specifies the path to the ygot library that should be used
	// in the generated code.
	YgotImportPath string
	// YtypesImportPath specifies the path to ytypes library that should be used
	// in the generated code.
	YtypesImportPath string
}

// ProtoOpts stores Protobuf specific options for the code generation library.
type ProtoOpts struct {
	// BasePackageName stores the root package name that should be used
	// for all packages that are output.
	BasePackageName string
	// BaseImportPath stores the root URL or path for imports that are
	// relative within the imported protobufs.
	BaseImportPath string
	// EnumPackageName stores the package name that should be used
	// for the package that defines enumerated types that are used
	// in multiple parts of the schema (identityrefs, and enumerations)
	// that fall within type definitions.
	EnumPackageName string
}

// NewYANGCodeGenerator returns a new instance of the YANGCodeGenerator
// struct to the calling function.
func NewYANGCodeGenerator(c *GeneratorConfig) *YANGCodeGenerator {
	cg := &YANGCodeGenerator{
		state: newGenState(),
	}

	if c != nil {
		cg.Config = *c
	}

	return cg
}

// yangDirectory represents a directory entry that code is to be generated for. It stores the
// fields that are required to output the relevant code for the entity.
type yangDirectory struct {
	name       string                 // name is the name of the struct to be generated.
	entry      *yang.Entry            // entry is the yang.Entry that corresponds to the schema element being converted to a struct.
	fields     map[string]*yang.Entry // fields is a map, keyed by the YANG node identifier, of the entries that are the struct fields.
	path       []string               // path is a slice of strings indicating the element's path.
	listAttr   *yangListAttr          // listAttr is used to store characteristics of structs that represent YANG lists.
	isFakeRoot bool                   // isFakeRoot indicates that the struct is a fake root struct, so specific mapping rules should be implemented.
}

// yangListAttr is used to store the additional elements for a Go struct that
// are required if the struct represents a YANG list. It stores the name of
// the key elements, and their associated types, along with pointers to those
// elements.
type yangListAttr struct {
	// keys is a map, keyed by the name of the key leaf, with values of the type
	// of the key of a YANG list.
	keys map[string]*mappedType
	// keyElems is a slice containing the pointers to yang.Entry structs that
	// make up the list key.
	keyElems []*yang.Entry
}

// yangEnum represents an enumerated type in YANG that is to be output in the
// Go code. The enumerated type may be a YANG 'identity' or enumeration.
type yangEnum struct {
	name  string      // name is the name of the enumeration or identity.
	entry *yang.Entry // entry is the yang.Entry corresponding to the enumerated value.
}

// GeneratedGoCode contains generated code snippets that can be processed by the calling
// application. The generated code is divided into two types of objects - both represented
// as a slice of strings: Structs contains a set of Go structures that have been generated,
// and Enums contains the code for generated enumerated types (corresponding to identities,
// or enumerated values within the YANG models for which code is being generated). Additionally
// the header with package comment of the generated code is returned in Header, along with the
// a slice of strings containing the packages that are required for the generated Go code to
// be compiled is returned.
//
// For schemas that contain enumerated types (identities, or enumerations), a code snippet is
// returned as the EnumMap field that allows the string values from the YANG schema to be resolved.
// The keys of the map are strings corresponding to the name of the generated type, with the
// map values being maps of the int64 identifier for each value of the enumeration to the name of
// the element, as used in the YANG schema.
type GeneratedGoCode struct {
	Structs []string // Structs is the generated set of structs representing containers or lists in the input YANG models.
	Enums   []string // Enums is the generated set of enum definitions corresponding to identities and enumerations in the input YANG models.
	Header  string   // Header is the package-level header or the generated code.
	EnumMap string   // EnumMap is a Go map that allows the YANG string values of enumerated types to be resolved.
	// JSONSchemaCode contains code defining a variable storing a serialised JSON schema for the
	// generated Go structs. When deserialised it consists of a map[string]*yang.Entry. The
	// entries are the root level yang.Entry definitions along with their corresponding
	// hierarchy (i.e., the yang.Entry for /foo contains /foo/... - all of foo's descendents).
	// Each yang.Entry which corresponds to a generated Go struct has two extra fields defined:
	//  - schemapath - the path to this entry within the schema. This is provided since the Path() method of
	//                 the deserialised yang.Entry does not return the path since the Parent pointer is not
	//                 populated.
	//  - structname - the name of the struct that was generated for the schema element.
	JSONSchemaCode string
	// RawJSONSchema stores the JSON document which is serialised and stored in JSONSchemaCode.
	// It is populated only if the StoreRawSchema YANGCodeGenerator boolean is set to true.
	RawJSONSchema []byte
}

// GeneratedProto stores a set of generated Protobuf packages.
type GeneratedProto struct {
	// Packages stores a map, keyed by the Protobuf package name, and containing the contents of the protobuf3
	// messages defined within the package. The calling application can write out the defined packages to the
	// files expected by the protoc tool.
	Packages map[string]Proto3Package
}

// Proto3Package stores the code for a generated protobuf3 package.
type Proto3Package struct {
	Header   string   // Header is the header text to be used in the package.
	Messages []string // Messages is a slice of strings containing the set of messages that are within the generated package.
	Enums    []string // Enums is a slice of string containing the generated set of enumerations within the package.
}

// YANGCodeGeneratorError is a type implementing error that is returned to the
// caller of the library when errors are encountered during code generation. It
// implements error such that idiomatic if err != nil testing can be used, and
// contains a list of errors associted with the code generation call.
type YANGCodeGeneratorError struct {
	Errors []error
}

// NewYANGCodeGeneratorError returns a new instance of the YANGCodeGeneratorError
// struct with the relevant fields initialised.
func NewYANGCodeGeneratorError() *YANGCodeGeneratorError {
	return &YANGCodeGeneratorError{}
}

// Error is a method of YANGCodeGeneratorError which returns a concatenated
// string of the errors that are stored within the YANGCodeGeneratorError
// struct. Its implementation allows a YANGCodeGeneratorError to implement the
// error interface.
func (yangErr *YANGCodeGeneratorError) Error() string {
	var buf bytes.Buffer
	buf.WriteString("errors encountered during code generation:\n")

	// Concatenate the errors that are stored within the receiver YANGCodeGeneratorError struct.
	for _, e := range yangErr.Errors {
		buf.WriteString(fmt.Sprintf("%v\n", e))
	}
	return buf.String()
}

const (
	// rootElementPath is the synthesised node name that is used for an
	// element that represents the root. Such an element is generated only
	// when the GenerateFakeRoot bool is set to true within the
	// YANGCodeGenerator instance used as a receiver.
	rootElementNodeName = "!fakeroot!"
	// defaultRootName is the default name for the root structure if GenerateFakeRoot is
	// set to true.
	defaultRootName = "device"
)

// generatedLanguage represents a language supported in this package.
type generatedLanguage int64

const (
	// golang indicates that Go code is being generated.
	golang generatedLanguage = iota
	// protobuf indicates that Protobuf messages are being generated.
	protobuf
)

// GenerateGoCode takes a slice of strings containing the path to a set of YANG
// files which contain YANG modules, and a second slice of strings which
// specifies the set of paths that are to be searched for associated models (e.g.,
// modules that are included by the specified set of modules, or submodules of those
// modules). It extracts the set of modules that are to be generated, and returns
// a GeneratedGoCode struct which contains:
//	1. A struct definition for each container or list that is within the specified
//	    set of models.
//	2. Enumerated values which correspond to the set of enumerated entities (leaves
//	   of type enumeration, identities, typedefs that reference an enumeration)
//	   within the specified models.
// If errors are encountered during code generation, an error is returned.
func (cg *YANGCodeGenerator) GenerateGoCode(yangFiles, includePaths []string) (*GeneratedGoCode, *YANGCodeGeneratorError) {
	// Extract the entities to be mapped into structs and enumerations in the output
	// Go code. Extract the schematree from the modules provided such that it can be
	// used to reference entities within the tree.
	mdef, errs := mappedDefinitions(yangFiles, includePaths, cg.Config)
	if errs != nil {
		return nil, &YANGCodeGeneratorError{Errors: errs}
	}

	// Store the returned schematree within the state for this code generation.
	cg.state.schematree = mdef.schemaTree

	goStructs, errs := cg.state.buildDirectoryDefinitions(mdef.directoryEntries, cg.Config.CompressOCPaths, cg.Config.GenerateFakeRoot, golang)
	if errs != nil {
		return nil, &YANGCodeGeneratorError{Errors: errs}
	}

	codeHeader, err := writeGoHeader(yangFiles, includePaths, cg.Config)
	if errs != nil {
		return nil, &YANGCodeGeneratorError{Errors: []error{err}}
	}

	// orderedStructNames is used to store the structs that have been
	// identified in alphabetical order, such that they are returned in a
	// deterministic order to the calling application. This ensures that if
	// the slice is simply output in order, then the diffs generated are
	// minimised (i.e., diffs are not generated simply due to reordering of
	// the maps used).
	var orderedStructNames []string
	structNameMap := make(map[string]*yangDirectory)
	for _, goStruct := range goStructs {
		orderedStructNames = append(orderedStructNames, goStruct.name)
		structNameMap[goStruct.name] = goStruct
	}
	sort.Strings(orderedStructNames)

	codegenErr := NewYANGCodeGeneratorError()
	var structSnippets []string
	for _, structName := range orderedStructNames {
		structOut, errs := writeGoStruct(structNameMap[structName], goStructs, cg.state, cg.Config.CompressOCPaths, cg.Config.GenerateJSONSchema)
		if errs != nil {
			codegenErr.Errors = append(codegenErr.Errors, errs...)
			continue
		}
		// Append the actual struct definitions that were returned.
		structSnippets = append(structSnippets, structOut.structDef)
		structSnippets = appendIfNotEmpty(structSnippets, structOut.listKeys)
		structSnippets = appendIfNotEmpty(structSnippets, structOut.methods)
		structSnippets = appendIfNotEmpty(structSnippets, structOut.interfaces)
	}

	goEnums, errs := cg.state.findEnumSet(mdef.enumEntries, cg.Config.CompressOCPaths)
	if errs != nil {
		codegenErr.Errors = append(codegenErr.Errors, errs...)
		return nil, codegenErr
	}

	// orderedEnumNames is used to store the enumerated types that have been
	// identified in alphabetical order, such that they are returned in a
	// deterministic order to the calling application. This ensures that
	// the diffs are minimised, similarly to the use of orderedStructNames
	// above.
	var orderedEnumNames []string
	enumNameMap := make(map[string]*yangEnum)
	for _, goEnum := range goEnums {
		orderedEnumNames = append(orderedEnumNames, goEnum.name)
		enumNameMap[goEnum.name] = goEnum
	}
	sort.Strings(orderedEnumNames)

	var enumSnippets []string
	// enumValueMap is used to store a map of the different enumerations
	// that are included in the generated code. It is keyed by the name
	// of the generated enumeration type, with the values being a map,
	// keyed by value number to the string that is used in the YANG schema
	// for the enumeration. The value number is an int64 which is the value
	// of the constant that represents the enumeration type.
	enumValueMap := map[string]map[int64]ygot.EnumDefinition{}
	for _, enumName := range orderedEnumNames {
		enumOut, err := writeGoEnum(enumNameMap[enumName])
		if err != nil {
			codegenErr.Errors = append(codegenErr.Errors, err)
			continue
		}
		enumSnippets = append(enumSnippets, enumOut.constDef)
		enumValueMap[enumOut.name] = enumOut.valToString
	}

	// Generate the constant map which provides mappings between the
	// enums for which code was generated and their corresponding
	// string values.
	enumMap, err := generateEnumMap(enumValueMap)
	if err != nil {
		codegenErr.Errors = append(codegenErr.Errors, err)
	}

	var rawSchema []byte
	var jsonSchema string
	if cg.Config.GenerateJSONSchema {
		var err error
		if rawSchema, err = serialiseStructDefinitions(goStructs, cg.Config.GenerateFakeRoot, cg.Config.FakeRootName, cg.Config.CompressOCPaths); err != nil {
			codegenErr.Errors = append(codegenErr.Errors, err)
		}

		if rawSchema != nil {
			if jsonSchema, err = writeGoSchema(rawSchema, cg.Config.GoOptions.SchemaVarName); err != nil {
				codegenErr.Errors = append(codegenErr.Errors, err)
			}
		}
	}

	// Return any errors that were encountered during code generation.
	if len(codegenErr.Errors) != 0 {
		return nil, codegenErr
	}

	return &GeneratedGoCode{
		Header:         codeHeader,
		Structs:        structSnippets,
		Enums:          enumSnippets,
		EnumMap:        enumMap,
		JSONSchemaCode: jsonSchema,
		RawJSONSchema:  rawSchema,
	}, nil
}

// GenerateProto3 generates Protobuf 3 code for the input set of YANG files.
// The YANG schemas for which protobufs are to be created is supplied as the
// yangFiles argument, with included modules being searched for in includePaths.
// It returns a GeneratedProto struct containing the messages that are to be
// output, along with any associated values (e.g., enumerations).
func (cg *YANGCodeGenerator) GenerateProto3(yangFiles, includePaths []string) (*GeneratedProto, *YANGCodeGeneratorError) {
	// TODO(github.com/openconfig/ygot/issues/20): Handle enumerated types in proto messages.
	mdef, errs := mappedDefinitions(yangFiles, includePaths, cg.Config)
	if errs != nil {
		return nil, &YANGCodeGeneratorError{Errors: errs}
	}

	cg.state.schematree = mdef.schemaTree

	penums, errs := cg.state.findEnumSet(mdef.enumEntries, cg.Config.CompressOCPaths)
	if errs != nil {
		return nil, &YANGCodeGeneratorError{Errors: errs}
	}
	protoEnums, errs := writeProtoEnums(penums)
	if errs != nil {
		return nil, &YANGCodeGeneratorError{Errors: errs}
	}

	protoMsgs, errs := cg.state.buildDirectoryDefinitions(mdef.directoryEntries, cg.Config.CompressOCPaths, cg.Config.GenerateFakeRoot, protobuf)

	if errs != nil {
		return nil, &YANGCodeGeneratorError{Errors: errs}
	}

	genProto := &GeneratedProto{
		Packages: map[string]Proto3Package{},
	}
	ye := NewYANGCodeGeneratorError()

	// pkgImports lists the imports that are required for the package that is being
	// written out.
	pkgImports := map[string]map[string]interface{}{}
<<<<<<< HEAD

	// Ensure that the slice of messages returned is in a deterministic order by
	// sorting the message paths. We use the path rather than the name as the
	// proto message name may not be unique.
	msgPaths := []string{}
	msgMap := map[string]*yangDirectory{}
	for _, m := range protoMsgs {
		k := strings.Join(m.path, "/")
		msgPaths = append(msgPaths, k)
		msgMap[k] = m
	}
	sort.Strings(msgPaths)
=======

	// Ensure that the slice of messages returned is in a deterministic order by
	// sorting the message paths. We use the path rather than the name as the
	// proto message name may not be unique.
	msgPaths := []string{}
	msgMap := map[string]*yangDirectory{}
	for _, m := range protoMsgs {
		k := strings.Join(m.path, "/")
		msgPaths = append(msgPaths, k)
		msgMap[k] = m
	}
	sort.Strings(msgPaths)

	basePackageName := cg.Config.ProtoOptions.BasePackageName
	if basePackageName == "" {
		basePackageName = defaultBasePackageName
	}
	enumPackageName := cg.Config.ProtoOptions.EnumPackageName
	if enumPackageName == "" {
		enumPackageName = defaultEnumPackageName
	}

	// Only create the enums package if there are enums that are within the schema.
	if len(protoEnums) > 0 {
		// Sort the set of enumerations so that they are deterministically output.
		sort.Strings(protoEnums)
		genProto.Packages[fmt.Sprintf("%s.%s", basePackageName, enumPackageName)] = Proto3Package{
			Enums: protoEnums,
		}
	}
>>>>>>> ed4d153f

	for _, n := range msgPaths {
		m := msgMap[n]

		genMsg, errs := writeProto3Msg(m, protoMsgs, cg.state, cg.Config.CompressOCPaths, basePackageName, enumPackageName)
		if errs != nil {
			ye.Errors = append(ye.Errors, errs...)
			continue
		}
		if genMsg.packageName == "" {
			genMsg.packageName = basePackageName
		} else {
			genMsg.packageName = fmt.Sprintf("%s.%s", basePackageName, genMsg.packageName)
		}

		if _, ok := pkgImports[genMsg.packageName]; !ok {
			pkgImports[genMsg.packageName] = map[string]interface{}{}
		}
		addNewKeys(pkgImports[genMsg.packageName], genMsg.requiredImports)

		// If the package does not already exist within the generated proto3
		// output, then create it within the package map. This allows different
		// entries in the msgNames set to fall within the same package.
		tp, ok := genProto.Packages[genMsg.packageName]
		if !ok {
			genProto.Packages[genMsg.packageName] = Proto3Package{
				Messages: []string{},
			}
			tp = genProto.Packages[genMsg.packageName]
		}
		tp.Messages = append(tp.Messages, genMsg.messageCode)
		genProto.Packages[genMsg.packageName] = tp
	}

	for n, pkg := range genProto.Packages {
		h, err := writeProto3Header(proto3Header{
			PackageName:            n,
			BaseImportPath:         cg.Config.ProtoOptions.BaseImportPath,
			Imports:                stringKeys(pkgImports[n]),
			SourceYANGFiles:        yangFiles,
			SourceYANGIncludePaths: includePaths,
			CompressPaths:          cg.Config.CompressOCPaths,
			CallerName:             cg.Config.Caller})
		if err != nil {
			ye.Errors = append(ye.Errors, errs...)
		}
		pkg.Header = h
		genProto.Packages[n] = pkg
	}

	if ye.Errors != nil {
		return nil, ye
	}

	return genProto, nil
}

// processModules takes a list of the filenames of YANG modules (yangFiles),
// and a list of paths in which included modules or submodules may be found,
// and returns a processed set of yang.Entry pointers which correspond to the
// generated code for the modules. If errors are returned during the Goyang
// processing of the modules, these errors are returned.
func processModules(yangFiles, includePaths []string, options yang.Options) ([]*yang.Entry, []error) {
	// Append the includePaths to the Goyang path variable, this ensures
	// that where a YANG module uses an 'include' statement to reference
	// another module, then Goyang can find this module to process.
	for _, path := range includePaths {
		yang.AddPath(path)
	}

	// Propagate the options for the YANG library through to the parsing
	// code - this allows the calling binary to specify characteristics
	// of the YANG in a manner that we are transparent to.
	yang.ParseOptions = options

	// Initialise the set of YANG modules within the Goyang parsing package.
	moduleSet := yang.NewModules()

	var processErr []error
	for _, name := range yangFiles {
		if err := moduleSet.Read(name); err != nil {
			processErr = append(processErr, err)
		}
	}

	if processErr != nil {
		return nil, processErr
	}

	if errs := moduleSet.Process(); errs != nil {
		return nil, errs
	}

	// Build the unique set of modules that are to be processed.
	var modNames []string
	mods := make(map[string]*yang.Module)
	for _, m := range moduleSet.Modules {
		if mods[m.Name] == nil {
			mods[m.Name] = m
			modNames = append(modNames, m.Name)
		}
	}

	// Process the ASTs that have been generated for the modules using the Goyang ToEntry
	// routines.
	entries := []*yang.Entry{}
	for _, modName := range modNames {
		entries = append(entries, yang.ToEntry(mods[modName]))
	}
	return entries, nil
}

// mappedYANGDefinitions stores the entities extracted from a YANG schema that are to be mapped to
// entities within the generated code, or can be used to look up entities within the YANG schema.
type mappedYANGDefinitions struct {
	// directoryEntries is the set of entities that are to be mapped to directories (e.g.,
	// Go structs, proto messages) in the generated code. The map is keyed by the string
	// path to the directory in the YANG schema.
	directoryEntries map[string]*yang.Entry
	// enumEntries is the set of entities that contain an enumerated type within the input
	// YANG and are to be mapped to enumerated types in the output code. This consists of
	// leaves that are of type enumeration, identityref, or unions that contain either of
	// these types. The map is keyed by the string path to the entry in the YANG schema.
	enumEntries map[string]*yang.Entry
	// schemaTree is a ctree.Tree that stores a copy of the YANG schema tree, containing
	// only leaf entries, such that schema paths can be referenced.
	schemaTree *ctree.Tree
}

// mappedDefinitions find the set of directory and enumeration entities
// that are mapped to objects within output code in a language agnostic manner.
// It takes:
//	- yangFiles: an input set of YANG schema files and the paths that
//	- includePaths: the set of paths that are to be searched for included or
//	  imported YANG modules.
//	- cfg: the current generator's configuration.
// It returns a mappedYANGDefinitions struct populated with the directory and enum
// entries in the input schemas, along with the calculated schema tree.
func mappedDefinitions(yangFiles, includePaths []string, cfg GeneratorConfig) (mappedYANGDefinitions, []error) {
	modules, errs := processModules(yangFiles, includePaths, cfg.YANGParseOptions)
	if errs != nil {
		return mappedYANGDefinitions{}, errs
	}

	// Extract the entities that are eligible to have code generated for
	// them from the modules that are provided as an argument.
	dirs := make(map[string]*yang.Entry)
	enums := make(map[string]*yang.Entry)
	var rootElems []*yang.Entry
	for _, module := range modules {
		findMappableEntities(module, dirs, enums, cfg.ExcludeModules, cfg.CompressOCPaths)
		if module == nil {
			errs = append(errs, errors.New("found a nil module in the returned module set"))
			continue
		}
		// Ensure that we do not try and traverse an empty module.
		if module.Dir != nil {
			for _, e := range module.Dir {
				rootElems = append(rootElems, e)
			}
		}
	}
	if errs != nil {
		return mappedYANGDefinitions{}, errs
	}

	// Build the schematree for the modules provided.
	st, err := buildSchemaTree(rootElems)
	if err != nil {
		return mappedYANGDefinitions{}, []error{err}
	}

	// If we were asked to generate a fake root entity, then go and find the top-level entities that
	// we were asked for.
	if cfg.GenerateFakeRoot {
		if err := createFakeRoot(dirs, rootElems, cfg.FakeRootName, cfg.CompressOCPaths); err != nil {
			return mappedYANGDefinitions{}, []error{err}
		}
	}

	return mappedYANGDefinitions{
		directoryEntries: dirs,
		enumEntries:      enums,
		schemaTree:       st,
	}, nil
}

// mappableLeaf determines whether the yang.Entry e is leaf with an
// enumerated value, such that the referenced enumerated type (enumeration or
// identity) should have code generated for it. If it is an enumerated type
// the leaf is returned.
func mappableLeaf(e *yang.Entry) *yang.Entry {
	if e.Type == nil {
		// If the type of the leaf is nil, then this is not a valid
		// leaf within the schema - since goyang must populate the
		// entry Type.
		// TODO(robjs): Add this as an error case that can be handled by
		// the caller directly.
		log.Warningf("got unexpected nil value type for leaf %s (%s), entry: %v", e.Name, e.Path(), e)
		return nil
	}

	var types []*yang.YangType
	switch {
	case isEnumType(e.Type):
		// Handle the case that this leaf is an enumeration or identityref itself.
		// This also handles cases where the leaf is a typedef that is an enumeration
		// or identityref, since the isEnumType check does not use the name of the
		// type.
		types = append(types, e.Type)
	case isUnionType(e.Type):
		// Check for leaves that include a union that itself
		// includes an identityref or enumerated value.
		types = append(types, enumeratedUnionTypes(e.Type.Type)...)
	}

	if types != nil {
		return e
	}
	return nil
}

// findMappableEntties finds the descendants of a yang.Entry (e) that should be mapped in
// the generated code. The descendants that represent directories are appended to the dirs
// map (keyed by the schema path). Those that represent enumerated types (identityref, enumeration,
// unions containing these types, or typedefs containing these types) are appended to the
// enums map, which is again keyed by schema path.
func findMappableEntities(e *yang.Entry, dirs map[string]*yang.Entry, enums map[string]*yang.Entry, excludeModules []string, compressPaths bool) {
	pp := strings.Split(e.Path(), "/")
	if !strings.HasPrefix(e.Path(), "/") {
		// This is a malformed path, since the path is defined in the form
		// /module/container-one.
		return
	}

	// Skip entities who are defined within a module that we have been instructed
	// not to generate code for.
	for _, s := range excludeModules {
		if s == pp[1] {
			return
		}
	}

	for _, ch := range children(e) {
		switch {
		case !ch.IsDir():
			// Leaves are not mapped as directories so do not map them unless we find
			// something that will be an enumeration - so that we can deal with this
			// as a top-level code entity.
			if e := mappableLeaf(ch); e != nil {
				enums[ch.Path()] = e
			}
		case isConfigState(ch) && compressPaths:
			// If this is a config or state container and we are compressing paths
			// then we do not want to map this container - but we do want to map its
			// children.
			findMappableEntities(ch, dirs, enums, excludeModules, compressPaths)
		case hasOnlyChild(ch) && children(ch)[0].IsList() && compressPaths:
			// This is a surrounding container for a list, and we are compressing
			// paths, so we don't want to map it but again we do want to map its
			// children.
			findMappableEntities(ch, dirs, enums, excludeModules, compressPaths)
		case isChoiceOrCase(ch):
			// Don't map for a choice or case node itself, and rather skip over it.
			// However, we must walk each branch to find the first container that
			// exists there (if one does) to provide a mapping.
			nonchoice := map[string]*yang.Entry{}
			findFirstNonChoice(ch, nonchoice)
			for _, gch := range nonchoice {
				// The first entry that is not a choice or case could be a leaf
				// so we need to check whether it is an enumerated leaf that
				// should have code generated for it.
				if gch.IsLeaf() || gch.IsLeafList() {
					if e := mappableLeaf(gch); e != nil {
						enums[e.Path()] = e
					}
					continue
				}

				if gch.IsDir() {
					dirs[fmt.Sprintf("%s/%s", ch.Parent.Path(), gch.Name)] = gch
				}
				findMappableEntities(gch, dirs, enums, excludeModules, compressPaths)
			}
		default:
			dirs[ch.Path()] = ch
			// Recurse down the tree.
			findMappableEntities(ch, dirs, enums, excludeModules, compressPaths)
		}
	}
}

// findRootEntries finds the entities that are at the root of the YANG schema tree,
// and returns them.
func findRootEntries(structs map[string]*yang.Entry, compressPaths bool) map[string]*yang.Entry {
	rootEntries := map[string]*yang.Entry{}
	for n, s := range structs {
		pp := strings.Split(s.Path(), "/")
		switch len(pp) {
		case 3:
			// Find all containers and lists that have a path of
			// the form /module/entity-name regardless of whether
			// cg.CompressOCPaths is enabled. In the case that we
			// are compressing, then all invalid elements have
			// already been compressed out of the schema by this
			// stage.
			if s.IsDir() {
				rootEntries[n] = s
			}
		case 4:
			// If schema path compression is enabled then we need
			// to find entities that might be one level deeper in the
			// tree, for example, the /interfaces/interface list.
			// Since we never expect a top-level 'state' or 'config'
			// container, then it is only such lists that must be
			// identified.
			if compressPaths && s.IsList() {
				rootEntries[n] = s
			}
		}
	}
	return rootEntries
}

// createFakeRoot extracts the entities that are at the root of the YANG schema tree,
// which otherwise would have no parent in the generated structs, and appends them to
// a synthesised root element. Such entries are extracted from the supplied structs
// if they are lists or containers, or from the rootElems supplied if they are leaves
// or leaf-lists. In the case that the code generation is compressing the
// YANG schema, list entries that are two levels deep (e.g., /interfaces/interface) are
// also appended to the synthesised root entity (i.e., in this case the root element
// has a map entry named 'Interface', and the corresponding NewInterface() method.
// Takes the directories that are identified at the root (dirs), the elements found
// at the root (rootElems, such that non-directories can be mapped), and a string
// indicating the root name.
func createFakeRoot(structs map[string]*yang.Entry, rootElems []*yang.Entry, rootName string, compressPaths bool) error {
	if rootName == "" {
		rootName = defaultRootName
	}

	fakeRoot := &yang.Entry{
		Name: rootName,
		Kind: yang.DirectoryEntry,
		Dir:  map[string]*yang.Entry{},
		// Create a fake node that corresponds to the fake root, this
		// ensures that we can match the element elsewhere.
		Node: &yang.Value{
			Name: rootElementNodeName,
		},
	}

	for _, s := range findRootEntries(structs, compressPaths) {
		if e, ok := fakeRoot.Dir[s.Name]; ok {
			return fmt.Errorf("duplicate entry %s at the root: exists: %v, new: %v", s.Name, e.Path(), s.Path())
		}
		fakeRoot.Dir[s.Name] = s
	}

	for _, l := range rootElems {
		if l.IsLeaf() || l.IsLeafList() {
			fakeRoot.Dir[l.Name] = l
		}
	}

	// Append the synthesised root entry to the list of structs for which
	// code should be generated.
	structs["/"] = fakeRoot
	return nil
}

// serialiseStructDefinitions takes an input set of structs - expressed as a map of yangDirectory structs
// and outputs a byte slice which corresponds to the serialised JSON representation of the schema.
// The output JSON contains only the root level entities of the schema - such that there is no
// repetition of definitions of entries. The entries have aditional information appended to the yang.Entry
// Annotation field - particularly, the name of the struct that was generated for a particular schema element,
// and the corresponding path within the schema. Both of these elements cannot be reconstructed from
// the deserialised yang.Entry contents. If the fake root is to be generated (indicated by the generateFakeRoot
// argument), then the fakerootName will be used for the fake root. In the case that fakeRootName is an empty
// string, the defaultRootName will be used. If the fake root is not to be generated, the root level entities
// will be included in the serialised struct definitions, in the case that compressPaths is set to true, then
// those entities that have no parent in the compressed schema are also included (e.g., a list within a
// surrounding container at the root).
func serialiseStructDefinitions(structs map[string]*yangDirectory, generateFakeRoot bool, fakeRootName string, compressPaths bool) ([]byte, error) {
	entries := map[string]*yang.Entry{}
	for _, e := range structs {
		entries[e.name] = e.entry
		entries[e.name].Annotation = map[string]interface{}{
			"schemapath": e.entry.Path(),
			"structname": e.name,
		}
		if e.isFakeRoot {
			entries[e.name].Annotation["isFakeRoot"] = true
		}
	}

	schema := map[string]*yang.Entry{}
	if generateFakeRoot {
		rootName := yang.CamelCase(defaultRootName)
		if fakeRootName != "" {
			rootName = yang.CamelCase(fakeRootName)
		}
		if e, ok := entries[rootName]; ok {
			schema[rootName] = e
		}
	} else {
		schema = findRootEntries(entries, compressPaths)
	}

	json, err := json.MarshalIndent(schema, "", "    ")
	if err != nil {
		return nil, err
	}
	return json, nil
}<|MERGE_RESOLUTION|>--- conflicted
+++ resolved
@@ -436,7 +436,6 @@
 	// pkgImports lists the imports that are required for the package that is being
 	// written out.
 	pkgImports := map[string]map[string]interface{}{}
-<<<<<<< HEAD
 
 	// Ensure that the slice of messages returned is in a deterministic order by
 	// sorting the message paths. We use the path rather than the name as the
@@ -449,19 +448,6 @@
 		msgMap[k] = m
 	}
 	sort.Strings(msgPaths)
-=======
-
-	// Ensure that the slice of messages returned is in a deterministic order by
-	// sorting the message paths. We use the path rather than the name as the
-	// proto message name may not be unique.
-	msgPaths := []string{}
-	msgMap := map[string]*yangDirectory{}
-	for _, m := range protoMsgs {
-		k := strings.Join(m.path, "/")
-		msgPaths = append(msgPaths, k)
-		msgMap[k] = m
-	}
-	sort.Strings(msgPaths)
 
 	basePackageName := cg.Config.ProtoOptions.BasePackageName
 	if basePackageName == "" {
@@ -480,7 +466,6 @@
 			Enums: protoEnums,
 		}
 	}
->>>>>>> ed4d153f
 
 	for _, n := range msgPaths {
 		m := msgMap[n]
