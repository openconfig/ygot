// Copyright 2020 Google Inc.
//
// Licensed under the Apache License, Version 2.0 (the "License");
// you may not use this file except in compliance with the License.
// You may obtain a copy of the License at
//
//      http://www.apache.org/licenses/LICENSE-2.0
//
// Unless required by applicable law or agreed to in writing, software
// distributed under the License is distributed on an "AS IS" BASIS,
// WITHOUT WARRANTIES OR CONDITIONS OF ANY KIND, either express or implied.
// See the License for the specific language governing permissions and
// limitations under the License.

package ygen

import (
	"bytes"
	"fmt"
	"sort"
	"strings"

	"github.com/openconfig/goyang/pkg/yang"
	"github.com/openconfig/ygot/genutil"
	"github.com/openconfig/ygot/util"
)

// enumSet contains generated enum names which can be queried.
// It should be constructed from findEnumSet().
// The name sets should not be changed (essentially treat it as immutable), as
// deduplication might have occurred, which depended on knowing all of the
// entries beforehand.
type enumSet struct {
	// uniqueIdentityNames is a map which is keyed by a string in the form of
	// definingModule/identityName which stores the Go name of the enumerated Go type
	// that has been created to represent the identity. This allows de-duplication
	// between identityref leaves that reference the same underlying identity. The
	// name used includes the defining module to avoid clashes between two identities
	// that are named the same within different modules.
	uniqueIdentityNames map[string]string
	// uniqueEnumeratedTypedefNames is a map, keyed by a synthesised path for the typedef,
	// generated in the form definingModule/typedefName, the value stores the Go name of
	// the enumeration which represents a typedef that includes an enumerated type.
	uniqueEnumeratedTypedefNames map[string]string
	// uniqueEnumeratedLeafNames is a map, keyed by a synthesised path to an
	// enumeration leaf. The path used reflects the data tree path of the leaf
	// within the module that it is defined. That is to say, if a module
	// example-module defines a hierarchy of global/config/a-leaf where a-leaf
	// is of type enumeration, then the path example-module/global/config/a-leaf
	// is used for a-leaf in the uniqueEnumeratedLeafNames. The value of the map
	// is the name of the Go enumerated value to which it is mapped. The path based
	// on the module is guaranteed to be unique, since we cannot have multiple
	// modules of the same name, or multiple identical data tree paths within
	// the same module. This path is used since a particular leaf may be re-used
	// in multiple places, such that if the entire data tree path is used then
	// the names that are generated require deduplication. This approach ensures
	// that we have the same enumerated value for a particular leaf in multiple
	// contexts.
	// At the time of writing, in OpenConfig schemas, this occurs where there is
	// a module such as openconfig-bgp which defines /bgp and is also used at
	// /network-instances/network-instance/protocols/protocol/bgp.
	uniqueEnumeratedLeafNames map[string]string
}

// newEnumSet initializes a new empty enumSet instance.
func newEnumSet() *enumSet {
	return &enumSet{
		uniqueIdentityNames:          map[string]string{},
		uniqueEnumeratedTypedefNames: map[string]string{},
		uniqueEnumeratedLeafNames:    map[string]string{},
	}
}

// enumeratedUnionEntry takes an input YANG union yang.Entry and returns the set of enumerated
// values that should be generated for the entry. New yang.Entry instances are synthesised within
// the yangEnums returned such that enumerations can be generated directly from the output of
// this function in common with enumerations that are not within a union. The name of the enumerated
// value is calculated based on the original context, whether path compression is enabled based
// on the compressPaths boolean, and whether the name should not include underscores, as per the
// noUnderscores boolean.
func (s *enumSet) enumeratedUnionEntry(e *yang.Entry, compressPaths, noUnderscores, skipEnumDedup bool) ([]*yangEnum, error) {
	var es []*yangEnum

	for _, t := range util.EnumeratedUnionTypes(e.Type.Type) {
		var en *yangEnum
		switch {
		case t.IdentityBase != nil:
			identityName, err := s.identityrefBaseTypeFromIdentity(t.IdentityBase)
			if err != nil {
				return nil, err
			}
			en = &yangEnum{
				name: identityName,
				entry: &yang.Entry{
					Name: e.Name,
					Type: &yang.YangType{
						Name:         e.Type.Name,
						Kind:         yang.Yidentityref,
						IdentityBase: t.IdentityBase,
					},
				},
			}
		case t.Enum != nil:
			var enumName string
			var err error
			if util.IsYANGBaseType(t) {
				enumName, err = s.enumName(e, compressPaths, noUnderscores, skipEnumDedup)
			} else {
				enumName, err = s.typedefEnumeratedName(e, noUnderscores)
			}
			if err != nil {
				return nil, err
			}

			en = &yangEnum{
				name: enumName,
				entry: &yang.Entry{
					Name: e.Name,
					Type: &yang.YangType{
						Name: e.Type.Name,
						Kind: yang.Yenum,
						Enum: t.Enum,
					},
					Annotation: map[string]interface{}{"valuePrefix": util.SchemaPathNoChoiceCase(e)},
				},
			}
		}

		es = append(es, en)
	}

	return es, nil
}

// identityrefBaseTypeFromLeaf retrieves the mapped name of an identityref's
// base such that it can be used in generated code. The value that is returned
// is defining module name followed by the CamelCase-ified version of the
// base's name. This function wraps the identityrefBaseTypeFromIdentity
// function since it covers the common case that the caller is interested in
// determining the name from an identityref leaf, rather than directly from the
// identity.
func (s *enumSet) identityrefBaseTypeFromLeaf(idr *yang.Entry) (string, error) {
	return s.identityrefBaseTypeFromIdentity(idr.Type.IdentityBase)
}

// identityrefBaseTypeFromIdentity retrieves the generated type name of the
// input *yang.Identity. The value returned is based on the defining module
// followed by the CamelCase-ified version of the identity's name.
func (s *enumSet) identityrefBaseTypeFromIdentity(i *yang.Identity) (string, error) {
	definedName, ok := s.uniqueIdentityNames[s.identityBaseKey(i)]
	if !ok {
		return "", fmt.Errorf("enumSet: cannot retrieve type name for identity without a name generated (was findEnumSet called?): %+v", i)
	}
	return definedName, nil
}

// enumName retrieves the type name of the input enum *yang.Entry that will be
// used in the generated code.
func (s *enumSet) enumName(e *yang.Entry, compressPaths, noUnderscores, skipDedup bool) (string, error) {
	key, _ := s.enumLeafKey(e, compressPaths, noUnderscores, skipDedup)
	definedName, ok := s.uniqueEnumeratedLeafNames[key]
	if !ok {
		return "", fmt.Errorf("enumSet: cannot retrieve type name for enumerated leaf without a name generated (was findEnumSet called?): %v", e.Path())
	}
	return definedName, nil
}

// enumeratedTypedefTypeName retrieves the name of an enumerated typedef (i.e.,
// a typedef which is either an identityref or an enumeration). The resolved
// name is prefixed with the prefix supplied. If the type that was supplied
// within the resolveTypeArgs struct is not a type definition which includes an
// enumerated type, the MappedType returned is nil, otherwise it should be
// populated.
func (s *enumSet) enumeratedTypedefTypeName(args resolveTypeArgs, prefix string, noUnderscores bool) (*MappedType, error) {
	// If the type that is specified is not a built-in type (i.e., one of those
	// types which is defined in RFC6020/RFC7950) then we establish what the type
	// that we must actually perform the mapping for is. By default, start with
	// the type that is specified in the schema.
	if !util.IsYANGBaseType(args.yangType) {
		switch args.yangType.Kind {
		case yang.Yenum, yang.Yidentityref:
			// In the case of a typedef that specifies an enumeration or identityref
			// then generate a enumerated type in the Go code according to the contextEntry
			// which has been provided by the calling code.
			if args.contextEntry == nil {
				return nil, fmt.Errorf("error mapping node %s due to lack of context", args.yangType.Name)
			}

			tn, err := s.typedefEnumeratedName(args.contextEntry, noUnderscores)
			if err != nil {
				return nil, err
			}

			return &MappedType{
				NativeType:        fmt.Sprintf("%s%s", prefix, tn),
				IsEnumeratedValue: true,
			}, nil
		}
	}
	return nil, nil
}

// typedefEnumeratedName retrieves the generated name of the input *yang.Entry
// which represents a typedef that has an underlying enumerated type (e.g.,
// identityref or enumeration).
func (s *enumSet) typedefEnumeratedName(e *yang.Entry, noUnderscores bool) (string, error) {
	typedefKey, _, err := s.enumeratedTypedefKey(e, noUnderscores)
	if err != nil {
		return "", err
	}
	definedName, ok := s.uniqueEnumeratedTypedefNames[typedefKey]
	if !ok {
		return "", fmt.Errorf("enumSet: cannot retrieve type name for typedef enumeration without a name generated (was findEnumSet called?): %v", e.Path())
	}
	return definedName, nil
}

// identityBaseKey calculates a unique string key for the input identity.
func (s *enumSet) identityBaseKey(i *yang.Identity) string {
	definingModYANGName := genutil.ParentModuleName(i)
	// As per a typedef that includes an enumeration, there is a many to one
	// relationship between leaves and an identity value, therefore, we want to
	// reuse the existing name for the identity enumeration if one exists.
	return fmt.Sprintf("%s/%s", definingModYANGName, i.Name)
<<<<<<< HEAD
}

// nodePath returns the full path of the node from the module name.
func nodePath(n yang.Node) string {
	path := n.NName()
	for n.ParentNode() != nil {
		n = n.ParentNode()
		path = n.NName() + "/" + path
	}
	return path
=======
>>>>>>> b828ccd5
}

// enumeratedTypedefKey calculates a unique string key for the input typedef
// *yang.Entry that has an underlying enumerated type (e.g., identityref or
<<<<<<< HEAD
// enumeration). It also returns the type name component of the identification
// key for use in the name generation, as well as the enumeration type object,
// if needed.
func (s *enumSet) enumeratedTypedefKey(e *yang.Entry, noUnderscores bool) (string, string, *yang.YangType, error) {
	enumType := e.Type
=======
// enumeration). It also returns the defining module and type name components
// of the identity for use in the name generation, if needed.
func (s *enumSet) enumeratedTypedefKey(e *yang.Entry, noUnderscores bool) (string, string, error) {
>>>>>>> b828ccd5
	typeName := e.Type.Name

	// Handle the case whereby we have been handed an enumeration that is within a
	// union. We need to synthesise the name of the type here such that it is based on
	// type name, plus the fact that it is an enumeration.
	if e.Type.Kind == yang.Yunion {
		enumTypes := util.EnumeratedUnionTypes(e.Type.Type)

		switch len(enumTypes) {
		case 1:
			// Under a union, the correct enumType reference is the enumeration subtype.
			enumType = enumTypes[0]
			// We specifically say that this is an enumeration within the leaf.
			if noUnderscores {
				typeName = fmt.Sprintf("%sEnum", enumTypes[0].Name)
			} else {
				typeName = fmt.Sprintf("%s_Enum", enumTypes[0].Name)
			}
		case 0:
<<<<<<< HEAD
			return "", "", nil, fmt.Errorf("enumerated type had an empty union within it, path: %v, type: %v, enumerated: %v", e.Path(), e.Type, enumTypes)
		default:
			return "", "", nil, fmt.Errorf("multiple enumerated types within a single enumeration not supported, path: %v, type: %v, enumerated: %v", e.Path(), e.Type, enumTypes)
		}
	}
	if e.Node == nil {
		return "", "", nil, fmt.Errorf("nil Node in enum type %s", e.Name)
	}

	// The path to the typedef is enough to distinguish it from any other typedef.
	// Using Base.ParentNode() is not entirely precise because the
	// enumeration may be nested under union types instead of being
	// directly under the typedef, but this is good enough because extra
	// path information doesn't hurt as long as we're consistent.
	return nodePath(enumType.Base.ParentNode()), typeName, enumType, nil
=======
			return "", "", fmt.Errorf("enumerated type had an empty union within it, path: %v, type: %v, enumerated: %v", e.Path(), e.Type, enumTypes)
		default:
			return "", "", fmt.Errorf("multiple enumerated types within a single enumeration not supported, path: %v, type: %v, enumerated: %v", e.Path(), e.Type, enumTypes)
		}
	}
	if e.Node == nil {
		return "", "", fmt.Errorf("nil Node in enum type %s", e.Name)
	}

	// Since there can be many leaves that refer to the same typedef, then we do not generate
	// a name for each of them, but rather use a common name, we use the non-CamelCase lookup
	// as this is unique, whereas post-camelisation, we may have name clashes. Since a typedef
	// does not have a 'path' in Goyang, we synthesise one using the form
	// module-name/typedef-name.
	return fmt.Sprintf("%s/%s", genutil.ParentModuleName(e.Node), typeName), typeName, nil
>>>>>>> b828ccd5
}

// enumLeafKey calculates a unique string key for the input leaf of type
// "enumeration" only. If compressPaths is true, it also returns the compressed
// version of the entry name for use in name generation, if needed.
func (s *enumSet) enumLeafKey(e *yang.Entry, compressPaths, noUnderscores, skipDedup bool) (string, string) {
	// uniqueIdentifier is the unique identifier used to determine whether to
	// define a new enum type for the input enum.
	// By default, using the entry's path ensures every enumeration
	// instance has its own name.
	uniqueIdentifier := e.Path()
	if !skipDedup || compressPaths {
		// However, if using compression or de-duplicating where
		// possible, then we do not use the entire path as the enum
		// name, and instead find the unique identifier that may de-dup
		// due to compression or multiple usages of a definition.
		uniqueIdentifier = enumIdentifier(e, compressPaths)
	}

	var compressName string
	if compressPaths {
		// If we compress paths then the name of this enum is of the form
		// GrandParent_Leaf - we use GrandParent since Parent is
		// State or Config so would not be unique.
		compressName = fmt.Sprintf("%s_%s", yang.CamelCase(e.Parent.Parent.Name), yang.CamelCase(e.Name))
		if noUnderscores {
			compressName = strings.Replace(compressName, "_", "", -1)
		}

		if skipDedup {
			// If using compression and duplicating, then we add
			// compressName to the uniqueIdentifier, meaning every
			// enum instance in the compressed view of the schema
			// has its own definition.  The base enum identity is
			// still required to deal with collisions between
			// compressed enum names when they describe different
			// enums.
			uniqueIdentifier += ":" + compressName
		}
	}
	return uniqueIdentifier, compressName
}

// enumIdentifier takes in an enum entry and returns a unique identifier for
// that enum constructed using its path. This identifier would be the same for
// an enum that's used in two different places in the schema.
// This function can be called on a union entry that contains an enumeration type.
func enumIdentifier(e *yang.Entry, compressPaths bool) string {
	definingModYANGName := genutil.ParentModuleName(e.Node)
	// It is possible, given a particular enumerated leaf, for it to appear
	// multiple times in the schema. For example, through being defined in
	// a grouping which is instantiated in two places. In these cases, the
	// enumerated values must be the same since the path to the node - i.e.,
	// module/hierarchy/of/containers/leaf-name must be unique, since we
	// cannot have multiple modules of the same name, and paths within the
	// module must be unique. To this end, we check whether we are generating
	// an enumeration for exactly the same node, and if so, re-use the name
	// of the enumeration that has been generated. This improves usability
	// for the end user by avoiding multiple enumerated types.
	//
	// The path that is used for the enumeration is therefore taking the goyang
	// "Node" hierarchy - we walk back up the tree until such time as we find
	// a node that is not within the same module (ParentModuleName(parent) !=
	// ParentModuleName(currentNode)), and use this as the unique path.
	var identifierPathElem []string
	for elem := e.Node; elem != nil && genutil.ParentModuleName(elem) == definingModYANGName; elem = elem.ParentNode() {
		identifierPathElem = append(identifierPathElem, elem.NName())
	}

	// Since the path elements are compiled from leaf back to root, then reverse them to
	// form the path, this is not strictly required, but aids debugging of the elements.
	var identifier string
	for i := len(identifierPathElem) - 1; i >= 0; i-- {
		identifier = fmt.Sprintf("%s/%s", identifier, identifierPathElem[i])
	}

	// For leaves that have an enumeration within a typedef that is within a union,
	// we do not want to just use the place in the schema definition for de-duplication,
	// since it becomes confusing for the user to have non-contextual names within
	// this context. We therefore rewrite the identifier path to have the context
	// that we are in. By default, we just use the name of the node, but in OpenConfig
	// schemas we rely on the grandparent name.
	if !util.IsYANGBaseType(e.Type) {
		idPfx := e.Name
		if compressPaths && e.Parent != nil && e.Parent.Parent != nil {
			idPfx = e.Parent.Parent.Name
		}
		identifier = fmt.Sprintf("%s:%s", idPfx, identifier)
	}
	return identifier
}

// findEnumSet walks the list of enumerated value leaves and determines whether
// code generation is required for each enum. When compressPaths is true, it
// removes duplication between config and state containers, and uses simplified
// (compressed) names for enumerated leaf names. It also de-dups references to
// the same identity base, and type definitions. If noUnderscores is set to
// true, underscores are omitted from the name returned such that the
// enumerated type name is compliant with language styles where underscores are
// not allowed in names. If skipEnumDedup is set to true, we do not attempt to
// deduplicate enumerated leaves that are used more than once in the schema
// into a common type.
// The returned enumSet can be used to query for enum/identity names.
// The returned map is the set of generated enums to be used for enum code generation.
func findEnumSet(entries map[string]*yang.Entry, compressPaths, noUnderscores, skipEnumDedup bool) (*enumSet, map[string]*yangEnum, []error) {
	validEnums := make(map[string]*yang.Entry)
	var enumPaths []string
	var errs []error

	if compressPaths {
		// Don't generate output for an element that exists both in the config and state containers,
		// i.e., /interfaces/interface/config/enum and /interfaces/interface/state/enum should not
		// both have code generated for them. Since there may be containers underneath state then
		// we cannot rely on state having a specific place in the tree, therefore, walk through the
		// path and swap 'state' for 'config' where it is found allowing us to check whether the
		// state leaf has a corresponding config leaf, and if so, to ignore it. Note that a schema
		// that is a valid OpenConfig schema has only a single instance of 'config' or 'state' in
		// the path, therefore the below algorithm replaces only one element.
		for path, e := range entries {
			parts := strings.Split(path, "/")

			var newPath []string
			for _, p := range parts {
				if p == "state" {
					p = "config"
				}
				newPath = append(newPath, p)
			}
			if path == util.SlicePathToString(newPath) {
				// If the path remains the same - i.e., we did not replace state with
				// config, then the enumeration is valid, such that code should have
				// code generated for it.
				validEnums[path] = e
				enumPaths = append(enumPaths, path)
			} else {
				// Else, if we changed the path, then we changed a state container for
				// a config container, and we should check whether the config leaf
				// exists. Only when it doesn't do we consider this enum.
				if _, ok := entries[util.SlicePathToString(newPath)]; !ok {
					validEnums[path] = e
					enumPaths = append(enumPaths, path)
				}
			}
		}
	} else {
		// No de-duplication occurs when path compression is disabled.
		validEnums = entries
		for p := range validEnums {
			enumPaths = append(enumPaths, p)
		}
	}

	// Sort the name of the enums such that we have deterministic ordering. This allows the
	// same entity to be used for code generation each time (avoiding flaky tests or scenarios
	// where there are erroneous config/state differences).
	sort.Strings(enumPaths)

	s := newEnumGenState()

	// This is the first of two passes over the input enum entries.
	// The purpose of this pass is to establish what the default name of
	// each of the enumerated leaf types that are to be output in the code is.
	// At this stage, we just try and calculate the complete set, rather
	// than resolving any clashes in names that might occur.
	// Since identity and enumerated typedef name clashes are not allowed,
	// their generated names are already final.
	for _, eP := range enumPaths {
		e := validEnums[eP]
		switch {
		case e.Type.Name == "union", len(e.Type.Type) > 0 && !util.IsYANGBaseType(e.Type):
			// Calculate any enumerated types that exist within a union, whether it
			// is a directly defined union, or a non-builtin typedef.
			if err := s.resolveEnumeratedUnionEntry(e, compressPaths, noUnderscores, skipEnumDedup); err != nil {
				errs = append(errs, err)
			}
		case e.Type.Name == "identityref":
			// This is an identityref - we do not want to generate code for an
			// identityref but rather for the base identity. This means that we reduce
			// duplication across different enum types. Re-map the "path" that is to
			// be used to the new identityref name.
			if e.Type.IdentityBase == nil {
				errs = append(errs, fmt.Errorf("entry %s was an identity with a nil base", e.Name))
				continue
			}
			if err := s.resolveIdentityRefBaseType(e, noUnderscores); err != nil {
				errs = append(errs, err)
			}
		case e.Type.Name == "enumeration":
			// Calculate generated name for enumeration leaf.
			s.resolveEnumName(e, compressPaths, noUnderscores, skipEnumDedup)
		default:
			// This is a type which is defined through a typedef.
			if err := s.resolveTypedefEnumeratedName(e, noUnderscores); err != nil {
				errs = append(errs, err)
			}
		}
	}
	if errs != nil {
		return nil, nil, errs
	}

	// Resolve any enumeration value name conflicts.
	// At this point, all enumerated value names are fully resolved.
	if err := s.resolveEnumeratedLeafClashSets(compressPaths, noUnderscores); err != nil {
		return nil, nil, append(errs, err)
	}

	// This is the second and final pass over the input enum entries.
	// During this pass, the generated names are retrieved and packaged
	// into yangEnum entries.

	// Sort the list of enums such that we can ensure when there is deduplication then the same
	// source entity is used for code generation.
	genEnums := make(map[string]*yangEnum)
	for _, eP := range enumPaths {
		e := validEnums[eP]

		switch {
		case e.Type.Name == "union", len(e.Type.Type) > 0 && !util.IsYANGBaseType(e.Type):
			// Calculate any enumerated types that exist within a union, whether it
			// is a directly defined union, or a non-builtin typedef.
			es, err := s.enumSet.enumeratedUnionEntry(e, compressPaths, noUnderscores, skipEnumDedup)
			if err != nil {
				errs = append(errs, err)
				continue
			}
			for _, en := range es {
				if _, ok := genEnums[en.name]; !ok {
					genEnums[en.name] = en
				}
			}
		case e.Type.Name == "identityref":
			// This is an identityref - we do not want to generate code for an
			// identityref but rather for the base identity. This means that we reduce
			// duplication across different enum types. Re-map the "path" that is to
			// be used to the new identityref name.
			if e.Type.IdentityBase == nil {
				errs = append(errs, fmt.Errorf("entry %s was an identity with a nil base", e.Name))
				continue
			}
			idBaseName, err := s.enumSet.identityrefBaseTypeFromLeaf(e)
			if err != nil {
				errs = append(errs, err)
				continue
			}
			if _, ok := genEnums[idBaseName]; !ok {
				genEnums[idBaseName] = &yangEnum{
					name:  idBaseName,
					entry: e,
				}
			}
		case e.Type.Name == "enumeration":
			// We simply want to map this enumeration into a new name. Since we do
			// de-duplication of re-used enumerated leaves at different points in
			// the schema (e.g., if openconfig-bgp/container/enum-A can be instantiated
			// in two places, then we do not want to have multiple enumerated types
			// that represent this leaf), then we do not have errors if duplicates
			// occur, we simply perform de-duplication at this stage.
			enumName, err := s.enumSet.enumName(e, compressPaths, noUnderscores, skipEnumDedup)
			if err != nil {
				errs = append(errs, err)
				continue
			}
			if _, ok := genEnums[enumName]; !ok {
				genEnums[enumName] = &yangEnum{
					name:  enumName,
					entry: e,
				}
			}
		default:
			// This is a type which is defined through a typedef.
			typeName, err := s.enumSet.typedefEnumeratedName(e, noUnderscores)
			if err != nil {
				errs = append(errs, err)
				continue
			}
			if _, ok := genEnums[typeName]; !ok {
				genEnums[typeName] = &yangEnum{
					name:  typeName,
					entry: e,
				}
			}
		}
	}

	return s.enumSet, genEnums, errs
}

// enumGenState contains the state and functionality for generating enum names
// that seeks to be compatible in all supported languages. It assumes that
// enums are all in the same output namespace (within the generated code), a
// conservative assumption guaranteeing that all enum names are unique in any
// language.
type enumGenState struct {
	// definedEnums keeps track of generated enum names to avoid conflicts.
	definedEnums map[string]bool
	// enumSet contains the final collision-free enumerated value names for
	// the generated code.
	enumSet *enumSet
	// enumeratedLeafNameClashSets stores the set of enumeration entries
	// representing enumeration leaves that were mapped to the same
	// generated name using the default name generation rules.
	// map: {default generated name -> map: {unique enumeration string key -> enumeration Entry}}
	enumeratedLeafNameClashSets map[string]map[string]*yang.Entry
	// uniqueEnumeratedLeafEntries keeps track of which enums have already had
	// a name generated to avoid a second name from being generated for the
	// same entry.
	uniqueEnumeratedLeafEntries map[string]bool
}

// newEnumGenState creates a new enumGenState instance initialised with the
// default state required for code generation.
func newEnumGenState() *enumGenState {
	return &enumGenState{
		definedEnums:                map[string]bool{},
		enumSet:                     newEnumSet(),
		enumeratedLeafNameClashSets: map[string]map[string]*yang.Entry{},
		uniqueEnumeratedLeafEntries: map[string]bool{},
	}
}

// resolveEnumeratedLeafClashSets scans through all of the name clash sets for
// enumeration leaves, and carries out name collision resolution between
// different enum keys that mapped to the same default generated name. Then it
// stores these final names in their appropriate name maps within enumSet.
func (s *enumGenState) resolveEnumeratedLeafClashSets(compressPaths, noUnderscores bool) error {
	var err error
	if s.enumSet.uniqueEnumeratedLeafNames, err = s.resolveNameClashSet(s.enumeratedLeafNameClashSets, compressPaths, noUnderscores); err != nil {
		return err
	}
	return nil
}

// resolveNameClashSet carries out name collision resolution on the input name
// clash set to generate the final names, and stores those names in the given
// unique map.
func (s *enumGenState) resolveNameClashSet(nameClashSets map[string]map[string]*yang.Entry, compressPaths, noUnderscores bool) (map[string]string, error) {
	uniqueNamesMap := map[string]string{}
	// addCandidateUniqueNames adds the candidate map of unique names to the final unique names map.
	// It returns whether the candidate names was successfully accepted as the resolving name set.
	addCandidateUniqueNames := func(candidateUniqueNames map[string]string, lengthExpected int) bool {
		if len(candidateUniqueNames) != lengthExpected {
			return false
		}
		for uniqueName := range candidateUniqueNames {
			if s.definedEnums[uniqueName] {
				// Conflict with existing name, this set doesn't work.
				return false
			}
		}

		for uniqueName, enumKey := range candidateUniqueNames {
			uniqueNamesMap[enumKey] = uniqueName
			s.definedEnums[uniqueName] = true
		}
		return true
	}

	delimiter := "_"
	if noUnderscores {
		delimiter = ""
	}

	// Resolve clashes deterministically.
	var defaultNames []string
	for defaultName := range nameClashSets {
		defaultNames = append(defaultNames, defaultName)
	}
	sort.Strings(defaultNames)

	for _, clashName := range defaultNames {
		// clashPaths stores the paths of the conflicting entries to
		// display for debugging if an error occurs.
		var clashPaths []string
		nameClashSet := nameClashSets[clashName]
		// Check that all enumKeys had only a single default name generated within the
		// nameClashSets by making sure there is no name already defined for it from
		// previous rounds of name clash resolution.
		for enumKey, entry := range nameClashSet {
			if _, ok := uniqueNamesMap[enumKey]; ok {
				return nil, fmt.Errorf("enumgen.go bug: enumKey %q has been given a second name during name generation, this should be detected and disallowed in the algorithm; one of the entries used for name generation: %+v", enumKey, nameClashSet[enumKey])
			}
			clashPaths = append(clashPaths, entry.Path())
		}

		// For compressPaths=true, the enumeration leaf names are expected
		// to not clash since they each already use the entire path.
		if !compressPaths && len(nameClashSet) != 1 {
			return nil, fmt.Errorf("enumgen.go: clash in enumerated name occurred despite paths being uncompressed, clash name: %q, clashing paths: %v", clashName, clashPaths)
		}

		// If there is no clash, then we're done. This should be the vast majority of cases.
		if len(nameClashSet) == 1 {
			var enumKey string
			for enumKey = range nameClashSet {
				break
			}

			if s.definedEnums[clashName] {
				// Unexpected conflict with existing name. This should not happen
				// because clashNames are supposed to be unique.
				return nil, fmt.Errorf("enumgen.go bug: default name %q has already been assigned during name generation, this should not happen in the algorithm; enumKey: %q; one of the entries used for name generation: %v", clashName, enumKey, nameClashSet[enumKey].Path())
			}
			uniqueNamesMap[enumKey] = clashName
			s.definedEnums[clashName] = true
			continue
		}

		// First, try the module name.
		candidateUniqueNames := map[string]string{}
		for enumKey, entry := range nameClashSet {
			candidateUniqueNames[genutil.ParentModulePrettyName(entry.Node)+delimiter+clashName] = enumKey
		}
		if addCandidateUniqueNames(candidateUniqueNames, len(nameClashSet)) {
			continue
		}

		// Next, try the ancestor names one by one until one succeeds
		// or at least two of them no longer have parent entries.
		for i := 0; ; i += 1 {
			candidateUniqueNames = map[string]string{}
			newNameClashSet := map[string]*yang.Entry{}
			for enumKey, entry := range nameClashSet {
				var candidateName string
				if entry.Parent == nil || entry.Parent.Parent == nil {
					// When we have reached the module-level (i.e. no
					// grandparent), then we're out of ancestor containers to
					// try, so just try to use the original clashName and hope
					// everyone else can disambiguate using their parents.
					candidateName = clashName
					// If the name has already been used by another, then it
					// means that there is more than one entry that hit the
					// module-level, so we have reached a dead-end.
					if _, ok := candidateUniqueNames[candidateName]; ok {
						return nil, fmt.Errorf("enumgen.go: cannot resolve enumeration name clash between the following entries: %v", clashPaths)
					}
					newNameClashSet[enumKey] = entry
				} else {
					// Try prepending the ancestor name to disambiguate.
					candidateName = yang.CamelCase(entry.Parent.Name) + delimiter + clashName
					newNameClashSet[enumKey] = entry.Parent
				}
				candidateUniqueNames[candidateName] = enumKey
			}
			// Update the clash set entry pointers to their next level of ancestors.
			nameClashSet = newNameClashSet

			if i == 0 {
				// Skip the first parent entry to avoid using
				// config/state as the disambiguating name.
				continue
			}
			if addCandidateUniqueNames(candidateUniqueNames, len(nameClashSet)) {
				break
			}
		}
	}

	return uniqueNamesMap, nil
}

// resolveEnumeratedUnionEntry takes an input YANG union yang.Entry and computes the enumerated
// values that should be generated for the entry. The name of the enumerated
// value is calculated based on the original context, whether path compression is enabled based
// on the compressPaths boolean, and whether the name should not include underscores, as per the
// noUnderscores boolean.
func (s *enumGenState) resolveEnumeratedUnionEntry(e *yang.Entry, compressPaths, noUnderscores, skipEnumDedup bool) error {
	for _, t := range util.EnumeratedUnionTypes(e.Type.Type) {
		switch {
		case t.IdentityBase != nil:
			if err := s.resolveIdentityrefBaseTypeFromIdentity(t.IdentityBase, noUnderscores); err != nil {
				return err
			}
		case t.Enum != nil:
			if util.IsYANGBaseType(t) {
				s.resolveEnumName(e, compressPaths, noUnderscores, skipEnumDedup)
			} else {
				if err := s.resolveTypedefEnumeratedName(e, noUnderscores); err != nil {
					return err
				}
			}
		}
	}
	return nil
}

// resolveIdentityRefBaseType calculates the mapped name of an identityref's
// base such that it can be used in generated code. The value that is returned
// is defining module name followed by the CamelCase-ified version of the
// base's name. This function wraps the resolveIdentityrefBaseTypeFromIdentity
// function since it covers the common case that the caller is interested in
// determining the name from an identityref leaf, rather than directly from the
// identity. If the noUnderscores bool is set to true, underscores are omitted
// from the name returned such that the enumerated type name is compliant
// with language styles where underscores are not allowed in names.
// No conflicts in generated identity names are allowed. Any conflict would result in an error.
func (s *enumGenState) resolveIdentityRefBaseType(idr *yang.Entry, noUnderscores bool) error {
	return s.resolveIdentityrefBaseTypeFromIdentity(idr.Type.IdentityBase, noUnderscores)
}

// resolveIdentityrefBaseTypeFromIdentity takes an input yang.Identity pointer and
// determines the name of the identity used within the generated code for it. The value
// returned is based on the defining module followed by the CamelCase-ified version
// of the identity's name. If noUnderscores is set to false, underscores are omitted
// from the name returned such that the enumerated type name is compliant with
// language styles where underscores are not allowed in names.
// No conflicts in generated identity names are allowed. Any conflict would result in an error.
func (s *enumGenState) resolveIdentityrefBaseTypeFromIdentity(i *yang.Identity, noUnderscores bool) error {
	definingModName := genutil.ParentModulePrettyName(i)

	// As per a typedef that includes an enumeration, there is a many to one
	// relationship between leaves and an identity value, therefore, we want to
	// reuse the existing name for the identity enumeration if one exists.
	identityKey := s.enumSet.identityBaseKey(i)
	if _, ok := s.enumSet.uniqueIdentityNames[identityKey]; ok {
		return nil
	}
	var name string
	if noUnderscores {
		name = fmt.Sprintf("%s%s", yang.CamelCase(definingModName), strings.Replace(yang.CamelCase(i.Name), "_", "", -1))
	} else {
		name = fmt.Sprintf("%s_%s", yang.CamelCase(definingModName), yang.CamelCase(i.Name))
	}
	// The name of an identityref base type must be unique within the entire generated
	// code, so the context of name generation is global.
	if s.definedEnums[name] {
		return fmt.Errorf("enumgen.go: identity name conflict %q for identity %+v", name, i)
	}
	s.enumSet.uniqueIdentityNames[identityKey] = name
	s.definedEnums[name] = true
	return nil
}

// resolveEnumName takes a yang.Entry and resolves its name into the type name
// that will be used in the generated code. Whilst a leaf may only be used
// in a single context (i.e., at its own path), resolveEnumName may be called
// multiple times, and hence de-duplication of unique name generation is required.
// If noUnderscores is set to true, then underscores are omitted from the
// output name.
// If the skipDedup argument is set to true, where a single enumeration is defined
// once in the input YANG, but instantiated multiple times (e.g., a grouping is
// used multiple times that contains an enumeration), then we do not attempt to
// use a single output type in the generated code for such enumerations. This allows
// the user to control whether this behaviour is useful to them -- for OpenConfig,
// it tends to be due to the state/config split - which would otherwise result in
// multiple enumerated types being produced. For other schemas, it can result in
// somewhat difficult to understand enumerated types being produced - since the first
// leaf that is processed will define the name of the enumeration.
func (s *enumGenState) resolveEnumName(e *yang.Entry, compressPaths, noUnderscores, skipDedup bool) {
	// uniqueIdentifier is the unique identifier used to determine whether to
	// define a new enum type for the input enum.
	uniqueIdentifier, compressName := s.enumSet.enumLeafKey(e, compressPaths, noUnderscores, skipDedup)

	name := compressName
	if !compressPaths {
		// If we are not compressing the paths, then we write out the entire path.
		var nbuf bytes.Buffer
		for i, p := range util.SchemaPathNoChoiceCase(e) {
			if i != 0 && !noUnderscores {
				nbuf.WriteRune('_')
			}
			nbuf.WriteString(yang.CamelCase(p))
		}
		name = nbuf.String()
	}

	if !s.uniqueEnumeratedLeafEntries[uniqueIdentifier] {
		// Each enum should only get their name generated once.
		if _, ok := s.enumeratedLeafNameClashSets[name]; !ok {
			s.enumeratedLeafNameClashSets[name] = map[string]*yang.Entry{}
		}
		s.enumeratedLeafNameClashSets[name][uniqueIdentifier] = e
		s.uniqueEnumeratedLeafEntries[uniqueIdentifier] = true
	}
}

// resolveTypedefEnumeratedName takes a yang.Entry which represents a typedef
// that has an underlying enumerated type (e.g., identityref or enumeration),
// and computes the default name of the enum in the generated code.
// If its name clashes with any other identity or enumerated name, an error
// would be returned.
func (s *enumGenState) resolveTypedefEnumeratedName(e *yang.Entry, noUnderscores bool) error {
	// Since there can be many leaves that refer to the same typedef, then we do not generate
	// a name for each of them, but rather use a common name, we use the non-CamelCase lookup
	// as this is unique, whereas post-camelisation, we may have name clashes. Since a typedef
	// does not have a 'path' in Goyang, so we synthesise one using the form
	// module-name/typedef-name.
<<<<<<< HEAD
	typedefKey, typeName, enumType, err := s.enumSet.enumeratedTypedefKey(e, noUnderscores)
=======
	typedefKey, typeName, err := s.enumSet.enumeratedTypedefKey(e, noUnderscores)
>>>>>>> b828ccd5
	if err != nil {
		return err
	}
	if _, ok := s.enumSet.uniqueEnumeratedTypedefNames[typedefKey]; ok {
		return nil
	}
<<<<<<< HEAD
	// Since there can be many leaves that refer to the same typedef, then we do not generate
	// a name for each of them, but rather use a common name, we use the non-CamelCase lookup
	// as this is unique, whereas post-camelisation, we may have name clashes. Since a typedef
	// does not have a 'path' in Goyang, we synthesise one using the form
	// defining-module-name/typedef-name.
	name := fmt.Sprintf("%s_%s", genutil.ParentModulePrettyName(enumType.Base), yang.CamelCase(typeName))
=======
	// The module/typedefName was not already defined with a CamelCase name, so generate one
	// here, and store it to be re-used later.
	name := fmt.Sprintf("%s_%s", genutil.ParentModulePrettyName(e.Node), yang.CamelCase(typeName))
>>>>>>> b828ccd5
	if noUnderscores {
		name = strings.Replace(name, "_", "", -1)
	}

	// The name of an enumerated typedef must be unique within the entire generated
	// code, so the context of name generation is global.
	if s.definedEnums[name] {
		return fmt.Errorf("enumgen.go: enumerated typedef name conflict %q for entry %+v", name, e)
	}
	// The module/typedefName was not already defined with a CamelCase name, so generate one
	// here, and store it to be re-used later.
	s.enumSet.uniqueEnumeratedTypedefNames[typedefKey] = name
	s.definedEnums[name] = true
	return nil
}<|MERGE_RESOLUTION|>--- conflicted
+++ resolved
@@ -222,7 +222,6 @@
 	// relationship between leaves and an identity value, therefore, we want to
 	// reuse the existing name for the identity enumeration if one exists.
 	return fmt.Sprintf("%s/%s", definingModYANGName, i.Name)
-<<<<<<< HEAD
 }
 
 // nodePath returns the full path of the node from the module name.
@@ -233,23 +232,15 @@
 		path = n.NName() + "/" + path
 	}
 	return path
-=======
->>>>>>> b828ccd5
 }
 
 // enumeratedTypedefKey calculates a unique string key for the input typedef
 // *yang.Entry that has an underlying enumerated type (e.g., identityref or
-<<<<<<< HEAD
 // enumeration). It also returns the type name component of the identification
 // key for use in the name generation, as well as the enumeration type object,
 // if needed.
 func (s *enumSet) enumeratedTypedefKey(e *yang.Entry, noUnderscores bool) (string, string, *yang.YangType, error) {
 	enumType := e.Type
-=======
-// enumeration). It also returns the defining module and type name components
-// of the identity for use in the name generation, if needed.
-func (s *enumSet) enumeratedTypedefKey(e *yang.Entry, noUnderscores bool) (string, string, error) {
->>>>>>> b828ccd5
 	typeName := e.Type.Name
 
 	// Handle the case whereby we have been handed an enumeration that is within a
@@ -269,7 +260,6 @@
 				typeName = fmt.Sprintf("%s_Enum", enumTypes[0].Name)
 			}
 		case 0:
-<<<<<<< HEAD
 			return "", "", nil, fmt.Errorf("enumerated type had an empty union within it, path: %v, type: %v, enumerated: %v", e.Path(), e.Type, enumTypes)
 		default:
 			return "", "", nil, fmt.Errorf("multiple enumerated types within a single enumeration not supported, path: %v, type: %v, enumerated: %v", e.Path(), e.Type, enumTypes)
@@ -285,23 +275,6 @@
 	// directly under the typedef, but this is good enough because extra
 	// path information doesn't hurt as long as we're consistent.
 	return nodePath(enumType.Base.ParentNode()), typeName, enumType, nil
-=======
-			return "", "", fmt.Errorf("enumerated type had an empty union within it, path: %v, type: %v, enumerated: %v", e.Path(), e.Type, enumTypes)
-		default:
-			return "", "", fmt.Errorf("multiple enumerated types within a single enumeration not supported, path: %v, type: %v, enumerated: %v", e.Path(), e.Type, enumTypes)
-		}
-	}
-	if e.Node == nil {
-		return "", "", fmt.Errorf("nil Node in enum type %s", e.Name)
-	}
-
-	// Since there can be many leaves that refer to the same typedef, then we do not generate
-	// a name for each of them, but rather use a common name, we use the non-CamelCase lookup
-	// as this is unique, whereas post-camelisation, we may have name clashes. Since a typedef
-	// does not have a 'path' in Goyang, we synthesise one using the form
-	// module-name/typedef-name.
-	return fmt.Sprintf("%s/%s", genutil.ParentModuleName(e.Node), typeName), typeName, nil
->>>>>>> b828ccd5
 }
 
 // enumLeafKey calculates a unique string key for the input leaf of type
@@ -889,29 +862,19 @@
 	// as this is unique, whereas post-camelisation, we may have name clashes. Since a typedef
 	// does not have a 'path' in Goyang, so we synthesise one using the form
 	// module-name/typedef-name.
-<<<<<<< HEAD
 	typedefKey, typeName, enumType, err := s.enumSet.enumeratedTypedefKey(e, noUnderscores)
-=======
-	typedefKey, typeName, err := s.enumSet.enumeratedTypedefKey(e, noUnderscores)
->>>>>>> b828ccd5
 	if err != nil {
 		return err
 	}
 	if _, ok := s.enumSet.uniqueEnumeratedTypedefNames[typedefKey]; ok {
 		return nil
 	}
-<<<<<<< HEAD
 	// Since there can be many leaves that refer to the same typedef, then we do not generate
 	// a name for each of them, but rather use a common name, we use the non-CamelCase lookup
 	// as this is unique, whereas post-camelisation, we may have name clashes. Since a typedef
 	// does not have a 'path' in Goyang, we synthesise one using the form
 	// defining-module-name/typedef-name.
 	name := fmt.Sprintf("%s_%s", genutil.ParentModulePrettyName(enumType.Base), yang.CamelCase(typeName))
-=======
-	// The module/typedefName was not already defined with a CamelCase name, so generate one
-	// here, and store it to be re-used later.
-	name := fmt.Sprintf("%s_%s", genutil.ParentModulePrettyName(e.Node), yang.CamelCase(typeName))
->>>>>>> b828ccd5
 	if noUnderscores {
 		name = strings.Replace(name, "_", "", -1)
 	}
