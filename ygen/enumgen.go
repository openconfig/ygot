// Copyright 2020 Google Inc.
//
// Licensed under the Apache License, Version 2.0 (the "License");
// you may not use this file except in compliance with the License.
// You may obtain a copy of the License at
//
//      http://www.apache.org/licenses/LICENSE-2.0
//
// Unless required by applicable law or agreed to in writing, software
// distributed under the License is distributed on an "AS IS" BASIS,
// WITHOUT WARRANTIES OR CONDITIONS OF ANY KIND, either express or implied.
// See the License for the specific language governing permissions and
// limitations under the License.

package ygen

import (
	"bytes"
	"fmt"
	"sort"
	"strings"

	"github.com/openconfig/goyang/pkg/yang"
	"github.com/openconfig/ygot/genutil"
	"github.com/openconfig/ygot/util"
)

// enumSet contains generated enum names which can be queried.
// It should be constructed from findEnumSet().
// The name sets should not be changed (essentially treat it as immutable), as
// deduplication might have occurred, which depended on knowing all of the
// entries beforehand.
type enumSet struct {
	// uniqueIdentityNames is a map which is keyed by a string in the form of
	// definingModule/identityName which stores the Go name of the enumerated Go type
	// that has been created to represent the identity. This allows de-duplication
	// between identityref leaves that reference the same underlying identity. The
	// name used includes the defining module to avoid clashes between two identities
	// that are named the same within different modules.
	uniqueIdentityNames map[string]string
	// uniqueEnumeratedTypedefNames is a map, keyed by a synthesised path for the typedef,
	// generated in the form definingModule/typedefName, the value stores the Go name of
	// the enumeration which represents a typedef that includes an enumerated type.
	uniqueEnumeratedTypedefNames map[string]string
	// uniqueEnumeratedLeafNames is a map, keyed by a synthesised path to an
	// enumeration leaf. The path used reflects the data tree path of the leaf
	// within the module that it is defined. That is to say, if a module
	// example-module defines a hierarchy of global/config/a-leaf where a-leaf
	// is of type enumeration, then the path example-module/global/config/a-leaf
	// is used for a-leaf in the uniqueEnumeratedLeafNames. The value of the map
	// is the name of the Go enumerated value to which it is mapped. The path based
	// on the module is guaranteed to be unique, since we cannot have multiple
	// modules of the same name, or multiple identical data tree paths within
	// the same module. This path is used since a particular leaf may be re-used
	// in multiple places, such that if the entire data tree path is used then
	// the names that are generated require deduplication. This approach ensures
	// that we have the same enumerated value for a particular leaf in multiple
	// contexts.
	// At the time of writing, in OpenConfig schemas, this occurs where there is
	// a module such as openconfig-bgp which defines /bgp and is also used at
	// /network-instances/network-instance/protocols/protocol/bgp.
	uniqueEnumeratedLeafNames map[string]string

	// The flags below are cached findEnumSet parameters that are required for
	// re-calculating the keys used to query the name sets.
	compressPaths bool
	noUnderscores bool
	skipDedup     bool
}

// newEnumSet initializes a new empty enumSet instance.
func newEnumSet(compressPaths, noUnderscores, skipEnumDedup bool) *enumSet {
	return &enumSet{
		uniqueIdentityNames:          map[string]string{},
		uniqueEnumeratedTypedefNames: map[string]string{},
		uniqueEnumeratedLeafNames:    map[string]string{},
		compressPaths:                compressPaths,
		noUnderscores:                noUnderscores,
		skipDedup:                    skipEnumDedup,
	}
}

// identityRefBaseType retrieves the mapped name of an identityref's
// base such that it can be used in generated code. The value that is returned
// is defining module name followed by the CamelCase-ified version of the
// base's name. This function wraps the identityrefBaseTypeFromIdentity
// function since it covers the common case that the caller is interested in
// determining the name from an identityref leaf, rather than directly from the
// identity.
func (s *enumSet) identityRefBaseType(idr *yang.Entry) (string, error) {
	return s.identityrefBaseTypeFromIdentity(idr.Type.IdentityBase)
}

// identityrefBaseTypeFromIdentity retrieves the generated type name of the
// input *yang.Identity. The value returned is based on the defining module
// followed by the CamelCase-ified version of the identity's name.
func (s *enumSet) identityrefBaseTypeFromIdentity(i *yang.Identity) (string, error) {
	definedName, ok := s.uniqueIdentityNames[s.identityBaseKey(i)]
	if !ok {
		return "", fmt.Errorf("enumSet: cannot retrieve type name for identity without a name generated (was findEnumSet called?): %+v", i)
	}
	return definedName, nil
}

// enumName retrieves the type name of the input enum *yang.Entry that will be
// used in the generated code.
func (s *enumSet) enumName(e *yang.Entry) (string, error) {
	key, _ := s.enumLeafKey(e)
	definedName, ok := s.uniqueEnumeratedLeafNames[key]
	if !ok {
		return "", fmt.Errorf("enumSet: cannot retrieve type name for enumerated leaf without a name generated (was findEnumSet called?): %v", e.Path())
	}
	return definedName, nil
}

// enumeratedTypedefTypeName retrieves the name of an enumerated typedef (i.e.,
// a typedef which is either an identityref or an enumeration). The resolved
// name is prefixed with the prefix supplied. If the type that was supplied
// within the resolveTypeArgs struct is not a type definition which includes an
// enumerated type, the MappedType returned is nil, otherwise it should be
// populated.
func (s *enumSet) enumeratedTypedefTypeName(args resolveTypeArgs, prefix string) (*MappedType, error) {
	// If the type that is specified is not a built-in type (i.e., one of those
	// types which is defined in RFC6020/RFC7950) then we establish what the type
	// that we must actually perform the mapping for is. By default, start with
	// the type that is specified in the schema.
	if !util.IsYANGBaseType(args.yangType) {
		switch args.yangType.Kind {
		case yang.Yenum, yang.Yidentityref:
			// In the case of a typedef that specifies an enumeration or identityref
			// then generate a enumerated type in the Go code according to the contextEntry
			// which has been provided by the calling code.
			if args.contextEntry == nil {
				return nil, fmt.Errorf("error mapping node %s due to lack of context", args.yangType.Name)
			}

			tn, err := s.typedefEnumeratedName(args.contextEntry)
			if err != nil {
				return nil, err
			}

			return &MappedType{
				NativeType:        fmt.Sprintf("%s%s", prefix, tn),
				IsEnumeratedValue: true,
			}, nil
		}
	}
	return nil, nil
}

// typedefEnumeratedName retrieves the generated name of the input *yang.Entry
// which represents a typedef that has an underlying enumerated type (e.g.,
// identityref or enumeration).
func (s *enumSet) typedefEnumeratedName(e *yang.Entry) (string, error) {
	typedefKey, _, _, err := s.enumeratedTypedefKey(e)
	if err != nil {
		return "", err
	}
	definedName, ok := s.uniqueEnumeratedTypedefNames[typedefKey]
	if !ok {
		return "", fmt.Errorf("enumSet: cannot retrieve type name for typedef enumeration without a name generated (was findEnumSet called?): %v", e.Path())
	}
	return definedName, nil
}

// identityBaseKey calculates a unique string key for the input identity.
func (s *enumSet) identityBaseKey(i *yang.Identity) string {
	definingModName := genutil.ParentModulePrettyName(i)
	// As per a typedef that includes an enumeration, there is a many to one
	// relationship between leaves and an identity value, therefore, we want to
	// reuse the existing name for the identity enumeration if one exists.
	return fmt.Sprintf("%s/%s", definingModName, i.Name)
}

// enumeratedTypedefKey calculates a unique string key for the input typedef
// *yang.Entry that has an underlying enumerated type (e.g., identityref or
// enumeration). It also returns the defining module and type name components
// of the identity for use in the name generation, if needed.
func (s *enumSet) enumeratedTypedefKey(e *yang.Entry) (string, string, string, error) {
	typeName := e.Type.Name

	// Handle the case whereby we have been handed an enumeration that is within a
	// union. We need to synthesise the name of the type here such that it is based on
	// type name, plus the fact that it is an enumeration.
	if e.Type.Kind == yang.Yunion {
		enumTypes := util.EnumeratedUnionTypes(e.Type.Type)

		switch len(enumTypes) {
		case 1:
			// We specifically say that this is an enumeration within the leaf.
			if s.noUnderscores {
				typeName = fmt.Sprintf("%sEnum", enumTypes[0].Name)
			} else {
				typeName = fmt.Sprintf("%s_Enum", enumTypes[0].Name)
			}
		case 0:
			return "", "", "", fmt.Errorf("enumerated type had an empty union within it, path: %v, type: %v, enumerated: %v", e.Path(), e.Type, enumTypes)
		default:
			return "", "", "", fmt.Errorf("multiple enumerated types within a single enumeration not supported, path: %v, type: %v, enumerated: %v", e.Path(), e.Type, enumTypes)
		}
	}
	if e.Node == nil {
		return "", "", "", fmt.Errorf("nil Node in enum type %s", e.Name)
	}

	definingModName := genutil.ParentModulePrettyName(e.Node)
	// Since there can be many leaves that refer to the same typedef, then we do not generate
	// a name for each of them, but rather use a common name, we use the non-CamelCase lookup
	// as this is unique, whereas post-camelisation, we may have name clashes. Since a typedef
	// does not have a 'path' in Goyang, we synthesise one using the form
	// module-name/typedef-name.
	return fmt.Sprintf("%s/%s", definingModName, typeName), definingModName, typeName, nil
}

<<<<<<< HEAD
// enumLeafKey calculates a unique string key for the input enum leaf.  If
// compressPaths is true, it also returns the compress name of the entry for
// use in name generation, if needed.
func (s *enumSet) enumLeafKey(e *yang.Entry) (string, string) {
	// uniqueIdentifier is the unique identifier used to determine whether to
	// define a new enum type for the input enum.
	var uniqueIdentifier string
	if s.skipDedup && !s.compressPaths {
		// If not using compression and duplicating, then we use the
		// entire path as the enum name, meaning every enum instance
		// has its own definition. By using the entry's path as its
		// identifier, we ensure this.
		uniqueIdentifier = e.Path()
	} else {
		// In the other cases, de-duplication may happen, either
		// through de-duping multiple usages or possibly through
		// compression
		uniqueIdentifier = enumIdentifier(e, s.compressPaths)
=======
// enumLeafKey calculates a unique string key for the input leaf of type
// "enumeration" only. If compressPaths is true, it also returns the compress
// name of the entry for use in name generation, if needed.
func (s *enumGenState) enumLeafKey(e *yang.Entry, compressPaths, noUnderscores, skipDedup bool) (string, string) {
	// uniqueIdentifier is the unique identifier used to determine whether to
	// define a new enum type for the input enum.
	// By default, using the entry's path ensures every enumeration
	// instance has its own name.
	uniqueIdentifier := e.Path()
	if !skipDedup || compressPaths {
		// However, if using compression or de-duplicating where
		// possible, then we do not use the entire path as the enum
		// name, and instead find the unique identifier that may de-dup
		// due to compression or multiple usages of a definition.
		uniqueIdentifier = enumIdentifier(e, compressPaths)
>>>>>>> 5d636161
	}

	var compressName string
	if s.compressPaths {
		definingModName := genutil.ParentModulePrettyName(e.Node)
		// If we compress paths then the name of this enum is of the form
		// ModuleName_GrandParent_Leaf - we use GrandParent since Parent is
		// State or Config so would not be unique. The proposed name is
		// handed to genutil.MakeNameUnique to ensure that it does not clash with
		// other defined names.
		compressName = fmt.Sprintf("%s_%s_%s", yang.CamelCase(definingModName), yang.CamelCase(e.Parent.Parent.Name), yang.CamelCase(e.Name))
		if s.noUnderscores {
			compressName = strings.Replace(compressName, "_", "", -1)
		}

		if s.skipDedup {
			// If using compression and duplicating, then we add
			// compressName to the uniqueIdentifier, meaning every
			// enum instance in the compressed view of the schema
			// has its own definition.  The base enum identity is
			// still required to deal with collisions between
			// compressed enum names when they describe different
			// enums.
			uniqueIdentifier += compressName
		}
	}
	return uniqueIdentifier, compressName
}

// enumIdentifier takes in an enum entry and returns a unique identifier for
// that enum constructed using its path. This identifier would be the same for
// an enum that's used in two different places in the schema.
// This function can be called on a union entry that contains an enumeration type.
func enumIdentifier(e *yang.Entry, compressPaths bool) string {
	definingModName := genutil.ParentModulePrettyName(e.Node)
	// It is possible, given a particular enumerated leaf, for it to appear
	// multiple times in the schema. For example, through being defined in
	// a grouping which is instantiated in two places. In these cases, the
	// enumerated values must be the same since the path to the node - i.e.,
	// module/hierarchy/of/containers/leaf-name must be unique, since we
	// cannot have multiple modules of the same name, and paths within the
	// module must be unique. To this end, we check whether we are generating
	// an enumeration for exactly the same node, and if so, re-use the name
	// of the enumeration that has been generated. This improves usability
	// for the end user by avoiding multiple enumerated types.
	//
	// The path that is used for the enumeration is therefore taking the goyang
	// "Node" hierarchy - we walk back up the tree until such time as we find
	// a node that is not within the same module (ParentModulePrettyName(parent) !=
	// ParentModulePrettyName(currentNode)), and use this as the unique path.
	var identifierPathElem []string
	for elem := e.Node; elem.ParentNode() != nil && genutil.ParentModulePrettyName(elem) == definingModName; elem = elem.ParentNode() {
		identifierPathElem = append(identifierPathElem, elem.NName())
	}

	// Since the path elements are compiled from leaf back to root, then reverse them to
	// form the path, this is not strictly required, but aids debugging of the elements.
	var identifier string
	for i := len(identifierPathElem) - 1; i >= 0; i-- {
		identifier = fmt.Sprintf("%s/%s", identifier, identifierPathElem[i])
	}

	// For leaves that have an enumeration within a typedef that is within a union,
	// we do not want to just use the place in the schema definition for de-duplication,
	// since it becomes confusing for the user to have non-contextual names within
	// this context. We therefore rewrite the identifier path to have the context
	// that we are in. By default, we just use the name of the node, but in OpenConfig
	// schemas we rely on the grandparent name.
	if !util.IsYANGBaseType(e.Type) {
		idPfx := e.Name
		if compressPaths && e.Parent != nil && e.Parent.Parent != nil {
			idPfx = e.Parent.Parent.Name
		}
		identifier = fmt.Sprintf("%s%s", idPfx, identifier)
	}
	return identifier
}

// findEnumSet walks the list of enumerated value leaves and determines whether
// code generation is required for each enum. When compressPaths is true, it
// removes duplication between config and state containers, and uses simplified
// (compressed) names for enumerated leaf names. It also de-dups references to
// the same identity base, and type definitions. If noUnderscores is set to
// true, underscores are omitted from the name returned such that the
// enumerated type name is compliant with language styles where underscores are
// not allowed in names. If skipEnumDedup is set to true, we do not attempt to
// deduplicate enumerated leaves that are used more than once in the schema
// into a common type.
// The returned enumSet can be used to query for enum/identity names.
// The returned map is the set of generated enums to be used for enum code generation.
func findEnumSet(entries map[string]*yang.Entry, compressPaths, noUnderscores, skipEnumDedup bool) (*enumSet, map[string]*yangEnum, []error) {
	validEnums := make(map[string]*yang.Entry)
	var enumPaths []string
	var errs []error

	s := newEnumGenState(compressPaths, noUnderscores, skipEnumDedup)

	if compressPaths {
		// Don't generate output for an element that exists both in the config and state containers,
		// i.e., /interfaces/interface/config/enum and /interfaces/interface/state/enum should not
		// both have code generated for them. Since there may be containers underneath state then
		// we cannot rely on state having a specific place in the tree, therefore, walk through the
		// path and swap 'state' for 'config' where it is found allowing us to check whether the
		// state leaf has a corresponding config leaf, and if so, to ignore it. Note that a schema
		// that is a valid OpenConfig schema has only a single instance of 'config' or 'state' in
		// the path, therefore the below algorithm replaces only one element.
		for path, e := range entries {
			parts := strings.Split(path, "/")

			var newPath []string
			for _, p := range parts {
				if p == "state" {
					p = "config"
				}
				newPath = append(newPath, p)
			}
			if path == util.SlicePathToString(newPath) {
				// If the path remains the same - i.e., we did not replace state with
				// config, then the enumeration is valid, such that code should have
				// code generated for it.
				validEnums[path] = e
				enumPaths = append(enumPaths, path)
			} else {
				// Else, if we changed the path, then we changed a state container for
				// a config container, and we should check whether the config leaf
				// exists. Only when it doesn't do we consider this enum.
				if _, ok := entries[util.SlicePathToString(newPath)]; !ok {
					validEnums[path] = e
					enumPaths = append(enumPaths, path)
				}
			}
		}
	} else {
		// No de-duplication occurs when path compression is disabled.
		validEnums = entries
		for p := range validEnums {
			enumPaths = append(enumPaths, p)
		}
	}

	// Sort the name of the enums such that we have deterministic ordering. This allows the
	// same entity to be used for code generation each time (avoiding flaky tests or scenarios
	// where there are erroneous config/state differences).
	sort.Strings(enumPaths)

	// Sort the list of enums such that we can ensure when there is deduplication then the same
	// source entity is used for code generation.
	genEnums := make(map[string]*yangEnum)
	for _, eP := range enumPaths {
		e := validEnums[eP]
		_, builtin := yang.TypeKindFromName[e.Type.Name]
		switch {
		case e.Type.Name == "union", len(e.Type.Type) > 0 && !builtin:
			// Calculate any enumerated types that exist within a union, whether it
			// is a directly defined union, or a non-builtin typedef.
			es, err := s.enumeratedUnionEntry(e, compressPaths, noUnderscores, skipEnumDedup)
			if err != nil {
				errs = append(errs, err)
				continue
			}
			for _, en := range es {
				if _, ok := genEnums[en.name]; !ok {
					genEnums[en.name] = en
				}
			}
		case e.Type.Name == "identityref":
			// This is an identityref - we do not want to generate code for an
			// identityref but rather for the base identity. This means that we reduce
			// duplication across different enum types. Re-map the "path" that is to
			// be used to the new identityref name.
			if e.Type.IdentityBase == nil {
				errs = append(errs, fmt.Errorf("entry %s was an identity with a nil base", e.Name))
				continue
			}
			idBaseName := s.resolveIdentityRefBaseType(e, noUnderscores)
			if _, ok := genEnums[idBaseName]; !ok {
				genEnums[idBaseName] = &yangEnum{
					name:  idBaseName,
					entry: e,
				}
			}
		case e.Type.Name == "enumeration":
			// We simply want to map this enumeration into a new name. Since we do
			// de-duplication of re-used enumerated leaves at different points in
			// the schema (e.g., if openconfig-bgp/container/enum-A can be instantiated
			// in two places, then we do not want to have multiple enumerated types
			// that represent this leaf), then we do not have errors if duplicates
			// occur, we simply perform de-duplication at this stage.
			enumName := s.resolveEnumName(e)
			if _, ok := genEnums[enumName]; !ok {
				genEnums[enumName] = &yangEnum{
					name:  enumName,
					entry: e,
				}
			}
		default:
			// This is a type which is defined through a typedef.
			typeName, err := s.resolveTypedefEnumeratedName(e)
			if err != nil {
				errs = append(errs, err)
				continue
			}
			if _, ok := genEnums[typeName]; !ok {
				genEnums[typeName] = &yangEnum{
					name:  typeName,
					entry: e,
				}
			}
		}
	}

	return s.enumSet, genEnums, errs
}

// enumGenState contains the state and functionality for generating enum names
// that seeks to be compatible in all supported languages. It assumes that
// enums are all in the same namespace, guaranteeing that all enum names are
// unique in any language.
type enumGenState struct {
	// definedEnums keeps track of generated enum names to avoid conflicts.
	definedEnums map[string]bool
	enumSet      *enumSet
}

// newEnumGenState creates a new enumGenState instance initialised with the
// default state required for code generation.
func newEnumGenState(compressPaths, noUnderscores, skipEnumDedup bool) *enumGenState {
	return &enumGenState{
		definedEnums: map[string]bool{},
		enumSet:      newEnumSet(compressPaths, noUnderscores, skipEnumDedup),
	}
}

// enumeratedUnionEntry takes an input YANG union yang.Entry and returns the set of enumerated
// values that should be generated for the entry. New yang.Entry instances are synthesised within
// the yangEnums returned such that enumerations can be generated directly from the output of
// this function in common with enumerations that are not within a union. The name of the enumerated
// value is calculated based on the original context, whether path compression is enabled based
// on the compressPaths boolean, and whether the name should not include underscores, as per the
// noUnderscores boolean.
func (s *enumGenState) enumeratedUnionEntry(e *yang.Entry, compressPaths, noUnderscores, skipEnumDedup bool) ([]*yangEnum, error) {
	var es []*yangEnum

	for _, t := range util.EnumeratedUnionTypes(e.Type.Type) {
		var en *yangEnum
		switch {
		case t.IdentityBase != nil:
			en = &yangEnum{
				name: s.identityrefBaseTypeFromIdentity(t.IdentityBase, noUnderscores),
				entry: &yang.Entry{
					Name: e.Name,
					Type: &yang.YangType{
						Name:         e.Type.Name,
						Kind:         yang.Yidentityref,
						IdentityBase: t.IdentityBase,
					},
				},
			}
		case t.Enum != nil:
			var enumName string
			if _, chBuiltin := yang.TypeKindFromName[t.Name]; chBuiltin {
				enumName = s.resolveEnumName(e)
			} else {
				var err error
				enumName, err = s.resolveTypedefEnumeratedName(e)
				if err != nil {
					return nil, err
				}
			}

			en = &yangEnum{
				name: enumName,
				entry: &yang.Entry{
					Name: e.Name,
					Type: &yang.YangType{
						Name: e.Type.Name,
						Kind: yang.Yenum,
						Enum: t.Enum,
					},
					Annotation: map[string]interface{}{"valuePrefix": util.SchemaPathNoChoiceCase(e)},
				},
			}
		}

		es = append(es, en)
	}

	return es, nil
}

// resolveIdentityRefBaseType calculates the mapped name of an identityref's
// base such that it can be used in generated code. The value that is returned
// is defining module name followed by the CamelCase-ified version of the
// base's name. This function wraps the identityrefBaseTypeFromIdentity
// function since it covers the common case that the caller is interested in
// determining the name from an identityref leaf, rather than directly from the
// identity. If the noUnderscores bool is set to true, underscores are omitted
// from the name returned such that the enumerated type name is compliant
// with language styles where underscores are not allowed in names.
func (s *enumGenState) resolveIdentityRefBaseType(idr *yang.Entry, noUnderscores bool) string {
	return s.identityrefBaseTypeFromIdentity(idr.Type.IdentityBase, noUnderscores)
}

// identityrefBaseTypeFromIdentity takes an input yang.Identity pointer and
// determines the name of the identity used within the generated code for it. The value
// returned is based on the defining module followed by the CamelCase-ified version
// of the identity's name. If noUnderscores is set to false, underscores are omitted
// from the name returned such that the enumerated type name is compliant with
// language styles where underscores are not allowed in names.
func (s *enumGenState) identityrefBaseTypeFromIdentity(i *yang.Identity, noUnderscores bool) string {
	definingModName := genutil.ParentModulePrettyName(i)

	// As per a typedef that includes an enumeration, there is a many to one
	// relationship between leaves and an identity value, therefore, we want to
	// reuse the existing name for the identity enumeration if one exists.
	identityKey := s.enumSet.identityBaseKey(i)
	if definedName, ok := s.enumSet.uniqueIdentityNames[identityKey]; ok {
		return definedName
	}
	var name string
	if noUnderscores {
		name = fmt.Sprintf("%s%s", yang.CamelCase(definingModName), strings.Replace(yang.CamelCase(i.Name), "_", "", -1))
	} else {
		name = fmt.Sprintf("%s_%s", yang.CamelCase(definingModName), yang.CamelCase(i.Name))
	}
	// The name of an identityref base type must be unique within the entire generated
	// code, so the context of name generation is global.
	uniqueName := genutil.MakeNameUnique(name, s.definedEnums)
	s.enumSet.uniqueIdentityNames[identityKey] = uniqueName
	return uniqueName
}

// resolveEnumName takes a yang.Entry and resolves its name into the type name
// that will be used in the generated code. Whilst a leaf may only be used
// in a single context (i.e., at its own path), resolveEnumName may be called
// multiple times, and hence de-duplication of unique name generation is required.
// If noUnderscores is set to true, then underscores are omitted from the
// output name.
// If the skipDedup argument is set to true, where a single enumeration is defined
// once in the input YANG, but instantiated multiple times (e.g., a grouping is
// used multiple times that contains an enumeration), then we do not attempt to
// use a single output type in the generated code for such enumerations. This allows
// the user to control whether this behaviour is useful to them -- for OpenConfig,
// it tends to be due to the state/config split - which would otherwise result in
// multiple enumerated types being produced. For other schemas, it can result in
// somewhat difficult to understand enumerated types being produced - since the first
// leaf that is processed will define the name of the enumeration.
func (s *enumGenState) resolveEnumName(e *yang.Entry) string {
	// uniqueIdentifier is the unique identifier used to determine whether to
	// define a new enum type for the input enum.
	uniqueIdentifier, compressName := s.enumSet.enumLeafKey(e)

	// If the leaf had already been encountered, then return the previously generated
	// name, rather than generating a new name.
	if definedName, ok := s.enumSet.uniqueEnumeratedLeafNames[uniqueIdentifier]; ok {
		return definedName
	}

	if s.enumSet.compressPaths {
		uniqueName := genutil.MakeNameUnique(compressName, s.definedEnums)
		s.enumSet.uniqueEnumeratedLeafNames[uniqueIdentifier] = uniqueName
		return uniqueName
	}

	// If we are not compressing the paths, then we write out the entire path.
	var nbuf bytes.Buffer
	for i, p := range util.SchemaPathNoChoiceCase(e) {
		if i != 0 && !s.enumSet.noUnderscores {
			nbuf.WriteRune('_')
		}
		nbuf.WriteString(yang.CamelCase(p))
	}
	uniqueName := genutil.MakeNameUnique(nbuf.String(), s.definedEnums)
	s.enumSet.uniqueEnumeratedLeafNames[uniqueIdentifier] = uniqueName
	return uniqueName
}

// resolveTypedefEnumeratedName takes a yang.Entry which represents a typedef
// that has an underlying enumerated type (e.g., identityref or enumeration),
// and resolves the name of the enum that will be generated in the corresponding
// Go code.
func (s *enumGenState) resolveTypedefEnumeratedName(e *yang.Entry) (string, error) {
	// Since there can be many leaves that refer to the same typedef, then we do not generate
	// a name for each of them, but rather use a common name, we use the non-CamelCase lookup
	// as this is unique, whereas post-camelisation, we may have name clashes. Since a typedef
	// does not have a 'path' in Goyang, so we synthesise one using the form
	// module-name/typedef-name.
	typedefKey, definingModName, typeName, err := s.enumSet.enumeratedTypedefKey(e)
	if err != nil {
		return "", err
	}
	if definedName, ok := s.enumSet.uniqueEnumeratedTypedefNames[typedefKey]; ok {
		return definedName, nil
	}
	// The module/typedefName was not already defined with a CamelCase name, so generate one
	// here, and store it to be re-used later.
	name := fmt.Sprintf("%s_%s", yang.CamelCase(definingModName), yang.CamelCase(typeName))
	if s.enumSet.noUnderscores {
		name = strings.Replace(name, "_", "", -1)
	}
	uniqueName := genutil.MakeNameUnique(name, s.definedEnums)
	s.enumSet.uniqueEnumeratedTypedefNames[typedefKey] = uniqueName
	return uniqueName, nil
}<|MERGE_RESOLUTION|>--- conflicted
+++ resolved
@@ -212,42 +212,21 @@
 	return fmt.Sprintf("%s/%s", definingModName, typeName), definingModName, typeName, nil
 }
 
-<<<<<<< HEAD
-// enumLeafKey calculates a unique string key for the input enum leaf.  If
-// compressPaths is true, it also returns the compress name of the entry for
-// use in name generation, if needed.
-func (s *enumSet) enumLeafKey(e *yang.Entry) (string, string) {
-	// uniqueIdentifier is the unique identifier used to determine whether to
-	// define a new enum type for the input enum.
-	var uniqueIdentifier string
-	if s.skipDedup && !s.compressPaths {
-		// If not using compression and duplicating, then we use the
-		// entire path as the enum name, meaning every enum instance
-		// has its own definition. By using the entry's path as its
-		// identifier, we ensure this.
-		uniqueIdentifier = e.Path()
-	} else {
-		// In the other cases, de-duplication may happen, either
-		// through de-duping multiple usages or possibly through
-		// compression
-		uniqueIdentifier = enumIdentifier(e, s.compressPaths)
-=======
 // enumLeafKey calculates a unique string key for the input leaf of type
 // "enumeration" only. If compressPaths is true, it also returns the compress
 // name of the entry for use in name generation, if needed.
-func (s *enumGenState) enumLeafKey(e *yang.Entry, compressPaths, noUnderscores, skipDedup bool) (string, string) {
+func (s *enumSet) enumLeafKey(e *yang.Entry) (string, string) {
 	// uniqueIdentifier is the unique identifier used to determine whether to
 	// define a new enum type for the input enum.
 	// By default, using the entry's path ensures every enumeration
 	// instance has its own name.
 	uniqueIdentifier := e.Path()
-	if !skipDedup || compressPaths {
+	if !s.skipDedup || s.compressPaths {
 		// However, if using compression or de-duplicating where
 		// possible, then we do not use the entire path as the enum
 		// name, and instead find the unique identifier that may de-dup
 		// due to compression or multiple usages of a definition.
-		uniqueIdentifier = enumIdentifier(e, compressPaths)
->>>>>>> 5d636161
+		uniqueIdentifier = enumIdentifier(e, s.compressPaths)
 	}
 
 	var compressName string
