--- conflicted
+++ resolved
@@ -83,11 +83,7 @@
 // value is calculated based on the original context, whether path compression is enabled based
 // on the compressPaths boolean, and whether the name should not include underscores, as per the
 // noUnderscores boolean.
-<<<<<<< HEAD
-func (s *enumSet) enumeratedUnionEntry(e *yang.Entry, compressPaths, noUnderscores, skipEnumDedup, shortenEnumLeafNames, useDefiningModuleForTypedefEnumNames, appendEnumSuffixForSimpleEnumUnions bool, enumOrgPrefixesToTrim []string) ([]*yangEnum, error) {
-=======
 func (s *enumSet) enumeratedUnionEntry(e *yang.Entry, compressPaths, noUnderscores, skipEnumDedup, shortenEnumLeafNames, useDefiningModuleForTypedefEnumNames, appendEnumSuffixForSimpleUnionEnums bool, enumOrgPrefixesToTrim []string) ([]*yangEnum, error) {
->>>>>>> fe42acb7
 	var es []*yangEnum
 
 	for _, t := range util.EnumeratedUnionTypes(e.Type.Type) {
@@ -123,11 +119,7 @@
 				}
 			}
 			if util.IsYANGBaseType(enumNameSake) {
-<<<<<<< HEAD
-				enumName, err = s.enumName(e, compressPaths, noUnderscores, skipEnumDedup, shortenEnumLeafNames, useDefiningModuleForTypedefEnumNames && appendEnumSuffixForSimpleEnumUnions, enumOrgPrefixesToTrim)
-=======
 				enumName, err = s.enumName(e, compressPaths, noUnderscores, skipEnumDedup, shortenEnumLeafNames, useDefiningModuleForTypedefEnumNames && appendEnumSuffixForSimpleUnionEnums, enumOrgPrefixesToTrim)
->>>>>>> fe42acb7
 			} else {
 				enumName, err = s.typedefEnumeratedName(resolveTypeArgs{contextEntry: e, yangType: t}, noUnderscores, useDefiningModuleForTypedefEnumNames)
 			}
@@ -401,11 +393,7 @@
 // into a common type.
 // The returned enumSet can be used to query for enum/identity names.
 // The returned map is the set of generated enums to be used for enum code generation.
-<<<<<<< HEAD
-func findEnumSet(entries map[string]*yang.Entry, compressPaths, noUnderscores, skipEnumDedup, shortenEnumLeafNames, useDefiningModuleForTypedefEnumNames, appendEnumSuffixForSimpleEnumUnions bool, enumOrgPrefixesToTrim []string) (*enumSet, map[string]*yangEnum, []error) {
-=======
 func findEnumSet(entries map[string]*yang.Entry, compressPaths, noUnderscores, skipEnumDedup, shortenEnumLeafNames, useDefiningModuleForTypedefEnumNames, appendEnumSuffixForSimpleUnionEnums bool, enumOrgPrefixesToTrim []string) (*enumSet, map[string]*yangEnum, []error) {
->>>>>>> fe42acb7
 	validEnums := make(map[string]*yang.Entry)
 	var enumPaths []string
 	var errs []error
@@ -473,11 +461,7 @@
 		case e.Type.Name == "union", e.Type.Kind == yang.Yunion && !util.IsYANGBaseType(e.Type):
 			// Calculate any enumerated types that exist within a union, whether it
 			// is a directly defined union, or a non-builtin typedef.
-<<<<<<< HEAD
-			if err := s.resolveEnumeratedUnionEntry(e, compressPaths, noUnderscores, skipEnumDedup, shortenEnumLeafNames, useDefiningModuleForTypedefEnumNames, appendEnumSuffixForSimpleEnumUnions, enumOrgPrefixesToTrim); err != nil {
-=======
 			if err := s.resolveEnumeratedUnionEntry(e, compressPaths, noUnderscores, skipEnumDedup, shortenEnumLeafNames, useDefiningModuleForTypedefEnumNames, appendEnumSuffixForSimpleUnionEnums, enumOrgPrefixesToTrim); err != nil {
->>>>>>> fe42acb7
 				errs = append(errs, err)
 			}
 		case e.Type.Name == "identityref":
@@ -526,11 +510,7 @@
 		case e.Type.Name == "union", len(e.Type.Type) > 0 && !util.IsYANGBaseType(e.Type):
 			// Calculate any enumerated types that exist within a union, whether it
 			// is a directly defined union, or a non-builtin typedef.
-<<<<<<< HEAD
-			es, err := s.enumSet.enumeratedUnionEntry(e, compressPaths, noUnderscores, skipEnumDedup, shortenEnumLeafNames, useDefiningModuleForTypedefEnumNames, appendEnumSuffixForSimpleEnumUnions, enumOrgPrefixesToTrim)
-=======
 			es, err := s.enumSet.enumeratedUnionEntry(e, compressPaths, noUnderscores, skipEnumDedup, shortenEnumLeafNames, useDefiningModuleForTypedefEnumNames, appendEnumSuffixForSimpleUnionEnums, enumOrgPrefixesToTrim)
->>>>>>> fe42acb7
 			if err != nil {
 				errs = append(errs, err)
 				continue
@@ -792,11 +772,7 @@
 // whether a shortened version of the enumeration names should be given for
 // enumeration leaves, and whether the defining module name (as opposed to the
 // user module's name) should be used to name enumerated typedefs.
-<<<<<<< HEAD
-func (s *enumGenState) resolveEnumeratedUnionEntry(e *yang.Entry, compressPaths, noUnderscores, skipEnumDedup, shortenEnumLeafNames, useDefiningModuleForTypedefEnumNames, appendEnumSuffixForSimpleEnumUnions bool, enumOrgPrefixesToTrim []string) error {
-=======
 func (s *enumGenState) resolveEnumeratedUnionEntry(e *yang.Entry, compressPaths, noUnderscores, skipEnumDedup, shortenEnumLeafNames, useDefiningModuleForTypedefEnumNames, appendEnumSuffixForSimpleUnionEnums bool, enumOrgPrefixesToTrim []string) error {
->>>>>>> fe42acb7
 	enumTypes := util.EnumeratedUnionTypes(e.Type.Type)
 	if len(enumTypes) == 0 {
 		return fmt.Errorf("enumerated type had an empty union within it, path: %v, type: %v, enumerated: %v", e.Path(), e.Type, enumTypes)
@@ -819,11 +795,7 @@
 				}
 			}
 			if util.IsYANGBaseType(enumNameSake) {
-<<<<<<< HEAD
-				s.resolveEnumName(e, compressPaths, noUnderscores, skipEnumDedup, shortenEnumLeafNames, useDefiningModuleForTypedefEnumNames && appendEnumSuffixForSimpleEnumUnions, enumOrgPrefixesToTrim)
-=======
 				s.resolveEnumName(e, compressPaths, noUnderscores, skipEnumDedup, shortenEnumLeafNames, useDefiningModuleForTypedefEnumNames && appendEnumSuffixForSimpleUnionEnums, enumOrgPrefixesToTrim)
->>>>>>> fe42acb7
 			} else {
 				if err := s.resolveTypedefEnumeratedName(resolveTypeArgs{contextEntry: e, yangType: t}, noUnderscores, useDefiningModuleForTypedefEnumNames, enumOrgPrefixesToTrim); err != nil {
 					return err
