--- conflicted
+++ resolved
@@ -259,7 +259,6 @@
 		return "", "", nil, fmt.Errorf("nil Node in enum type %s", e.Name)
 	}
 
-<<<<<<< HEAD
 	// This is the old, buggy behaviour that causes same-named typedefs to shadow one another.
 	enumKey := fmt.Sprintf("%s/%s", genutil.ParentModuleName(e.Node), typeName)
 	if useDefiningModuleForTypedefEnumNames {
@@ -268,17 +267,9 @@
 		// enumeration may be nested under union types instead of being
 		// directly under the typedef, but this is good enough because extra
 		// path information doesn't hurt as long as we're consistent.
-		enumKey = nodePath(enumType.Base.ParentNode())
+		enumKey = yang.NodePath(enumType.Base.ParentNode())
 	}
 	return enumKey, typeName, enumType, nil
-=======
-	// The path to the typedef is enough to distinguish it from any other typedef.
-	// Using Base.ParentNode() is not entirely precise because the
-	// enumeration may be nested under union types instead of being
-	// directly under the typedef, but this is good enough because extra
-	// path information doesn't hurt as long as we're consistent.
-	return yang.NodePath(enumType.Base.ParentNode()), typeName, enumType, nil
->>>>>>> 01dc5b8e
 }
 
 // enumLeafKey calculates a unique string key for the input leaf of type
