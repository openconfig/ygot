--- conflicted
+++ resolved
@@ -531,11 +531,7 @@
 	return errs
 }
 
-<<<<<<< HEAD
-// yangDefaultValueToGoDefaultValue takes a default value, and its associated
-=======
 // yangDefaultValueToGo takes a default value, and its associated
->>>>>>> 199d4ea9
 // type, schema entry, and other generation flags, and maps it to a Go snippet
 // reference that would represent the value in the generated Go code.
 // If it is unable to convert the default value according to the given type and
@@ -543,12 +539,9 @@
 // NOTE: This function currently ONLY supports generating default union value
 // snippets for simple unions.
 //
-<<<<<<< HEAD
-=======
 // The yang.TypeKind return value specifies a non-Yunion, non-Yleafref TypeKind
 // that the default value is converted to.
 //
->>>>>>> 199d4ea9
 // A resolveTypeArgs structure is used as the input argument which specifies a
 // pointer to the YangType; and optionally context required to resolve the name
 // of the type. The compressOCPaths argument specifies whether compression of
@@ -558,28 +551,7 @@
 // The skipEnumDedup argument specifies whether leaves of type enumeration that are
 // used more than once in the schema should share a common type. By default, a single
 // type for each leaf is created.
-<<<<<<< HEAD
-func (s *goGenState) yangDefaultValueToGoDefaultValue(value string, args resolveTypeArgs, compressOCPaths, skipEnumDedup, shortenEnumLeafNames, useDefiningModuleForTypedefEnumNames bool, enumOrgPrefixesToTrim []string) (*string, error) {
-	snippet, _, err := s.yangDefaultValueToGoDefaultValueAux(value, args, compressOCPaths, skipEnumDedup, shortenEnumLeafNames, useDefiningModuleForTypedefEnumNames, enumOrgPrefixesToTrim)
-	return snippet, err
-}
-
-// yangDefaultValueToGoDefaultValueAux takes a default value, and its associated
-// type, schema entry, and other generation flags, and maps it to a Go snippet
-// reference that would represent the value in the generated Go code.
-// If it is unable to convert the default value according to the given type and
-// context schema entry, an error is returned.
-// NOTE: This function currently ONLY supports generating default union value
-// snippets for simple unions.
-//
-// The yang.TypeKind return value specifies the last non-Yleafref TypeKind
-// encountered while recursively converting the default value. This helps
-// determine what union wrapper snippet to generate when a leafref is
-// encountered within a union.
-func (s *goGenState) yangDefaultValueToGoDefaultValueAux(value string, args resolveTypeArgs, compressOCPaths, skipEnumDedup, shortenEnumLeafNames, useDefiningModuleForTypedefEnumNames bool, enumOrgPrefixesToTrim []string) (*string, yang.TypeKind, error) {
-=======
 func (s *goGenState) yangDefaultValueToGo(value string, args resolveTypeArgs, compressOCPaths, skipEnumDedup, shortenEnumLeafNames, useDefiningModuleForTypedefEnumNames bool, enumOrgPrefixesToTrim []string) (*string, yang.TypeKind, error) {
->>>>>>> 199d4ea9
 	// Handle the case of a typedef which is actually an enumeration.
 	mtype, err := s.enumSet.enumeratedTypedefTypeName(args, goEnumPrefix, false, useDefiningModuleForTypedefEnumNames)
 	if err != nil {
@@ -594,19 +566,11 @@
 		switch args.yangType.Kind {
 		case yang.Yenum:
 			if !args.yangType.Enum.IsDefined(value) {
-<<<<<<< HEAD
-				return nil, yang.Ynone, fmt.Errorf("ygen: typedef enum value %q not found in enum with type name %q", value, args.yangType.Name)
-			}
-		case yang.Yidentityref:
-			if !args.yangType.IdentityBase.IsDefined(value) {
-				return nil, yang.Ynone, fmt.Errorf("ygen: typedef identity value %q not found in enum with type name %q", value, args.yangType.Name)
-=======
 				return nil, yang.Ynone, fmt.Errorf("default value conversion: typedef enum value %q not found in enum with type name %q", value, args.yangType.Name)
 			}
 		case yang.Yidentityref:
 			if !args.yangType.IdentityBase.IsDefined(value) {
 				return nil, yang.Ynone, fmt.Errorf("default value conversion: typedef identity value %q not found in enum with type name %q", value, args.yangType.Name)
->>>>>>> 199d4ea9
 			}
 		}
 		return enumDefaultValue(mtype.NativeType, value, goEnumPrefix), args.yangType.Kind, nil
@@ -624,26 +588,6 @@
 			return nil, yang.Ynone, err
 		}
 		if signed {
-<<<<<<< HEAD
-			_, err = strconv.ParseInt(value, 10, bits)
-		} else {
-			_, err = strconv.ParseUint(value, 10, bits)
-		}
-		if err != nil {
-			return nil, yang.Ynone, fmt.Errorf("ygen: unable to convert default value %q to %v: %v", value, ykind, err)
-		}
-		return &value, ykind, nil
-	case yang.Ydecimal64:
-		_, err := strconv.ParseFloat(value, 64)
-		if err != nil {
-			return nil, yang.Ynone, fmt.Errorf("ygen: unable to convert default value %q to %v: %v", value, ykind, err)
-		}
-		return &value, ykind, nil
-	case yang.Ybinary:
-		_, err := base64.StdEncoding.DecodeString(value)
-		if err != nil {
-			return nil, yang.Ynone, fmt.Errorf("error in DecodeString for \n%v\n for type name %q: %q", value, args.yangType.Name, err)
-=======
 			val, err := strconv.ParseInt(value, 10, bits)
 			if err != nil {
 				return nil, yang.Ynone, fmt.Errorf("default value conversion: unable to convert default value %q to %v: %v", value, ykind, err)
@@ -680,17 +624,13 @@
 		}
 		if err := ytypes.ValidateBinaryRestrictions(args.yangType, bytes); err != nil {
 			return nil, yang.Ynone, fmt.Errorf("default value conversion: %q doesn't match binary restrictions: %v", value, err)
->>>>>>> 199d4ea9
 		}
 		value := fmt.Sprintf(ygot.BinaryTypeName+"(%q)", value)
 		return &value, ykind, nil
 	case yang.Ystring:
-<<<<<<< HEAD
-=======
 		if err := ytypes.ValidateStringRestrictions(args.yangType, value); err != nil {
 			return nil, yang.Ynone, fmt.Errorf("default value conversion: %q doesn't match string restrictions: %v", value, err)
 		}
->>>>>>> 199d4ea9
 		value := fmt.Sprintf("%q", value)
 		return &value, ykind, nil
 	case yang.Ybool:
@@ -698,17 +638,6 @@
 		case "true", "false":
 			return &value, ykind, nil
 		}
-<<<<<<< HEAD
-		return nil, yang.Ynone, fmt.Errorf("ygen: cannot convert default value %q to bool, type name: %q", value, args.yangType.Name)
-	case yang.Yempty:
-		return nil, yang.Ynone, fmt.Errorf("ygen: received default value %q, but an empty type cannot have a default value", value)
-	case yang.Yenum:
-		// Enumeration types need to be resolved to a particular data path such
-		// that a created enumered Go type can be used to set their value. Hand
-		// the leaf to the enumName function to determine the name.
-		if args.contextEntry == nil {
-			return nil, yang.Ynone, fmt.Errorf("ygen: cannot map enum without context")
-=======
 		return nil, yang.Ynone, fmt.Errorf("default value conversion: cannot convert default value %q to bool, type name: %q", value, args.yangType.Name)
 	case yang.Yempty:
 		return nil, yang.Ynone, fmt.Errorf("default value conversion: received default value %q, but an empty type cannot have a default value", value)
@@ -718,17 +647,12 @@
 		// the leaf to the enumName function to determine the name.
 		if args.contextEntry == nil {
 			return nil, yang.Ynone, fmt.Errorf("default value conversion: cannot map enum without context")
->>>>>>> 199d4ea9
 		}
 		if strings.Contains(value, ":") {
 			value = strings.Split(value, ":")[1]
 		}
 		if !args.yangType.Enum.IsDefined(value) {
-<<<<<<< HEAD
-			return nil, yang.Ynone, fmt.Errorf("ygen: enum value %q not found in enum with type name %q", value, args.yangType.Name)
-=======
 			return nil, yang.Ynone, fmt.Errorf("default value conversion: enum value %q not found in enum with type name %q", value, args.yangType.Name)
->>>>>>> 199d4ea9
 		}
 		n, err := s.enumSet.enumName(args.contextEntry, compressOCPaths, false, skipEnumDedup, shortenEnumLeafNames, false, enumOrgPrefixesToTrim)
 		if err != nil {
@@ -740,21 +664,13 @@
 		// refer to - this is stored in the IdentityBase field of the context leaf
 		// which is determined by the identityrefBaseTypeFromLeaf.
 		if args.contextEntry == nil {
-<<<<<<< HEAD
-			return nil, yang.Ynone, fmt.Errorf("ygen: cannot map identityref without context")
-=======
 			return nil, yang.Ynone, fmt.Errorf("default value conversion: cannot map identityref without context")
->>>>>>> 199d4ea9
 		}
 		if strings.Contains(value, ":") {
 			value = strings.Split(value, ":")[1]
 		}
 		if !args.yangType.IdentityBase.IsDefined(value) {
-<<<<<<< HEAD
-			return nil, yang.Ynone, fmt.Errorf("ygen: identity value %q not found in enum with type name %q", value, args.yangType.Name)
-=======
 			return nil, yang.Ynone, fmt.Errorf("default value conversion: identity value %q not found in enum with type name %q", value, args.yangType.Name)
->>>>>>> 199d4ea9
 		}
 		n, err := s.enumSet.identityrefBaseTypeFromIdentity(args.yangType.IdentityBase)
 		if err != nil {
@@ -768,43 +684,24 @@
 		if err != nil {
 			return nil, yang.Ynone, err
 		}
-<<<<<<< HEAD
-		return s.yangDefaultValueToGoDefaultValueAux(value, resolveTypeArgs{yangType: target.Type, contextEntry: target}, compressOCPaths, skipEnumDedup, shortenEnumLeafNames, useDefiningModuleForTypedefEnumNames, enumOrgPrefixesToTrim)
-	case yang.Yunion:
-		// Try to convert to each type in order, but try the enumerated types first.
-		for _, t := range append(util.EnumeratedUnionTypes(args.yangType.Type), util.FlattenedTypes(args.yangType.Type)...) {
-			snippetRef, convertedKind, err := s.yangDefaultValueToGoDefaultValueAux(value, resolveTypeArgs{yangType: t, contextEntry: args.contextEntry}, compressOCPaths, skipEnumDedup, shortenEnumLeafNames, useDefiningModuleForTypedefEnumNames, enumOrgPrefixesToTrim)
-=======
 		return s.yangDefaultValueToGo(value, resolveTypeArgs{yangType: target.Type, contextEntry: target}, compressOCPaths, skipEnumDedup, shortenEnumLeafNames, useDefiningModuleForTypedefEnumNames, enumOrgPrefixesToTrim)
 	case yang.Yunion:
 		// Try to convert to each type in order, but try the enumerated types first.
 		for _, t := range util.FlattenedTypes(args.yangType.Type) {
 			snippetRef, convertedKind, err := s.yangDefaultValueToGo(value, resolveTypeArgs{yangType: t, contextEntry: args.contextEntry}, compressOCPaths, skipEnumDedup, shortenEnumLeafNames, useDefiningModuleForTypedefEnumNames, enumOrgPrefixesToTrim)
->>>>>>> 199d4ea9
 			if err == nil {
 				if simpleName, ok := simpleUnionConversionsFromKind[convertedKind]; ok {
 					convertedSnippet := fmt.Sprintf("%s(%s)", simpleName, *snippetRef)
 					snippetRef = &convertedSnippet
 				}
-<<<<<<< HEAD
-				return snippetRef, ykind, nil
-			}
-		}
-		return nil, yang.Ynone, fmt.Errorf("ygen: cannot convert default value %q to any union subtype, type name %q", value, args.yangType.Name)
-=======
 				return snippetRef, convertedKind, nil
 			}
 		}
 		return nil, yang.Ynone, fmt.Errorf("default value conversion: cannot convert default value %q to any union subtype, type name %q", value, args.yangType.Name)
->>>>>>> 199d4ea9
 	default:
 		// Default values are not supported for unsupported types, so
 		// just generate the zero value instead.
 		// TODO(wenbli): support bit type.
-<<<<<<< HEAD
-		return nil, yang.Ynone, fmt.Errorf("ygen: cannot create default value for unsupported type %v, type name: %q", ykind, args.yangType.Name)
-=======
 		return nil, yang.Ynone, fmt.Errorf("default value conversion: cannot create default value for unsupported type %v, type name: %q", ykind, args.yangType.Name)
->>>>>>> 199d4ea9
 	}
 }