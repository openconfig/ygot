--- conflicted
+++ resolved
@@ -468,103 +468,4 @@
 		unionMappedTypes[index] = mtype
 	}
 	return errs
-<<<<<<< HEAD
-}
-
-// buildListKey takes a yang.Entry, e, corresponding to a list and extracts the definition
-// of the list key, returning a YangListAttr struct describing the key element(s). If
-// errors are encountered during the extraction, they are returned as a slice of errors.
-// The YangListAttr that is returned consists of a map, keyed by the key leaf's YANG
-// identifier, with a value of a MappedType struct which indicates how that key leaf
-// is to be represented in Go. The key elements themselves are returned in the keyElems
-// slice.
-// The compressOCPaths argument specifies whether path compression for OpenConfig schemas
-// should be enabled within the generated code.
-// TODO(wenbli): Move this to genstate.go
-func buildListKey(e *yang.Entry, compressOCPaths bool, resolveKeyTypeName func(keyleaf *yang.Entry) (*MappedType, error)) (*YangListAttr, []error) {
-	if !e.IsList() {
-		return nil, []error{fmt.Errorf("%s is not a list", e.Name)}
-	}
-
-	if e.Key == "" {
-		// A null key is not valid if we have a config true list, so return an error
-		if util.IsConfig(e) {
-			return nil, []error{fmt.Errorf("No key specified for a config true list: %s", e.Name)}
-		}
-		// This is a keyless list so return an empty YangListAttr but no error, downstream
-		// mapping code should consider this to mean that this should be mapped into a
-		// keyless structure (i.e., a slice).
-		return nil, nil
-	}
-
-	listattr := &YangListAttr{
-		Keys: make(map[string]*MappedType),
-	}
-
-	var errs []error
-	keys := strings.Fields(e.Key)
-	for _, k := range keys {
-		// Extract the key leaf itself from the Dir of the list element. Dir is populated
-		// by goyang, and is a map keyed by leaf identifier with values of a *yang.Entry
-		// corresponding to the leaf.
-		keyleaf, ok := e.Dir[k]
-		if !ok {
-			return nil, []error{fmt.Errorf("Key %s did not exist for %s", k, e.Name)}
-		}
-
-		if keyleaf.Type != nil {
-			switch keyleaf.Type.Kind {
-			case yang.Yleafref:
-				// In the case that the key leaf is a YANG leafref, then in OpenConfig
-				// this means that the key is a pointer to an element under 'config' or
-				// 'state' under the list itself. In the case that this is not an OpenConfig
-				// compliant schema, then it may be a leafref to some other element in the
-				// schema. Therefore, when the key is a leafref for the OC case, then
-				// find the actual leaf that it points to, for other schemas, then ignore
-				// this lookup.
-				if compressOCPaths {
-					// keyleaf.Type.Path specifies the (goyang validated) path to the
-					// leaf that is the target of the reference when the keyleaf is a
-					// leafref.
-					refparts := strings.Split(keyleaf.Type.Path, "/")
-					if len(refparts) < 2 {
-						return nil, []error{fmt.Errorf("Key %s had an invalid path %s", k, keyleaf.Path())}
-					}
-					// In the case of OpenConfig, the list key is specified to be under
-					// the 'config' or 'state' container of the list element (e). To this
-					// end, we extract the name of the config/state container. However, in
-					// some cases, it can be prefixed, so we need to remove the prefixes
-					// from the path.
-					dir := util.StripModulePrefix(refparts[len(refparts)-2])
-					d, ok := e.Dir[dir]
-					if !ok {
-						return nil, []error{
-							fmt.Errorf("Key %s had a leafref key (%s) in dir %s that did not exist (%v)",
-								k, keyleaf.Path(), dir, refparts),
-						}
-					}
-					targetLeaf := util.StripModulePrefix(refparts[len(refparts)-1])
-					if _, ok := d.Dir[targetLeaf]; !ok {
-						return nil, []error{
-							fmt.Errorf("Key %s had leafref key (%s) that did not exist at (%v)", k, keyleaf.Path(), refparts),
-						}
-					}
-					keyleaf = d.Dir[targetLeaf]
-				}
-			}
-		}
-
-		listattr.KeyElems = append(listattr.KeyElems, keyleaf)
-		if resolveKeyTypeName != nil {
-			keyType, err := resolveKeyTypeName(keyleaf)
-			if err != nil {
-				errs = append(errs, err)
-			}
-			listattr.Keys[keyleaf.Name] = keyType
-		}
-	}
-
-	return listattr, errs
-=======
->>>>>>> f5360da0
 }