// Copyright 2017 Google Inc.
//
// Licensed under the Apache License, Version 2.0 (the "License");
// you may not use this file except in compliance with the License.
// You may obtain a copy of the License at
//
//      http://www.apache.org/licenses/LICENSE-2.0
//
// Unless required by applicable law or agreed to in writing, software
// distributed under the License is distributed on an "AS IS" BASIS,
// WITHOUT WARRANTIES OR CONDITIONS OF ANY KIND, either express or implied.
// See the License for the specific language governing permissions and
// limitations under the License.

package ygen

import (
	"bytes"
	"encoding/base64"
	"fmt"
	"strconv"
	"strings"

	"github.com/openconfig/goyang/pkg/yang"
	"github.com/openconfig/ygot/genutil"
	"github.com/openconfig/ygot/util"
	"github.com/openconfig/ygot/ygot"
	"github.com/openconfig/ygot/ytypes"
)

// TODO(wenbli): Split the contents of this file out into a separate package
// once refactoring of Go generation has been completed.

const (
	// goEnumPrefix is the prefix that is used for type names in the output
	// Go code, such that an enumeration's name is of the form
	//   <goEnumPrefix><EnumName>
	goEnumPrefix string = "E_"
)

// unionConversionSpec stores snippets that convert primitive Go types to
// union typedef types.
type unionConversionSpec struct {
	// PrimitiveType is the primitive Go type from which to convert to the
	// union type.
	PrimitiveType string
	// ConversionSnippet is the code snippet that converts the primitive
	// type to the union type.
	ConversionSnippet string
}

var (
	// validGoBuiltinTypes stores the valid types that the Go code generation
	// produces, such that resolved types can be checked as to whether they are
	// Go built in types.
	validGoBuiltinTypes = map[string]bool{
		"int8":              true,
		"int16":             true,
		"int32":             true,
		"int64":             true,
		"uint8":             true,
		"uint16":            true,
		"uint32":            true,
		"uint64":            true,
		"float64":           true,
		"string":            true,
		"bool":              true,
		"interface{}":       true,
		ygot.BinaryTypeName: true,
		ygot.EmptyTypeName:  true,
	}

	// simpleUnionConversionsFromKind stores the simple union conversion
	// types in Go given a yang.TypeKind.
	simpleUnionConversionsFromKind = map[yang.TypeKind]string{
		yang.Yint8:      "UnionInt8",
		yang.Yint16:     "UnionInt16",
		yang.Yint32:     "UnionInt32",
		yang.Yint64:     "UnionInt64",
		yang.Yuint8:     "UnionUint8",
		yang.Yuint16:    "UnionUint16",
		yang.Yuint32:    "UnionUint32",
		yang.Yuint64:    "UnionUint64",
		yang.Ydecimal64: "UnionFloat64",
		yang.Ystring:    "UnionString",
		yang.Ybool:      "UnionBool",
	}

	// goZeroValues stores the defined zero value for the Go types that can
	// be used within a generated struct. It is used when leaf getters are
	// generated to return a zero value rather than the set value.
	goZeroValues = map[string]string{
		"int8":              "0",
		"int16":             "0",
		"int32":             "0",
		"int64":             "0",
		"uint8":             "0",
		"uint16":            "0",
		"uint32":            "0",
		"uint64":            "0",
		"float64":           "0.0",
		"string":            `""`,
		"bool":              "false",
		"interface{}":       "nil",
		ygot.BinaryTypeName: "nil",
		ygot.EmptyTypeName:  "false",
	}

	// unionConversionSnippets stores the valid primitive types that the Go
	// code generation produces that can be used as a union subtype, and
	// information on how to convert it to a union-satisfying type.
	unionConversionSnippets = map[string]*unionConversionSpec{
		"int8":              {PrimitiveType: "int8", ConversionSnippet: ygot.SimpleUnionBuiltinGoTypes["int8"] + "(v)"},
		"int16":             {PrimitiveType: "int16", ConversionSnippet: ygot.SimpleUnionBuiltinGoTypes["int16"] + "(v)"},
		"int32":             {PrimitiveType: "int32", ConversionSnippet: ygot.SimpleUnionBuiltinGoTypes["int32"] + "(v)"},
		"int64":             {PrimitiveType: "int64", ConversionSnippet: ygot.SimpleUnionBuiltinGoTypes["int64"] + "(v)"},
		"uint8":             {PrimitiveType: "uint8", ConversionSnippet: ygot.SimpleUnionBuiltinGoTypes["uint8"] + "(v)"},
		"uint16":            {PrimitiveType: "uint16", ConversionSnippet: ygot.SimpleUnionBuiltinGoTypes["uint16"] + "(v)"},
		"uint32":            {PrimitiveType: "uint32", ConversionSnippet: ygot.SimpleUnionBuiltinGoTypes["uint32"] + "(v)"},
		"uint64":            {PrimitiveType: "uint64", ConversionSnippet: ygot.SimpleUnionBuiltinGoTypes["uint64"] + "(v)"},
		"float64":           {PrimitiveType: "float64", ConversionSnippet: ygot.SimpleUnionBuiltinGoTypes["float64"] + "(v)"},
		"string":            {PrimitiveType: "string", ConversionSnippet: ygot.SimpleUnionBuiltinGoTypes["string"] + "(v)"},
		"bool":              {PrimitiveType: "bool", ConversionSnippet: ygot.SimpleUnionBuiltinGoTypes["bool"] + "(v)"},
		"interface{}":       {PrimitiveType: "interface{}", ConversionSnippet: "&UnionUnsupported{v}"},
		ygot.BinaryTypeName: {PrimitiveType: "[]byte", ConversionSnippet: ygot.BinaryTypeName + "(v)"},
		ygot.EmptyTypeName:  {PrimitiveType: "bool", ConversionSnippet: ygot.EmptyTypeName + "(v)"},
	}
)

// Ensure at compile time that the GoLangMapper implements the LangMapper interface.
var _ LangMapper = &GoLangMapper{}

// GoLangMapper contains the functionality and state for generating Go names for
// the generated code.
type GoLangMapper struct {
	// LangMapperBase being embedded is a requirement for GoLangMapper to
	// implement the LangMapper interface, and also gives it access to
	// built-in methods.
	LangMapperBase

	// definedGlobals specifies the global Go names used during code
	// generation to avoid conflicts.
	definedGlobals map[string]bool

	// uniqueDirectoryNames is a map keyed by the path of a YANG entity representing a
	// directory in the generated code whose value is the unique name that it
	// was mapped to. This allows routines to determine, based on a particular YANG
	// entry, how to refer to it when generating code.
	uniqueDirectoryNames map[string]string

	// simpleUnions specifies whether simple typedefs are used to represent
	// union subtypes in the generated code instead of using wrapper types.
	// NOTE: This flag will be removed as part of ygot's v1 release.
	simpleUnions bool

	// UnimplementedLangMapperExt ensures GoLangMapper implements the
	// LangMapperExt interface for forwards compatibility.
	UnimplementedLangMapperExt
}

// NewGoLangMapper creates a new GoLangMapper instance, initialised with the
// default state required for code generation.
func NewGoLangMapper(simpleUnions bool) *GoLangMapper {
	return &GoLangMapper{
		definedGlobals: map[string]bool{
			// Mark the name that is used for the binary type as a reserved name
			// within the output structs.
			ygot.BinaryTypeName: true,
			ygot.EmptyTypeName:  true,
		},
		uniqueDirectoryNames: map[string]string{},
		simpleUnions:         simpleUnions,
	}
}

// resolveTypeArgs is a structure used as an input argument to the yangTypeToGoType
// function which allows extra context to be handed on. This provides the ability
// to use not only the YangType but also the yang.Entry that the type was part of
// to resolve the possible type name.
type resolveTypeArgs struct {
	// yangType is a pointer to the yang.YangType that is to be mapped.
	yangType *yang.YangType
	// contextEntry is an optional yang.Entry which is supplied where a
	// type requires knowledge of the leaf that it is used within to be
	// mapped. For example, where a leaf is defined to have a type of a
	// user-defined type (typedef) that in turn has enumerated values - the
	// context of the yang.Entry is required such that the leaf's context
	// can be established.
	contextEntry *yang.Entry
}

// pathToCamelCaseName takes an input yang.Entry and outputs its name as a Go
// compatible name in the form PathElement1_PathElement2, performing schema
// compression if required. The name is not checked for uniqueness.
func pathToCamelCaseName(e *yang.Entry, compressOCPaths bool) string {
	var pathElements []*yang.Entry

	if IsFakeRoot(e) {
		// Handle the special case of the root element if it exists.
		pathElements = []*yang.Entry{e}
	} else {
		// Determine the set of elements that make up the path back to the root of
		// the element supplied.
		element := e
		for element != nil {
			// If the CompressOCPaths option is set to true, then only append the
			// element to the path if the element itself would have code generated
			// for it - this compresses out surrounding containers, config/state
			// containers and root modules.
			if compressOCPaths && util.IsOCCompressedValidElement(element) || !compressOCPaths && !util.IsChoiceOrCase(element) {
				pathElements = append(pathElements, element)
			}
			element = element.Parent
		}
	}

	// Iterate through the pathElements slice backwards to build up the name
	// of the form CamelCaseElementOne_CamelCaseElementTwo.
	var buf bytes.Buffer
	for i := range pathElements {
		idx := len(pathElements) - 1 - i
		buf.WriteString(genutil.EntryCamelCaseName(pathElements[idx]))
		if idx != 0 {
			buf.WriteRune('_')
		}
	}

	return buf.String()
}

// DirectoryName generates the final name to be used for a particular YANG
// schema element in the generated Go code. If path compressing is active,
// schemapaths are compressed, otherwise the name is returned simply as camel
// case.
// Although name conversion is lossy, name uniquification occurs at this stage
// since all generated struct names reside in the package namespace.
func (s *GoLangMapper) DirectoryName(e *yang.Entry, compressBehaviour genutil.CompressBehaviour) (string, error) {
	// TODO(wenbli): Do not uniquify at this step -- rather do this in a
	// later pass to avoid non-idempotent behaviour in GoLangMapper.
	uniqName := genutil.MakeNameUnique(pathToCamelCaseName(e, compressBehaviour.CompressEnabled()), s.definedGlobals)

	// Record the name of the struct that was unique such that it can be referenced
	// by path.
	s.uniqueDirectoryNames[e.Path()] = uniqName

	return uniqName, nil
}

// FieldName maps the input entry's name to what the Go name of the field would be.
// Since this conversion is lossy, a later step should resolve any naming
// conflicts between different fields.
func (s *GoLangMapper) FieldName(e *yang.Entry) (string, error) {
	return genutil.EntryCamelCaseName(e), nil
}

// LeafType maps the input leaf entry to a MappedType object containing the
// type information about the field.
func (s *GoLangMapper) LeafType(e *yang.Entry, opts IROptions) (*MappedType, error) {
	mtype, err := s.yangTypeToGoType(resolveTypeArgs{yangType: e.Type, contextEntry: e}, opts.TransformationOptions.CompressBehaviour.CompressEnabled(), opts.ParseOptions.SkipEnumDeduplication, opts.TransformationOptions.ShortenEnumLeafNames, opts.TransformationOptions.UseDefiningModuleForTypedefEnumNames, opts.TransformationOptions.EnumOrgPrefixesToTrim)
	if err != nil {
		return nil, err
	}

	defaultValue, err := generateGoDefaultValue(e, mtype, s, opts.TransformationOptions.CompressBehaviour.CompressEnabled(), opts.ParseOptions.SkipEnumDeduplication, opts.TransformationOptions.ShortenEnumLeafNames, opts.TransformationOptions.UseDefiningModuleForTypedefEnumNames, opts.TransformationOptions.EnumOrgPrefixesToTrim, s.simpleUnions)
	if err != nil {
		return nil, err
	}

	mtype.DefaultValue = defaultValue
	return mtype, nil
}

// LeafType maps the input list key entry to a MappedType object containing the
// type information about the key field.
func (s *GoLangMapper) KeyLeafType(e *yang.Entry, opts IROptions) (*MappedType, error) {
	return s.yangTypeToGoType(resolveTypeArgs{yangType: e.Type, contextEntry: e}, opts.TransformationOptions.CompressBehaviour.CompressEnabled(), opts.ParseOptions.SkipEnumDeduplication, opts.TransformationOptions.ShortenEnumLeafNames, opts.TransformationOptions.UseDefiningModuleForTypedefEnumNames, opts.TransformationOptions.EnumOrgPrefixesToTrim)
}

// PackageName is not used by Go generation.
func (s *GoLangMapper) PackageName(*yang.Entry, genutil.CompressBehaviour, bool) (string, error) {
	return "", nil
}

// SetEnumSet is used to supply a set of enumerated values to the
// mapper such that leaves that have enumerated types can be looked up.
func (s *GoLangMapper) SetEnumSet(e *enumSet) {
	s.enumSet = e
}

// SetSchemaTree is used to supply a copy of the YANG schema tree to
// the mapped such that leaves of type leafref can be resolved to
// their target leaves.
func (s *GoLangMapper) SetSchemaTree(st *schemaTree) {
	s.schematree = st
}

// yangTypeToGoType takes a yang.YangType (YANG type definition) and maps it
// to the type that should be used to represent it in the generated Go code.
// A resolveTypeArgs structure is used as the input argument which specifies a
// pointer to the YangType; and optionally context required to resolve the name
// of the type. The compressOCPaths argument specifies whether compression of
// OpenConfig paths is to be enabled. The skipEnumDedup argument specifies whether
// the current schema is set to deduplicate enumerations that are logically defined
// once in the YANG schema, but instantiated in multiple places.
// The skipEnumDedup argument specifies whether leaves of type enumeration that are
// used more than once in the schema should share a common type. By default, a single
// type for each leaf is created.
func (s *GoLangMapper) yangTypeToGoType(args resolveTypeArgs, compressOCPaths, skipEnumDedup, shortenEnumLeafNames, useDefiningModuleForTypedefEnumNames bool, enumOrgPrefixesToTrim []string) (*MappedType, error) {
	defVal := genutil.TypeDefaultValue(args.yangType)
	// Handle the case of a typedef which is actually an enumeration.
<<<<<<< HEAD
	typedefName, _, err := s.EnumeratedTypedefTypeName(args, goEnumPrefix, false, useDefiningModuleForTypedefEnumNames)
=======
	typedefName, _, isTypedef, err := s.enumSet.enumeratedTypedefTypeName(args, goEnumPrefix, false, useDefiningModuleForTypedefEnumNames)
>>>>>>> eb376e97
	if err != nil {
		// err is non nil when this was a typedef which included
		// an invalid enumerated type.
		return nil, err
	}

	if isTypedef {
		return &MappedType{
			NativeType:        typedefName,
			IsEnumeratedValue: true,
			// mtype is set to non-nil when this was a valid enumeration
			// within a typedef. We explicitly set the zero and default values
			// here.
			ZeroValue:    "0",
			DefaultValue: defVal,
		}, nil
	}

	// Perform the actual mapping of the type to the Go type.
	switch args.yangType.Kind {
	case yang.Yint8:
		return &MappedType{NativeType: "int8", ZeroValue: goZeroValues["int8"], DefaultValue: defVal}, nil
	case yang.Yint16:
		return &MappedType{NativeType: "int16", ZeroValue: goZeroValues["int16"], DefaultValue: defVal}, nil
	case yang.Yint32:
		return &MappedType{NativeType: "int32", ZeroValue: goZeroValues["int32"], DefaultValue: defVal}, nil
	case yang.Yint64:
		return &MappedType{NativeType: "int64", ZeroValue: goZeroValues["int64"], DefaultValue: defVal}, nil
	case yang.Yuint8:
		return &MappedType{NativeType: "uint8", ZeroValue: goZeroValues["uint8"], DefaultValue: defVal}, nil
	case yang.Yuint16:
		return &MappedType{NativeType: "uint16", ZeroValue: goZeroValues["uint16"], DefaultValue: defVal}, nil
	case yang.Yuint32:
		return &MappedType{NativeType: "uint32", ZeroValue: goZeroValues["uint32"], DefaultValue: defVal}, nil
	case yang.Yuint64:
		return &MappedType{NativeType: "uint64", ZeroValue: goZeroValues["uint64"], DefaultValue: defVal}, nil
	case yang.Ybool:
		return &MappedType{NativeType: "bool", ZeroValue: goZeroValues["bool"], DefaultValue: defVal}, nil
	case yang.Yempty:
		// Empty is a YANG type that either exists or doesn't, therefore
		// map it to a boolean to indicate its presence or not. The empty
		// type name uses a specific name in the generated code, such that
		// it can be identified for marshalling.
		return &MappedType{NativeType: ygot.EmptyTypeName, ZeroValue: goZeroValues[ygot.EmptyTypeName]}, nil
	case yang.Ystring:
		return &MappedType{NativeType: "string", ZeroValue: goZeroValues["string"], DefaultValue: defVal}, nil
	case yang.Yunion:
		// A YANG Union is a leaf that can take multiple values - its subtypes need
		// to be extracted.
		return s.goUnionType(args, compressOCPaths, skipEnumDedup, shortenEnumLeafNames, useDefiningModuleForTypedefEnumNames, enumOrgPrefixesToTrim)
	case yang.Yenum:
		// Enumeration types need to be resolved to a particular data path such
		// that a created enumerated Go type can be used to set their value. Hand
		// the leaf to the enumName function to determine the name.
		if args.contextEntry == nil {
			return nil, fmt.Errorf("cannot map enum without context")
		}
		n, _, err := s.EnumName(args.contextEntry, compressOCPaths, false, skipEnumDedup, shortenEnumLeafNames, false, enumOrgPrefixesToTrim)
		if err != nil {
			return nil, err
		}
		return &MappedType{
			NativeType:        fmt.Sprintf("%s%s", goEnumPrefix, n),
			IsEnumeratedValue: true,
			ZeroValue:         "0",
			DefaultValue:      defVal,
		}, nil
	case yang.Yidentityref:
		// Identityref leaves are mapped according to the base identity that they
		// refer to - this is stored in the IdentityBase field of the context leaf
		// which is determined by the IdentityrefBaseTypeFromLeaf.
		if args.contextEntry == nil {
			return nil, fmt.Errorf("cannot map identityref without context")
		}
		n, _, err := s.IdentityrefBaseTypeFromLeaf(args.contextEntry)
		if err != nil {
			return nil, err
		}
		return &MappedType{
			NativeType:        fmt.Sprintf("%s%s", goEnumPrefix, n),
			IsEnumeratedValue: true,
			ZeroValue:         "0",
			DefaultValue:      defVal,
		}, nil
	case yang.Ydecimal64:
		return &MappedType{NativeType: "float64", ZeroValue: goZeroValues["float64"], DefaultValue: defVal}, nil
	case yang.Yleafref:
		// This is a leafref, so we check what the type of the leaf that it
		// references is by looking it up.
		target, err := s.ResolveLeafrefTarget(args.yangType.Path, args.contextEntry)
		if err != nil {
			return nil, err
		}
		mtype, err := s.yangTypeToGoType(resolveTypeArgs{yangType: target.Type, contextEntry: target}, compressOCPaths, skipEnumDedup, shortenEnumLeafNames, useDefiningModuleForTypedefEnumNames, enumOrgPrefixesToTrim)
		if err != nil {
			return nil, err
		}
		return mtype, nil
	case yang.Ybinary:
		// Map binary fields to the Binary type defined in the output code,
		// this is used to ensure that we can distinguish a binary field from
		// a leaf-list of uint8s which is not possible if mapping to []byte.
		return &MappedType{NativeType: ygot.BinaryTypeName, ZeroValue: goZeroValues[ygot.BinaryTypeName], DefaultValue: defVal}, nil
	default:
		// Return an empty interface for the types that we do not currently
		// support. Back-end validation is required for these types.
		// TODO(robjs): Missing types currently bits. These
		// should be added.
		return &MappedType{NativeType: "interface{}", ZeroValue: goZeroValues["interface{}"]}, nil
	}
}

// goUnionType maps a YANG union to a set of Go types that should be used to
// represent it. In the simple case that the union contains only one
// subtype - e.g., is a union of string, string then the single type that
// is contained is returned as the type to be used in the generated Go code.
// This situation is common in cases that there are two strings that have
// different patterns (e.g., inet:ip-address defines two strings one matching
// the IPv4 address regexp, and the other IPv6).
//
// In the more complex case that the union consists of multiple types (e.g.,
// string, int8) then the type that is returned corresponds to a new type
// which directly relates to the path of the element. This type is intended to
// be mapped to an interface which can be implemented for each sub-type.
//
// For example:
//	container bar {
//		leaf foo {
//			type union {
//				type string;
//				type int8;
//			}
//		}
//	}
//
// Is returned with a goType of Bar_Foo_Union (where Bar_Foo is the schema
// path to an element). The unionTypes are specified to be string and int8.
//
// The compressOCPaths argument specifies whether OpenConfig path compression
// is enabled such that the name of enumerated types can be calculated correctly.
//
// The skipEnumDedup argument specifies whether the code generation should aim
// to use a common type for enumerations that are logically defined once in the schema
// but used in multiple places.
//
// goUnionType returns an error if mapping is not possible.
func (s *GoLangMapper) goUnionType(args resolveTypeArgs, compressOCPaths, skipEnumDedup, shortenEnumLeafNames, useDefiningModuleForTypedefEnumNames bool, enumOrgPrefixesToTrim []string) (*MappedType, error) {
	var errs []error
	unionMappedTypes := make(map[int]*MappedType)

	// Extract the subtypes that are defined into a map which is keyed on the
	// mapped type. A map is used such that other functions that rely checking
	// whether a particular type is valid when creating mapping code can easily
	// check, rather than iterating the slice of strings.
	unionTypes := make(map[string]MappedUnionSubtype)
	for _, subtype := range args.yangType.Type {
		errs = append(errs, s.goUnionSubTypes(subtype, args.contextEntry, unionTypes, unionMappedTypes, compressOCPaths, skipEnumDedup, shortenEnumLeafNames, useDefiningModuleForTypedefEnumNames, enumOrgPrefixesToTrim)...)
	}

	if errs != nil {
		return nil, fmt.Errorf("errors mapping element: %v", errs)
	}

	resolvedType := &MappedType{
		NativeType: fmt.Sprintf("%s_Union", pathToCamelCaseName(args.contextEntry, compressOCPaths)),
		// Zero value is set to nil, other than in cases where there is
		// a single type in the union.
		ZeroValue:    "nil",
		DefaultValue: genutil.TypeDefaultValue(args.yangType),
	}
	// If there is only one type inside the union, then promote it to replace the union type.
	if len(unionMappedTypes) == 1 {
		resolvedType = unionMappedTypes[0]
	}

	resolvedType.UnionTypes = unionTypes

	return resolvedType, nil
}

// goUnionSubTypes extracts all the possible subtypes of a YANG union leaf,
// returning any errors that occur. In case of nested unions, the entire union
// is flattened, and identical types are de-duped. currentTypes keeps track of
// this unique set of types, along with the order they're seen, and
// unionMappedTypes records the entire type information for each. The
// compressOCPaths argument specifies whether OpenConfig path compression is
// enabled such that the name of enumerated types can be correctly calculated.
// The skipEnumDedup argument specifies whether the current code generation is
// de-duplicating enumerations where they are used in more than one place in
// the schema.
func (s *GoLangMapper) goUnionSubTypes(subtype *yang.YangType, ctx *yang.Entry, currentTypes map[string]MappedUnionSubtype, unionMappedTypes map[int]*MappedType, compressOCPaths, skipEnumDedup, shortenEnumLeafNames, useDefiningModuleForTypedefEnumNames bool, enumOrgPrefixesToTrim []string) []error {
	var errs []error
	// If subtype.Type is not empty then this means that this type is defined to
	// be a union itself.
	if subtype.Type != nil {
		for _, st := range subtype.Type {
			errs = append(errs, s.goUnionSubTypes(st, ctx, currentTypes, unionMappedTypes, compressOCPaths, skipEnumDedup, shortenEnumLeafNames, useDefiningModuleForTypedefEnumNames, enumOrgPrefixesToTrim)...)
		}
		return errs
	}

	contextType := subtype

	var mtype *MappedType
	switch subtype.Kind {
	case yang.Yidentityref:
		// Handle the specific case that the context entry is now not the correct entry
		// to map enumerated types to their module. This occurs in the case that the subtype
		// is an identityref - in this case, the context entry that we are carrying is the
		// leaf that refers to the union, not the specific subtype that is now being examined.
		baseType, _, err := s.IdentityrefBaseTypeFromIdentity(subtype.IdentityBase)
		if err != nil {
			return append(errs, err)
		}
		defVal := genutil.TypeDefaultValue(subtype)
		mtype = &MappedType{
			NativeType:        fmt.Sprintf("%s%s", goEnumPrefix, baseType),
			IsEnumeratedValue: true,
			ZeroValue:         "0",
			DefaultValue:      defVal,
		}
	default:
		var err error

		mtype, err = s.yangTypeToGoType(resolveTypeArgs{yangType: contextType, contextEntry: ctx}, compressOCPaths, skipEnumDedup, shortenEnumLeafNames, useDefiningModuleForTypedefEnumNames, enumOrgPrefixesToTrim)
		if err != nil {
			errs = append(errs, err)
			return errs
		}
	}

	// Only append the type if it not one that is currently in the
	// list. To map the structure we don't care if there are two
	// typedefs that are strings underneath, as the Go code will
	// simply represent this as one string.
	if _, ok := currentTypes[mtype.NativeType]; !ok {
		index := len(currentTypes)
		currentTypes[mtype.NativeType] = MappedUnionSubtype{
			Index: index,
		}
		unionMappedTypes[index] = mtype
	}
	return errs
}

// generateGoDefaultValue returns a pointer to a Go literal that represents the
// default value for the entry. If there is no default value for the field, nil
// is returned.
func generateGoDefaultValue(field *yang.Entry, mtype *MappedType, gogen *GoLangMapper, compressPaths, skipEnumDedup, shortenEnumLeafNames, useDefiningModuleForTypedefEnumNames bool, enumOrgPrefixesToTrim []string, simpleUnions bool) (*string, error) {
	// Set the default type to the mapped Go type.
	defaultValues := field.DefaultValues()
	if len(defaultValues) == 0 && mtype.DefaultValue != nil {
		defaultValues = []string{*mtype.DefaultValue}
	}
	for i, defVal := range defaultValues {
		var err error
		if defaultValues[i], _, err = gogen.yangDefaultValueToGo(defVal, resolveTypeArgs{yangType: field.Type, contextEntry: field}, len(mtype.UnionTypes) == 1, compressPaths, skipEnumDedup, shortenEnumLeafNames, useDefiningModuleForTypedefEnumNames, enumOrgPrefixesToTrim); err != nil {
			return nil, err
		}
	}
	// TODO(wenbli): In ygot v1, we should no longer
	// support the wrapper union generated code, so this if
	// block would be obsolete.
	if !simpleUnions {
		defaultValues = goLeafDefaults(field, mtype)
		if len(defaultValues) != 0 && len(mtype.UnionTypes) > 1 {
			// If the default value is applied to a union type, we will generate
			// non-compilable code when generating wrapper unions, so error out and inform
			// the user instead of having the user find out that the code doesn't compile.
			return nil, fmt.Errorf("path %q: default value not supported for wrapper union values, please generate using simplified union leaves", field.Path())
		}
	}

	var defaultValue *string
	if len(defaultValues) > 0 {
		switch {
		case field.ListAttr != nil: // field is a leaf-list
			dv := fmt.Sprintf("[]%s{%s}", mtype.NativeType, strings.Join(defaultValues, ", "))
			defaultValue = &dv
		case len(defaultValues) == 1:
			dv := defaultValues[0]
			defaultValue = &dv
		default:
			return nil, fmt.Errorf("path: %q, unexpected multiple default values %v for a non-leaf-list field", field.Path(), defaultValues)
		}
	}
	return defaultValue, nil
}

// yangDefaultValueToGo takes a default value, and its associated type, schema
// entry, whether it is a union with a single type, and other generation flags,
// and maps it to a Go snippet reference that would represent the value in the
// generated Go code.
// If it is unable to convert the default value according to the given type and
// context schema entry, an error is returned.
// NOTE: This function currently ONLY supports generating default union value
// snippets for simple unions.
//
// The yang.TypeKind return value specifies a non-Yunion, non-Yleafref TypeKind
// that the default value is converted to.
//
// A resolveTypeArgs structure is used as the input argument which specifies a
// pointer to the YangType; and optionally context required to resolve the name
// of the type. The compressOCPaths argument specifies whether compression of
// OpenConfig paths is to be enabled. The skipEnumDedup argument specifies whether
// the current schema is set to deduplicate enumerations that are logically defined
// once in the YANG schema, but instantiated in multiple places.
// The skipEnumDedup argument specifies whether leaves of type enumeration that are
// used more than once in the schema should share a common type. By default, a single
// type for each leaf is created.
func (s *GoLangMapper) yangDefaultValueToGo(value string, args resolveTypeArgs, isSingletonUnion, compressOCPaths, skipEnumDedup, shortenEnumLeafNames, useDefiningModuleForTypedefEnumNames bool, enumOrgPrefixesToTrim []string) (string, yang.TypeKind, error) {
	// Handle the case of a typedef which is actually an enumeration.
<<<<<<< HEAD
	typedefName, _, err := s.EnumeratedTypedefTypeName(args, goEnumPrefix, false, useDefiningModuleForTypedefEnumNames)
=======
	typedefName, _, isTypedef, err := s.enumSet.enumeratedTypedefTypeName(args, goEnumPrefix, false, useDefiningModuleForTypedefEnumNames)
>>>>>>> eb376e97
	if err != nil {
		// err is non nil when this was a typedef which included
		// an invalid enumerated type.
		return "", yang.Ynone, err
	}
	if isTypedef {
		if strings.Contains(value, ":") {
			value = strings.Split(value, ":")[1]
		}
		switch args.yangType.Kind {
		case yang.Yenum:
			if !args.yangType.Enum.IsDefined(value) {
				return "", yang.Ynone, fmt.Errorf("default value conversion: typedef enum value %q not found in enum with type name %q", value, args.yangType.Name)
			}
		case yang.Yidentityref:
			if !args.yangType.IdentityBase.IsDefined(value) {
				return "", yang.Ynone, fmt.Errorf("default value conversion: typedef identity value %q not found in enum with type name %q", value, args.yangType.Name)
			}
		}
		return enumDefaultValue(typedefName, value, goEnumPrefix), args.yangType.Kind, nil
	}

	signed := false
	// Perform mapping of the default value to the Go snippet.
	switch ykind := args.yangType.Kind; ykind {
	case yang.Yint64, yang.Yint32, yang.Yint16, yang.Yint8:
		signed = true
		fallthrough
	case yang.Yuint64, yang.Yuint32, yang.Yuint16, yang.Yuint8:
		bits, err := util.YangIntTypeBits(ykind)
		if err != nil {
			return "", yang.Ynone, err
		}
		if signed {
			val, err := strconv.ParseInt(value, 10, bits)
			if err != nil {
				return "", yang.Ynone, fmt.Errorf("default value conversion: unable to convert default value %q to %v: %v", value, ykind, err)
			}
			if err := ytypes.ValidateIntRestrictions(args.yangType, val); err != nil {
				return "", yang.Ynone, fmt.Errorf("default value conversion: %q doesn't match int restrictions: %v", value, err)
			}
		} else {
			val, err := strconv.ParseUint(value, 10, bits)
			if err != nil {
				return "", yang.Ynone, fmt.Errorf("default value conversion: unable to convert default value %q to %v: %v", value, ykind, err)
			}
			if err := ytypes.ValidateUintRestrictions(args.yangType, val); err != nil {
				return "", yang.Ynone, fmt.Errorf("default value conversion: %q doesn't match int restrictions: %v", value, err)
			}
		}
		return value, ykind, nil
	case yang.Ydecimal64:
		val, err := strconv.ParseFloat(value, 64)
		if err != nil {
			return "", yang.Ynone, fmt.Errorf("default value conversion: unable to convert default value %q to %v: %v", value, ykind, err)
		}
		if err := ytypes.ValidateDecimalRestrictions(args.yangType, val); err != nil {
			return "", yang.Ynone, fmt.Errorf("default value conversion: %q doesn't match int restrictions: %v", value, err)
		}
		return value, ykind, nil
	case yang.Ybinary:
		bytes, err := base64.StdEncoding.DecodeString(value)
		if err != nil {
			return "", yang.Ynone, fmt.Errorf("default value conversion: error in DecodeString for \n%v\n for type name %q: %q", value, args.yangType.Name, err)
		}
		if err := ytypes.ValidateBinaryRestrictions(args.yangType, bytes); err != nil {
			return "", yang.Ynone, fmt.Errorf("default value conversion: %q doesn't match binary restrictions: %v", value, err)
		}
		value := fmt.Sprintf(ygot.BinaryTypeName+"(%q)", value)
		return value, ykind, nil
	case yang.Ystring:
		if err := ytypes.ValidateStringRestrictions(args.yangType, value); err != nil {
			return "", yang.Ynone, fmt.Errorf("default value conversion: %q doesn't match string restrictions: %v", value, err)
		}
		value := fmt.Sprintf("%q", value)
		return value, ykind, nil
	case yang.Ybool:
		switch value {
		case "true", "false":
			return value, ykind, nil
		}
		return "", yang.Ynone, fmt.Errorf("default value conversion: cannot convert default value %q to bool, type name: %q", value, args.yangType.Name)
	case yang.Yempty:
		return "", yang.Ynone, fmt.Errorf("default value conversion: received default value %q, but an empty type cannot have a default value", value)
	case yang.Yenum:
		// Enumeration types need to be resolved to a particular data path such
		// that a created enumerated Go type can be used to set their value. Hand
		// the leaf to the enumName function to determine the name.
		if args.contextEntry == nil {
			return "", yang.Ynone, fmt.Errorf("default value conversion: cannot map enum without context")
		}
		if strings.Contains(value, ":") {
			value = strings.Split(value, ":")[1]
		}
		if !args.yangType.Enum.IsDefined(value) {
			return "", yang.Ynone, fmt.Errorf("default value conversion: enum value %q not found in enum with type name %q", value, args.yangType.Name)
		}
		n, _, err := s.EnumName(args.contextEntry, compressOCPaths, false, skipEnumDedup, shortenEnumLeafNames, false, enumOrgPrefixesToTrim)
		if err != nil {
			return "", yang.Ynone, err
		}
		return enumDefaultValue(n, value, ""), ykind, nil
	case yang.Yidentityref:
		// Identityref leaves are mapped according to the base identity that they
		// refer to - this is stored in the IdentityBase field of the context leaf
		// which is determined by the identityrefBaseTypeFromLeaf.
		if args.contextEntry == nil {
			return "", yang.Ynone, fmt.Errorf("default value conversion: cannot map identityref without context")
		}
		if strings.Contains(value, ":") {
			value = strings.Split(value, ":")[1]
		}
		if !args.yangType.IdentityBase.IsDefined(value) {
			return "", yang.Ynone, fmt.Errorf("default value conversion: identity value %q not found in enum with type name %q", value, args.yangType.Name)
		}
		n, _, err := s.IdentityrefBaseTypeFromIdentity(args.yangType.IdentityBase)
		if err != nil {
			return "", yang.Ynone, err
		}
		return enumDefaultValue(n, value, ""), ykind, nil
	case yang.Yleafref:
		// This is a leafref, so we check what the type of the leaf that it
		// references is by looking it up.
		target, err := s.ResolveLeafrefTarget(args.yangType.Path, args.contextEntry)
		if err != nil {
			return "", yang.Ynone, err
		}
		return s.yangDefaultValueToGo(value, resolveTypeArgs{yangType: target.Type, contextEntry: target}, isSingletonUnion, compressOCPaths, skipEnumDedup, shortenEnumLeafNames, useDefiningModuleForTypedefEnumNames, enumOrgPrefixesToTrim)
	case yang.Yunion:
		// Try to convert to each type in order, but try the enumerated types first.
		for _, t := range util.FlattenedTypes(args.yangType.Type) {
			snippet, convertedKind, err := s.yangDefaultValueToGo(value, resolveTypeArgs{yangType: t, contextEntry: args.contextEntry}, isSingletonUnion, compressOCPaths, skipEnumDedup, shortenEnumLeafNames, useDefiningModuleForTypedefEnumNames, enumOrgPrefixesToTrim)
			if err == nil {
				if !isSingletonUnion {
					if simpleName, ok := simpleUnionConversionsFromKind[convertedKind]; ok {
						snippet = fmt.Sprintf("%s(%s)", simpleName, snippet)
					}
				}
				return snippet, convertedKind, nil
			}
		}
		return "", yang.Ynone, fmt.Errorf("default value conversion: cannot convert default value %q to any union subtype, type name %q", value, args.yangType.Name)
	default:
		// Default values are not supported for unsupported types, so
		// just generate the zero value instead.
		// TODO(wenbli): support bit type.
		return "", yang.Ynone, fmt.Errorf("default value conversion: cannot create default value for unsupported type %v, type name: %q", ykind, args.yangType.Name)
	}
}<|MERGE_RESOLUTION|>--- conflicted
+++ resolved
@@ -308,11 +308,7 @@
 func (s *GoLangMapper) yangTypeToGoType(args resolveTypeArgs, compressOCPaths, skipEnumDedup, shortenEnumLeafNames, useDefiningModuleForTypedefEnumNames bool, enumOrgPrefixesToTrim []string) (*MappedType, error) {
 	defVal := genutil.TypeDefaultValue(args.yangType)
 	// Handle the case of a typedef which is actually an enumeration.
-<<<<<<< HEAD
-	typedefName, _, err := s.EnumeratedTypedefTypeName(args, goEnumPrefix, false, useDefiningModuleForTypedefEnumNames)
-=======
-	typedefName, _, isTypedef, err := s.enumSet.enumeratedTypedefTypeName(args, goEnumPrefix, false, useDefiningModuleForTypedefEnumNames)
->>>>>>> eb376e97
+	typedefName, _, isTypedef, err := s.EnumeratedTypedefTypeName(args, goEnumPrefix, false, useDefiningModuleForTypedefEnumNames)
 	if err != nil {
 		// err is non nil when this was a typedef which included
 		// an invalid enumerated type.
@@ -625,11 +621,7 @@
 // type for each leaf is created.
 func (s *GoLangMapper) yangDefaultValueToGo(value string, args resolveTypeArgs, isSingletonUnion, compressOCPaths, skipEnumDedup, shortenEnumLeafNames, useDefiningModuleForTypedefEnumNames bool, enumOrgPrefixesToTrim []string) (string, yang.TypeKind, error) {
 	// Handle the case of a typedef which is actually an enumeration.
-<<<<<<< HEAD
-	typedefName, _, err := s.EnumeratedTypedefTypeName(args, goEnumPrefix, false, useDefiningModuleForTypedefEnumNames)
-=======
-	typedefName, _, isTypedef, err := s.enumSet.enumeratedTypedefTypeName(args, goEnumPrefix, false, useDefiningModuleForTypedefEnumNames)
->>>>>>> eb376e97
+	typedefName, _, isTypedef, err := s.EnumeratedTypedefTypeName(args, goEnumPrefix, false, useDefiningModuleForTypedefEnumNames)
 	if err != nil {
 		// err is non nil when this was a typedef which included
 		// an invalid enumerated type.
