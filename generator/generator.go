// Copyright 2017 Google Inc.
//
// Licensed under the Apache License, Version 2.0 (the "License");
// you may not use this file except in compliance with the License.
// You may obtain a copy of the License at
//
//      http://www.apache.org/licenses/LICENSE-2.0
//
// Unless required by applicable law or agreed to in writing, software
// distributed under the License is distributed on an "AS IS" BASIS,
// WITHOUT WARRANTIES OR CONDITIONS OF ANY KIND, either express or implied.
// See the License for the specific language governing permissions and
// limitations under the License.

// Binary generator generates Go code corresponding to an input YANG schema.
// The input set of YANG modules are read, parsed using Goyang, and handed as
// input to the codegen package which generates the corresponding Go code.
package main

import (
	"flag"
	"fmt"
	"io"
	"math"
	"os"
	"path/filepath"
	"strings"

	log "github.com/golang/glog"
	"github.com/openconfig/goyang/pkg/yang"
	"github.com/openconfig/ygot/genutil"
	"github.com/openconfig/ygot/ygen"
	"github.com/openconfig/ygot/ypathgen"
)

const (
	// enumMapFn is the filename to be used for the enum map when Go code is output to a directory.
	enumMapFn = "enum_map.go"
	// enumFn is the filename to be used for the enum code when Go code is output to a directory.
	enumFn = "enum.go"
	// schemaFn is the filename to be used for the schema code when outputting to a directory.
	schemaFn = "schema.go"
	// interfaceFn is the filename to be used for interface code when outputting to a directory.
	interfaceFn = "union.go"
	// structsFileFmt is the format string filename (missing index) to be
	// used for files containing structs when outputting to a directory.
	structsFileFmt = "structs-%d.go"
	// pathStructsFileFmt is the format string filename (missing index) to
	// be used for the path structs when path struct code is output to a directory.
	pathStructsFileFmt = "path_structs-%d.go"
)

var (
<<<<<<< HEAD
	yangPaths                            = flag.String("path", "", "Comma separated list of paths to be recursively searched for included modules or submodules within the defined YANG modules.")
	compressPaths                        = flag.Bool("compress_paths", false, "If set to true, the schema's paths are compressed, according to OpenConfig YANG module conventions.")
	excludeModules                       = flag.String("exclude_modules", "", "Comma separated set of module names that should be excluded from code generation this can be used to ensure overlapping namespaces can be ignored.")
	packageName                          = flag.String("package_name", "ocstructs", "The name of the Go package that should be generated.")
	outputFile                           = flag.String("output_file", "", "The file that the generated Go code should be written to.")
	outputDir                            = flag.String("output_dir", "", "The directory that the Go package should be written to.")
	ignoreCircDeps                       = flag.Bool("ignore_circdeps", false, "If set to true, circular dependencies between submodules are ignored.")
	generateFakeRoot                     = flag.Bool("generate_fakeroot", false, "If set to true, a fake element at the root of the data tree is generated. By default the fake root entity is named Device, its name can be controlled with the fakeroot_name flag.")
	fakeRootName                         = flag.String("fakeroot_name", "", "The name of the fake root entity.")
	generateSchema                       = flag.Bool("include_schema", true, "If set to true, the YANG schema will be encoded as JSON and stored in the generated code artefact.")
	ygotImportPath                       = flag.String("ygot_path", genutil.GoDefaultYgotImportPath, "The import path to use for ygot.")
	ytypesImportPath                     = flag.String("ytypes_path", genutil.GoDefaultYtypesImportPath, "The import path to use for ytypes.")
	goyangImportPath                     = flag.String("goyang_path", genutil.GoDefaultGoyangImportPath, "The import path to use for goyang's yang package.")
	generateRename                       = flag.Bool("generate_rename", false, "If set to true, rename methods are generated for lists within the Go code.")
	addAnnotations                       = flag.Bool("annotations", false, "If set to true, metadata annotations are added within the generated structs.")
	annotationPrefix                     = flag.String("annotation_prefix", ygen.DefaultAnnotationPrefix, "String to be appended to each metadata field within the generated structs if annoations is set to true.")
	preferOperationalState               = flag.Bool("prefer_operational_state", false, "If set to true, state (config false) fields in the YANG schema are preferred over intended config leaves in the generated Go code with compressed schema paths. This flag is only valid for compress_paths=true and exclude_state=false.")
	excludeState                         = flag.Bool("exclude_state", false, "If set to true, state (config false) fields in the YANG schema are not included in the generated Go code.")
	generateAppend                       = flag.Bool("generate_append", false, "If set to true, append methods are generated for YANG lists (Go maps) within the Go code.")
	generateGetters                      = flag.Bool("generate_getters", false, "If set to true, getter methdos that retrieve or create an element are generated for YANG container (Go struct pointer) or list (Go map) fields within the generated code.")
	generateDelete                       = flag.Bool("generate_delete", false, "If set to true, delete methods are generated for YANG lists (Go maps) within the Go code.")
	generateLeafGetters                  = flag.Bool("generate_leaf_getters", false, "If set to true, getters for YANG leaves are generated within the Go code. Caution should be exercised when using leaf getters, since values that are explicitly set to the Go default/zero value are not distinguishable from those that are unset when retrieved via the GetXXX method.")
	includeModelData                     = flag.Bool("include_model_data", false, "If set to true, a slice of gNMI ModelData messages are included in the generated Go code containing the details of the input schemas from which the code was generated.")
	skipEnumDedup                        = flag.Bool("skip_enum_deduplication", false, "If set to true, all leaves of type enumeration will have a unique enum output for them, rather than sharing a common type (default behaviour).")
	shortenEnumLeafNames                 = flag.Bool("shorten_enum_leaf_names", false, "If also set to true when compress_paths=true, all leaves of type enumeration will by default not be prefixed with the name of its residing module.")
	useDefiningModuleForTypedefEnumNames = flag.Bool("typedef_enum_with_defmod", false, "If set to true, all typedefs of type enumeration or identity will be prefixed with the name of its module of definition instead of its residing module.")
=======
	generateGoStructs       = flag.Bool("generate_structs", true, "If true, then Go code for YANG path construction (schema/Go structs) will be generated.")
	generatePathStructs     = flag.Bool("generate_path_structs", false, "If true, then Go code for YANG path construction (path structs) will be generated.")
	ocStructsOutputFile     = flag.String("output_file", "", "The file that the generated Go code for manipulating YANG data (schema/Go structs) should be written to. Specify \"-\" for stdout.")
	structsFileN            = flag.Int("structs_split_files_count", 0, "The number of files to split the generated schema structs into when output_file is specified.")
	ocPathStructsOutputFile = flag.String("path_structs_output_file", "", "The file that the generated Go code for YANG path construction (path structs) will be generated. Specify \"-\" for stdout.")
	pathStructsFileN        = flag.Int("path_structs_split_files_count", 0, "The number of files to split the generated path structs into when output_file is specified for generating path structs")
	outputDir               = flag.String("output_dir", "", "The directory that the generated Go code should be written to. This is common between schema structs and path structs.")
	compressPaths           = flag.Bool("compress_paths", false, "If set to true, the schema's paths are compressed, according to OpenConfig YANG module conventions. Path structs generation currently only supports compressed paths.")

	// Common flags used for GoStruct and PathStruct generation.
	yangPaths              = flag.String("path", "", "Comma separated list of paths to be recursively searched for included modules or submodules within the defined YANG modules.")
	excludeModules         = flag.String("exclude_modules", "", "Comma separated set of module names that should be excluded from code generation this can be used to ensure overlapping namespaces can be ignored.")
	packageName            = flag.String("package_name", "ocstructs", "The name of the Go package that should be generated.")
	ignoreCircDeps         = flag.Bool("ignore_circdeps", false, "If set to true, circular dependencies between submodules are ignored.")
	fakeRootName           = flag.String("fakeroot_name", "", "The name of the fake root entity.")
	skipEnumDedup          = flag.Bool("skip_enum_deduplication", false, "If set to true, all leaves of type enumeration will have a unique enum output for them, rather than sharing a common type (default behaviour).")
	preferOperationalState = flag.Bool("prefer_operational_state", false, "If set to true, state (config false) fields in the YANG schema are preferred over intended config leaves in the generated Go code with compressed schema paths. This flag is only valid for compress_paths=true and exclude_state=false.")
	shortenEnumLeafNames   = flag.Bool("shorten_enum_leaf_names", false, "If also set to true when compress_paths=true, all leaves of type enumeration will by default not be prefixed with the name of its residing module.")
	ygotImportPath         = flag.String("ygot_path", genutil.GoDefaultYgotImportPath, "The import path to use for ygot.")

	// Flags used for GoStruct generation only.
	generateFakeRoot    = flag.Bool("generate_fakeroot", false, "If set to true, a fake element at the root of the data tree is generated. By default the fake root entity is named Device, its name can be controlled with the fakeroot_name flag.")
	generateSchema      = flag.Bool("include_schema", true, "If set to true, the YANG schema will be encoded as JSON and stored in the generated code artefact.")
	ytypesImportPath    = flag.String("ytypes_path", genutil.GoDefaultYtypesImportPath, "The import path to use for ytypes.")
	goyangImportPath    = flag.String("goyang_path", genutil.GoDefaultGoyangImportPath, "The import path to use for goyang's yang package.")
	generateRename      = flag.Bool("generate_rename", false, "If set to true, rename methods are generated for lists within the Go code.")
	addAnnotations      = flag.Bool("annotations", false, "If set to true, metadata annotations are added within the generated structs.")
	annotationPrefix    = flag.String("annotation_prefix", ygen.DefaultAnnotationPrefix, "String to be appended to each metadata field within the generated structs if annoations is set to true.")
	excludeState        = flag.Bool("exclude_state", false, "If set to true, state (config false) fields in the YANG schema are not included in the generated Go code.")
	generateAppend      = flag.Bool("generate_append", false, "If set to true, append methods are generated for YANG lists (Go maps) within the Go code.")
	generateGetters     = flag.Bool("generate_getters", false, "If set to true, getter methdos that retrieve or create an element are generated for YANG container (Go struct pointer) or list (Go map) fields within the generated code.")
	generateDelete      = flag.Bool("generate_delete", false, "If set to true, delete methods are generated for YANG lists (Go maps) within the Go code.")
	generateLeafGetters = flag.Bool("generate_leaf_getters", false, "If set to true, getters for YANG leaves are generated within the Go code. Caution should be exercised when using leaf getters, since values that are explicitly set to the Go default/zero value are not distinguishable from those that are unset when retrieved via the GetXXX method.")
	includeModelData    = flag.Bool("include_model_data", false, "If set to true, a slice of gNMI ModelData messages are included in the generated Go code containing the details of the input schemas from which the code was generated.")

	// Flags used for PathStruct generation only.
	schemaStructPath        = flag.String("schema_struct_path", "", "The Go import path for the schema structs package. This should be specified if and only if schema structs are not being generated at the same time as path structs.")
	listBuilderKeyThreshold = flag.Uint("list_builder_key_threshold", 0, "The threshold equal or over which the path structs' builder API is used for key population. 0 means infinity.")
	pathStructSuffix        = flag.String("path_struct_suffix", "Path", "The suffix string appended to each generated path struct in order to differentiate their names from their corresponding schema struct names.")
>>>>>>> 0e78112d
)

// writeGoCodeSingleFile takes a ygen.GeneratedGoCode struct and writes the Go code
// snippets contained within it to the io.Writer, w, provided as an argument.
// The output includes a package header which is generated.
func writeGoCodeSingleFile(w io.Writer, goCode *ygen.GeneratedGoCode) error {
	// Write the package header to the supplier writer.
	fmt.Fprint(w, goCode.CommonHeader)
	fmt.Fprint(w, goCode.OneOffHeader)

	// Write the returned Go code out. First the Structs - which is the struct
	// definitions for the generated YANG entity, followed by the enumerations.
	for _, snippet := range goCode.Structs {
		fmt.Fprintln(w, snippet.String())
	}

	for _, snippet := range goCode.Enums {
		fmt.Fprintln(w, snippet)
	}

	// Write the generated enumeration map out.
	fmt.Fprintln(w, goCode.EnumMap)

	// Write the schema out if it was received.
	if len(goCode.JSONSchemaCode) > 0 {
		fmt.Fprintln(w, goCode.JSONSchemaCode)
	}

	if len(goCode.EnumTypeMap) > 0 {
		fmt.Fprintln(w, goCode.EnumTypeMap)
	}

	return nil
}

// writeGoPathCodeSingleFile takes a ypathgen.GeneratedPathCode struct and writes
// it to a single file to the io.Writer, w, provided as an argument.
// The output includes a package header which is generated.
func writeGoPathCodeSingleFile(w io.Writer, pathCode *ypathgen.GeneratedPathCode) error {
	_, err := io.WriteString(w, pathCode.String())
	return err
}

// splitCodeByFileN generates a map, keyed by filename, to a string containing
// the code to be output to that filename. It allows division of a
// ygen.GeneratedGoCode struct into a set of source files. It divides the
// methods, interfaces, and enumeration code snippets into their own files.
// Structs are output into files by splitting them evenly among the input split
// number.
func splitCodeByFileN(goCode *ygen.GeneratedGoCode, fileN int) (map[string]string, error) {
	structN := len(goCode.Structs)
	if fileN < 1 || fileN > structN {
		return nil, fmt.Errorf("requested %d files, but must be between 1 and %d (number of schema structs)", fileN, structN)
	}

	out := map[string]string{
		schemaFn: goCode.JSONSchemaCode,
		enumFn:   strings.Join(goCode.Enums, "\n"),
	}

	var structFiles []string
	var code, interfaceCode strings.Builder
	structsPerFile := int(math.Ceil(float64(structN) / float64(fileN)))
	// Empty files could appear with certain structN/fileN combinations due
	// to the ceiling numbers being used for structsPerFile.
	// e.g. 4/3 gives two files of two structs.
	// This is a little more complex, but spreads out the structs more evenly.
	// If we instead use the floor number, and put all remainder structs in
	// the last file, we might double the last file's number of structs if we get unlucky.
	// e.g. 99/10 assigns 18 structs to the last file.
	emptyFiles := fileN - int(math.Ceil(float64(structN)/float64(structsPerFile)))
	code.WriteString(goCode.OneOffHeader)
	for i, s := range goCode.Structs {
		code.WriteString(s.StructDef)
		code.WriteString(s.ListKeys)
		code.WriteString("\n")
		code.WriteString(s.Methods)
		if s.Methods != "" {
			code.WriteString("\n")
		}
		interfaceCode.WriteString(s.Interfaces)
		if s.Interfaces != "" {
			interfaceCode.WriteString("\n")
		}
		// The last file contains the remainder of the structs.
		if i == structN-1 || (i+1)%structsPerFile == 0 {
			structFiles = append(structFiles, code.String())
			code.Reset()
		}
	}
	for i := 0; i != emptyFiles; i++ {
		structFiles = append(structFiles, "")
	}

	for i, structFile := range structFiles {
		out[fmt.Sprintf(structsFileFmt, i)] = structFile
	}

	code.Reset()
	code.WriteString(goCode.EnumMap)
	if code.Len() != 0 {
		code.WriteString("\n")
	}
	code.WriteString(goCode.EnumTypeMap)

	out[enumMapFn] = code.String()
	out[interfaceFn] = interfaceCode.String()

	for name, code := range out {
		out[name] = goCode.CommonHeader + code
	}

	return out, nil
}

// writeFiles creates or truncates files in a given base directory and writes
// to them. Keys of the contents map are file names, and values are the
// contents to be written. An error is returned if the base directory does not
// exist. If a file cannot be written, the function aborts with the error,
// leaving an unspecified set of the other input files written with their given
// contents.
func writeFiles(dir string, out map[string]string) error {
	for filename, contents := range out {
		if len(contents) == 0 {
			continue
		}
		fh := genutil.OpenFile(filepath.Join(dir, filename))
		if fh == nil {
			return fmt.Errorf("could not open file %q", filename)
		}
		if _, err := fh.WriteString(contents); err != nil {
			return err
		}
		// flush & close written files before function finishes.
		defer genutil.SyncFile(fh)
	}

	return nil
}

// main parses command-line flags to determine the set of YANG modules for
// which code generation should be performed, and calls the codegen library
// to generate Go code corresponding to their schema. The output is written
// to the specified file.
func main() {
	flag.Parse()
	// Extract the set of modules that code is to be generated for,
	// throwing an error if the set is empty.
	generateModules := flag.Args()
	if len(generateModules) == 0 {
		log.Exitln("Error: no input modules specified")
	}

	if !*generateGoStructs && !*generatePathStructs {
		log.Exitf("Error: Neither schema structs nor path structs generation is enabled.")
	}

	if *generatePathStructs {
		if *generateGoStructs && *schemaStructPath != "" {
			log.Exitf("Error: provided non-empty schema_struct_path for import by path structs file(s), but schema structs are also to be generated within the same package.")
		}
		if !*generateGoStructs && *schemaStructPath == "" {
			log.Exitf("Error: need to provide schema_struct_path for import by path structs file(s) when schema structs are not being generated at the same time.")
		}
	}

	// Determine the set of paths that should be searched for included
	// modules. This is supplied by the user as a set of comma-separated
	// paths, so we split the string. Additionally, for each path
	// specified, we append "..." to ensure that the directory is
	// recursively searched.
	includePaths := []string{}
	if len(*yangPaths) > 0 {
		pathParts := strings.Split(*yangPaths, ",")
		for _, path := range pathParts {
			includePaths = append(includePaths, filepath.Join(path, "..."))
		}
	}

	// Determine which modules the user has requested to be excluded from
	// code generation.
	modsExcluded := []string{}
	if len(*excludeModules) > 0 {
		modParts := strings.Split(*excludeModules, ",")
		for _, mod := range modParts {
			modsExcluded = append(modsExcluded, mod)
		}
	}

	if *generateGoStructs {
		generateGoStructsSingleFile := *ocStructsOutputFile != ""
		generateGoStructsMultipleFiles := *outputDir != ""
		if generateGoStructsSingleFile && generateGoStructsMultipleFiles {
			log.Exitf("Error: cannot specify both output_file (%s) and output_dir (%s)", *ocStructsOutputFile, *outputDir)
		}
		if !generateGoStructsSingleFile && !generateGoStructsMultipleFiles {
			log.Exitf("Error: Go struct generation requires a specified output file or output directory.")
		}

		compressBehaviour, err := genutil.TranslateToCompressBehaviour(*compressPaths, *excludeState, *preferOperationalState)
		if err != nil {
			log.Exitf("ERROR Generating Code: %v\n", err)
		}

		// Perform the code generation.
		cg := ygen.NewYANGCodeGenerator(&ygen.GeneratorConfig{
			ParseOptions: ygen.ParseOpts{
				ExcludeModules:        modsExcluded,
				SkipEnumDeduplication: *skipEnumDedup,
				YANGParseOptions: yang.Options{
					IgnoreSubmoduleCircularDependencies: *ignoreCircDeps,
				},
			},
			TransformationOptions: ygen.TransformationOpts{
				CompressBehaviour:    compressBehaviour,
				GenerateFakeRoot:     *generateFakeRoot,
				FakeRootName:         *fakeRootName,
				ShortenEnumLeafNames: *shortenEnumLeafNames,
			},
			PackageName:        *packageName,
			GenerateJSONSchema: *generateSchema,
			GoOptions: ygen.GoOpts{
				YgotImportPath:       *ygotImportPath,
				YtypesImportPath:     *ytypesImportPath,
				GoyangImportPath:     *goyangImportPath,
				GenerateRenameMethod: *generateRename,
				AddAnnotationFields:  *addAnnotations,
				AnnotationPrefix:     *annotationPrefix,
				GenerateGetters:      *generateGetters,
				GenerateDeleteMethod: *generateDelete,
				GenerateAppendMethod: *generateAppend,
				GenerateLeafGetters:  *generateLeafGetters,
				IncludeModelData:     *includeModelData,
			},
		})

		generatedGoCode, errs := cg.GenerateGoCode(generateModules, includePaths)
		if errs != nil {
			log.Exitf("ERROR Generating GoStruct Code: %v\n", errs)
		}

		switch {
		case generateGoStructsSingleFile:
			var outfh *os.File
			switch *ocStructsOutputFile {
			case "-":
				// If "-" is the output file name, we output to os.Stdout, otherwise
				// we write to the specified file.
				outfh = os.Stdout
			default:
				// Assign the newly created filehandle to the outfh, and ensure
				// that it is synced and closed before exit of main.
				outfh = genutil.OpenFile(*ocStructsOutputFile)
				defer genutil.SyncFile(outfh)
			}

			writeGoCodeSingleFile(outfh, generatedGoCode)
		case generateGoStructsMultipleFiles:
			// Write the Go code to a series of output files.
			out, err := splitCodeByFileN(generatedGoCode, *structsFileN)
			if err != nil {
				log.Exitf("ERROR writing split GoStruct Code: %v\n", err)
			}
			if err := writeFiles(*outputDir, out); err != nil {
				log.Exitf("Error while writing schema struct files: %v", err)
			}
		}
	}

	// Generate PathStructs.
	if !*generatePathStructs {
		return
	}
	if !*compressPaths {
		log.Exitf("Error: path struct generation not supported for uncompressed paths. Please use compressed paths or remove output file flag for path struct generation.")
	}

	generatePathStructsSingleFile := *ocPathStructsOutputFile != ""
	generatePathStructsMultipleFiles := *outputDir != ""
	if generatePathStructsSingleFile && generatePathStructsMultipleFiles {
		log.Exitf("Error: cannot specify both path_structs_output_file (%s) and output_dir (%s)", *ocPathStructsOutputFile, *outputDir)
	}
	if !generatePathStructsSingleFile && !generatePathStructsMultipleFiles {
		log.Exitf("Error: path struct generation requires a specified output file or directory.")
	}

	// Perform the code generation.
<<<<<<< HEAD
	cg := ygen.NewYANGCodeGenerator(&ygen.GeneratorConfig{
		ParseOptions: ygen.ParseOpts{
			ExcludeModules:        modsExcluded,
			SkipEnumDeduplication: *skipEnumDedup,
			YANGParseOptions: yang.Options{
				IgnoreSubmoduleCircularDependencies: *ignoreCircDeps,
			},
		},
		TransformationOptions: ygen.TransformationOpts{
			CompressBehaviour:                    compressBehaviour,
			GenerateFakeRoot:                     *generateFakeRoot,
			FakeRootName:                         *fakeRootName,
			ShortenEnumLeafNames:                 *shortenEnumLeafNames,
			UseDefiningModuleForTypedefEnumNames: *useDefiningModuleForTypedefEnumNames,
=======
	pcg := &ypathgen.GenConfig{
		PackageName: *packageName,
		GoImports: ypathgen.GoImports{
			SchemaStructPkgPath: *schemaStructPath,
			YgotImportPath:      *ygotImportPath,
>>>>>>> 0e78112d
		},
		PreferOperationalState: *preferOperationalState,
		SkipEnumDeduplication:  *skipEnumDedup,
		ShortenEnumLeafNames:   *shortenEnumLeafNames,
		FakeRootName:           *fakeRootName,
		PathStructSuffix:       *pathStructSuffix,
		ExcludeModules:         modsExcluded,
		YANGParseOptions: yang.Options{
			IgnoreSubmoduleCircularDependencies: *ignoreCircDeps,
		},
		GeneratingBinary:        genutil.CallerName(),
		ListBuilderKeyThreshold: *listBuilderKeyThreshold,
	}

	pathCode, _, errs := pcg.GeneratePathCode(generateModules, includePaths)
	if errs != nil {
		log.Exitf("ERROR Generating PathStruct Code: %s\n", errs)
	}

	switch {
	case generatePathStructsSingleFile:
		var outfh *os.File
		switch *ocPathStructsOutputFile {
		case "-":
			// If "-" is the output file name, we output to os.Stdout, otherwise
			// we write to the specified file.
			outfh = os.Stdout
		default:
			// Assign the newly created filehandle to the outfh, and ensure
			// that it is synced and closed before exit of main.
			outfh = genutil.OpenFile(*ocPathStructsOutputFile)
			defer genutil.SyncFile(outfh)
		}

		writeGoPathCodeSingleFile(outfh, pathCode)
	case generatePathStructsMultipleFiles:
		out := map[string]string{}
		// Split the path struct code into files.
		files, err := pathCode.SplitFiles(*pathStructsFileN)
		if err != nil {
			log.Exitf("Error while splitting path structs code into %d files: %v\n", pathStructsFileN, err)
		}
		for i, file := range files {
			out[fmt.Sprintf(pathStructsFileFmt, i)] = file
		}
		if err := writeFiles(*outputDir, out); err != nil {
			log.Exitf("Error while writing path struct files: %v", err)
		}
	}
}<|MERGE_RESOLUTION|>--- conflicted
+++ resolved
@@ -51,34 +51,6 @@
 )
 
 var (
-<<<<<<< HEAD
-	yangPaths                            = flag.String("path", "", "Comma separated list of paths to be recursively searched for included modules or submodules within the defined YANG modules.")
-	compressPaths                        = flag.Bool("compress_paths", false, "If set to true, the schema's paths are compressed, according to OpenConfig YANG module conventions.")
-	excludeModules                       = flag.String("exclude_modules", "", "Comma separated set of module names that should be excluded from code generation this can be used to ensure overlapping namespaces can be ignored.")
-	packageName                          = flag.String("package_name", "ocstructs", "The name of the Go package that should be generated.")
-	outputFile                           = flag.String("output_file", "", "The file that the generated Go code should be written to.")
-	outputDir                            = flag.String("output_dir", "", "The directory that the Go package should be written to.")
-	ignoreCircDeps                       = flag.Bool("ignore_circdeps", false, "If set to true, circular dependencies between submodules are ignored.")
-	generateFakeRoot                     = flag.Bool("generate_fakeroot", false, "If set to true, a fake element at the root of the data tree is generated. By default the fake root entity is named Device, its name can be controlled with the fakeroot_name flag.")
-	fakeRootName                         = flag.String("fakeroot_name", "", "The name of the fake root entity.")
-	generateSchema                       = flag.Bool("include_schema", true, "If set to true, the YANG schema will be encoded as JSON and stored in the generated code artefact.")
-	ygotImportPath                       = flag.String("ygot_path", genutil.GoDefaultYgotImportPath, "The import path to use for ygot.")
-	ytypesImportPath                     = flag.String("ytypes_path", genutil.GoDefaultYtypesImportPath, "The import path to use for ytypes.")
-	goyangImportPath                     = flag.String("goyang_path", genutil.GoDefaultGoyangImportPath, "The import path to use for goyang's yang package.")
-	generateRename                       = flag.Bool("generate_rename", false, "If set to true, rename methods are generated for lists within the Go code.")
-	addAnnotations                       = flag.Bool("annotations", false, "If set to true, metadata annotations are added within the generated structs.")
-	annotationPrefix                     = flag.String("annotation_prefix", ygen.DefaultAnnotationPrefix, "String to be appended to each metadata field within the generated structs if annoations is set to true.")
-	preferOperationalState               = flag.Bool("prefer_operational_state", false, "If set to true, state (config false) fields in the YANG schema are preferred over intended config leaves in the generated Go code with compressed schema paths. This flag is only valid for compress_paths=true and exclude_state=false.")
-	excludeState                         = flag.Bool("exclude_state", false, "If set to true, state (config false) fields in the YANG schema are not included in the generated Go code.")
-	generateAppend                       = flag.Bool("generate_append", false, "If set to true, append methods are generated for YANG lists (Go maps) within the Go code.")
-	generateGetters                      = flag.Bool("generate_getters", false, "If set to true, getter methdos that retrieve or create an element are generated for YANG container (Go struct pointer) or list (Go map) fields within the generated code.")
-	generateDelete                       = flag.Bool("generate_delete", false, "If set to true, delete methods are generated for YANG lists (Go maps) within the Go code.")
-	generateLeafGetters                  = flag.Bool("generate_leaf_getters", false, "If set to true, getters for YANG leaves are generated within the Go code. Caution should be exercised when using leaf getters, since values that are explicitly set to the Go default/zero value are not distinguishable from those that are unset when retrieved via the GetXXX method.")
-	includeModelData                     = flag.Bool("include_model_data", false, "If set to true, a slice of gNMI ModelData messages are included in the generated Go code containing the details of the input schemas from which the code was generated.")
-	skipEnumDedup                        = flag.Bool("skip_enum_deduplication", false, "If set to true, all leaves of type enumeration will have a unique enum output for them, rather than sharing a common type (default behaviour).")
-	shortenEnumLeafNames                 = flag.Bool("shorten_enum_leaf_names", false, "If also set to true when compress_paths=true, all leaves of type enumeration will by default not be prefixed with the name of its residing module.")
-	useDefiningModuleForTypedefEnumNames = flag.Bool("typedef_enum_with_defmod", false, "If set to true, all typedefs of type enumeration or identity will be prefixed with the name of its module of definition instead of its residing module.")
-=======
 	generateGoStructs       = flag.Bool("generate_structs", true, "If true, then Go code for YANG path construction (schema/Go structs) will be generated.")
 	generatePathStructs     = flag.Bool("generate_path_structs", false, "If true, then Go code for YANG path construction (path structs) will be generated.")
 	ocStructsOutputFile     = flag.String("output_file", "", "The file that the generated Go code for manipulating YANG data (schema/Go structs) should be written to. Specify \"-\" for stdout.")
@@ -89,15 +61,16 @@
 	compressPaths           = flag.Bool("compress_paths", false, "If set to true, the schema's paths are compressed, according to OpenConfig YANG module conventions. Path structs generation currently only supports compressed paths.")
 
 	// Common flags used for GoStruct and PathStruct generation.
-	yangPaths              = flag.String("path", "", "Comma separated list of paths to be recursively searched for included modules or submodules within the defined YANG modules.")
-	excludeModules         = flag.String("exclude_modules", "", "Comma separated set of module names that should be excluded from code generation this can be used to ensure overlapping namespaces can be ignored.")
-	packageName            = flag.String("package_name", "ocstructs", "The name of the Go package that should be generated.")
-	ignoreCircDeps         = flag.Bool("ignore_circdeps", false, "If set to true, circular dependencies between submodules are ignored.")
-	fakeRootName           = flag.String("fakeroot_name", "", "The name of the fake root entity.")
-	skipEnumDedup          = flag.Bool("skip_enum_deduplication", false, "If set to true, all leaves of type enumeration will have a unique enum output for them, rather than sharing a common type (default behaviour).")
-	preferOperationalState = flag.Bool("prefer_operational_state", false, "If set to true, state (config false) fields in the YANG schema are preferred over intended config leaves in the generated Go code with compressed schema paths. This flag is only valid for compress_paths=true and exclude_state=false.")
-	shortenEnumLeafNames   = flag.Bool("shorten_enum_leaf_names", false, "If also set to true when compress_paths=true, all leaves of type enumeration will by default not be prefixed with the name of its residing module.")
-	ygotImportPath         = flag.String("ygot_path", genutil.GoDefaultYgotImportPath, "The import path to use for ygot.")
+	yangPaths                            = flag.String("path", "", "Comma separated list of paths to be recursively searched for included modules or submodules within the defined YANG modules.")
+	excludeModules                       = flag.String("exclude_modules", "", "Comma separated set of module names that should be excluded from code generation this can be used to ensure overlapping namespaces can be ignored.")
+	packageName                          = flag.String("package_name", "ocstructs", "The name of the Go package that should be generated.")
+	ignoreCircDeps                       = flag.Bool("ignore_circdeps", false, "If set to true, circular dependencies between submodules are ignored.")
+	fakeRootName                         = flag.String("fakeroot_name", "", "The name of the fake root entity.")
+	skipEnumDedup                        = flag.Bool("skip_enum_deduplication", false, "If set to true, all leaves of type enumeration will have a unique enum output for them, rather than sharing a common type (default behaviour).")
+	preferOperationalState               = flag.Bool("prefer_operational_state", false, "If set to true, state (config false) fields in the YANG schema are preferred over intended config leaves in the generated Go code with compressed schema paths. This flag is only valid for compress_paths=true and exclude_state=false.")
+	shortenEnumLeafNames                 = flag.Bool("shorten_enum_leaf_names", false, "If also set to true when compress_paths=true, all leaves of type enumeration will by default not be prefixed with the name of its residing module.")
+	useDefiningModuleForTypedefEnumNames = flag.Bool("typedef_enum_with_defmod", false, "If set to true, all typedefs of type enumeration or identity will be prefixed with the name of its module of definition instead of its residing module.")
+	ygotImportPath                       = flag.String("ygot_path", genutil.GoDefaultYgotImportPath, "The import path to use for ygot.")
 
 	// Flags used for GoStruct generation only.
 	generateFakeRoot    = flag.Bool("generate_fakeroot", false, "If set to true, a fake element at the root of the data tree is generated. By default the fake root entity is named Device, its name can be controlled with the fakeroot_name flag.")
@@ -118,7 +91,6 @@
 	schemaStructPath        = flag.String("schema_struct_path", "", "The Go import path for the schema structs package. This should be specified if and only if schema structs are not being generated at the same time as path structs.")
 	listBuilderKeyThreshold = flag.Uint("list_builder_key_threshold", 0, "The threshold equal or over which the path structs' builder API is used for key population. 0 means infinity.")
 	pathStructSuffix        = flag.String("path_struct_suffix", "Path", "The suffix string appended to each generated path struct in order to differentiate their names from their corresponding schema struct names.")
->>>>>>> 0e78112d
 )
 
 // writeGoCodeSingleFile takes a ygen.GeneratedGoCode struct and writes the Go code
@@ -406,35 +378,19 @@
 	}
 
 	// Perform the code generation.
-<<<<<<< HEAD
-	cg := ygen.NewYANGCodeGenerator(&ygen.GeneratorConfig{
-		ParseOptions: ygen.ParseOpts{
-			ExcludeModules:        modsExcluded,
-			SkipEnumDeduplication: *skipEnumDedup,
-			YANGParseOptions: yang.Options{
-				IgnoreSubmoduleCircularDependencies: *ignoreCircDeps,
-			},
-		},
-		TransformationOptions: ygen.TransformationOpts{
-			CompressBehaviour:                    compressBehaviour,
-			GenerateFakeRoot:                     *generateFakeRoot,
-			FakeRootName:                         *fakeRootName,
-			ShortenEnumLeafNames:                 *shortenEnumLeafNames,
-			UseDefiningModuleForTypedefEnumNames: *useDefiningModuleForTypedefEnumNames,
-=======
 	pcg := &ypathgen.GenConfig{
 		PackageName: *packageName,
 		GoImports: ypathgen.GoImports{
 			SchemaStructPkgPath: *schemaStructPath,
 			YgotImportPath:      *ygotImportPath,
->>>>>>> 0e78112d
 		},
-		PreferOperationalState: *preferOperationalState,
-		SkipEnumDeduplication:  *skipEnumDedup,
-		ShortenEnumLeafNames:   *shortenEnumLeafNames,
-		FakeRootName:           *fakeRootName,
-		PathStructSuffix:       *pathStructSuffix,
-		ExcludeModules:         modsExcluded,
+		PreferOperationalState:               *preferOperationalState,
+		SkipEnumDeduplication:                *skipEnumDedup,
+		ShortenEnumLeafNames:                 *shortenEnumLeafNames,
+		UseDefiningModuleForTypedefEnumNames: *useDefiningModuleForTypedefEnumNames,
+		FakeRootName:                         *fakeRootName,
+		PathStructSuffix:                     *pathStructSuffix,
+		ExcludeModules:                       modsExcluded,
 		YANGParseOptions: yang.Options{
 			IgnoreSubmoduleCircularDependencies: *ignoreCircDeps,
 		},
