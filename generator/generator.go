--- conflicted
+++ resolved
@@ -72,11 +72,7 @@
 	ignoreShadowSchemaPaths              = flag.Bool("ignore_shadow_schema_paths", false, "If set to true when compress_paths=true, the shadowed schema path will be ignored while unmarshalling instead of causing an error. A shadow schema path is a config or state path which is selected over the other during schema compression when both config and state versions of the node exist. NOTE: Invalid shadow paths currently do not cause an error during JSON unmarshalling.")
 	shortenEnumLeafNames                 = flag.Bool("shorten_enum_leaf_names", false, "If also set to true when compress_paths=true, all leaves of type enumeration will by default not be prefixed with the name of its residing module.")
 	useDefiningModuleForTypedefEnumNames = flag.Bool("typedef_enum_with_defmod", false, "If set to true, all typedefs of type enumeration or identity will be prefixed with the name of its module of definition instead of its residing module.")
-<<<<<<< HEAD
-	appendEnumSuffixForSimpleEnumUnions  = flag.Bool("enum_suffix_for_simple_enum_unions", false, "If set to true when typedef_enum_with_defmod is also true, all inlined enumerations within unions will be suffixed with \"Enum\", instead of adding the suffix only for inlined enumerations within typedef unions.")
-=======
 	appendEnumSuffixForSimpleUnionEnums  = flag.Bool("enum_suffix_for_simple_enum_unions", false, "If set to true when typedef_enum_with_defmod is also true, all inlined enumerations within unions will be suffixed with \"Enum\", instead of adding the suffix only for inlined enumerations within typedef unions.")
->>>>>>> fe42acb7
 	ygotImportPath                       = flag.String("ygot_path", genutil.GoDefaultYgotImportPath, "The import path to use for ygot.")
 	trimEnumOpenConfigPrefix             = flag.Bool("trim_enum_openconfig_prefix", false, `If set to true when compressPaths=true, the organizational prefix "openconfig-" is trimmed from the module part of the name of enumerated names in the generated code`)
 	enumOrgPrefixesToTrim                []string
@@ -332,11 +328,7 @@
 				ShortenEnumLeafNames:                 *shortenEnumLeafNames,
 				EnumOrgPrefixesToTrim:                enumOrgPrefixesToTrim,
 				UseDefiningModuleForTypedefEnumNames: *useDefiningModuleForTypedefEnumNames,
-<<<<<<< HEAD
-				AppendEnumSuffixForSimpleEnumUnions:  *appendEnumSuffixForSimpleEnumUnions,
-=======
 				AppendEnumSuffixForSimpleUnionEnums:  *appendEnumSuffixForSimpleUnionEnums,
->>>>>>> fe42acb7
 			},
 			PackageName:        *packageName,
 			GenerateJSONSchema: *generateSchema,
@@ -418,11 +410,7 @@
 		ShortenEnumLeafNames:                 *shortenEnumLeafNames,
 		EnumOrgPrefixesToTrim:                enumOrgPrefixesToTrim,
 		UseDefiningModuleForTypedefEnumNames: *useDefiningModuleForTypedefEnumNames,
-<<<<<<< HEAD
-		AppendEnumSuffixForSimpleEnumUnions:  *appendEnumSuffixForSimpleEnumUnions,
-=======
 		AppendEnumSuffixForSimpleUnionEnums:  *appendEnumSuffixForSimpleUnionEnums,
->>>>>>> fe42acb7
 		FakeRootName:                         *fakeRootName,
 		PathStructSuffix:                     *pathStructSuffix,
 		ExcludeModules:                       modsExcluded,
