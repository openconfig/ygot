--- conflicted
+++ resolved
@@ -67,7 +67,6 @@
 	StructKeyList map[uint32]*ListElemStruct2 `path:"config/simple-key-list"`
 }
 
-<<<<<<< HEAD
 type ListElemEnumKey struct {
 	Key1          EnumType `path:"key1"`
 	Int32LeafName *int32   `path:"int32-leaf-field"`
@@ -77,55 +76,6 @@
 	StructKeyList map[EnumType]*ListElemEnumKey `path:"config/simple-key-list"`
 }
 
-func TestGetOrCreateNodeSimpleKey(t *testing.T) {
-	containerWithStringKey := &yang.Entry{
-		Name: "container",
-		Kind: yang.DirectoryEntry,
-		Dir: map[string]*yang.Entry{
-			"config": {
-				Name: "config",
-				Kind: yang.DirectoryEntry,
-				Dir: map[string]*yang.Entry{
-					"simple-key-list": {
-						Name:     "simple-key-list",
-						Kind:     yang.DirectoryEntry,
-						ListAttr: &yang.ListAttr{MinElements: &yang.Value{Name: "0"}},
-						Key:      "key1",
-						Config:   yang.TSTrue,
-						Dir: map[string]*yang.Entry{
-							"key1": {
-								Name: "key1",
-								Kind: yang.LeafEntry,
-								Type: &yang.YangType{Kind: yang.Ystring},
-							},
-							"outer": {
-								Name: "outer",
-								Kind: yang.DirectoryEntry,
-								Dir: map[string]*yang.Entry{
-									"config": {
-										Name: "config",
-										Kind: yang.DirectoryEntry,
-										Dir: map[string]*yang.Entry{
-											"inner": {
-												Name: "inner",
-												Kind: yang.DirectoryEntry,
-												Dir: map[string]*yang.Entry{
-													"int32-leaf-field": {
-														Name: "leaf-field",
-														Kind: yang.LeafEntry,
-														Type: &yang.YangType{Kind: yang.Yint32},
-													},
-													"string-leaf-field": {
-														Name: "leaf-field",
-														Kind: yang.LeafEntry,
-														Type: &yang.YangType{Kind: yang.Ystring},
-													},
-													"enum-leaf-field": {
-														Name: "leaf-field",
-														Kind: yang.LeafEntry,
-														Type: &yang.YangType{Kind: yang.Yenum},
-													},
-=======
 var containerWithStringKey = &yang.Entry{
 	Name: "container",
 	Kind: yang.DirectoryEntry,
@@ -172,7 +122,6 @@
 													Name: "leaf-field",
 													Kind: yang.LeafEntry,
 													Type: &yang.YangType{Kind: yang.Yenum},
->>>>>>> e026bfe1
 												},
 											},
 										},
