// Copyright 2017 Google Inc.
//
// Licensed under the Apache License, Version 2.0 (the "License");
// you may not use this file except in compliance with the License.
// You may obtain a copy of the License at
//
//      http://www.apache.org/licenses/LICENSE-2.0
//
// Unless required by applicable law or agreed to in writing, software
// distributed under the License is distributed on an "AS IS" BASIS,
// WITHOUT WARRANTIES OR CONDITIONS OF ANY KIND, either express or implied.
// See the License for the specific language governing permissions and
// limitations under the License.

package ytypes

import (
	"fmt"
	"reflect"
	"testing"

	"github.com/google/go-cmp/cmp"
	"github.com/openconfig/gnmi/errdiff"
	"github.com/openconfig/goyang/pkg/yang"
	"github.com/openconfig/ygot/testutil"
	"github.com/openconfig/ygot/ygot"
)

//lint:file-ignore U1000 Ignore all unused code, it represents generated code.

func TestYangBuiltinTypeToGoType(t *testing.T) {
	tests := []struct {
		desc  string
		ykind yang.TypeKind
		want  reflect.Kind
	}{
		{
			desc:  "int8",
			ykind: yang.Yint8,
			want:  reflect.Int8,
		},
		{
			desc:  "uint8",
			ykind: yang.Yuint8,
			want:  reflect.Uint8,
		},
		{
			desc:  "int16",
			ykind: yang.Yint16,
			want:  reflect.Int16,
		},
		{
			desc:  "uint16",
			ykind: yang.Yuint16,
			want:  reflect.Uint16,
		},
		{
			desc:  "int32",
			ykind: yang.Yint32,
			want:  reflect.Int32,
		},
		{
			desc:  "uint32",
			ykind: yang.Yuint32,
			want:  reflect.Uint32,
		},
		{
			desc:  "int64",
			ykind: yang.Yint64,
			want:  reflect.Int64,
		},
		{
			desc:  "uint64",
			ykind: yang.Yuint64,
			want:  reflect.Uint64,
		},
		{
			desc:  "bool",
			ykind: yang.Ybool,
			want:  reflect.Bool,
		},
		{
			desc:  "empty",
			ykind: yang.Yempty,
			want:  reflect.Bool,
		},
		{
			desc:  "string",
			ykind: yang.Ystring,
			want:  reflect.String,
		},
		{
			desc:  "decimal",
			ykind: yang.Ydecimal64,
			want:  reflect.Float64,
		},
		{
			desc:  "binary",
			ykind: yang.Ybinary,
			want:  reflect.Slice,
		},
		{
			desc:  "enum",
			ykind: yang.Yenum,
			want:  reflect.Int64,
		},
		{
			desc:  "identityref",
			ykind: yang.Yidentityref,
			want:  reflect.Int64,
		},
	}

	for _, tt := range tests {
		if got, want := reflect.TypeOf(yangBuiltinTypeToGoType(tt.ykind)).Kind(), tt.want; got != want {
			t.Errorf("%s: got : %s, want: %s", tt.desc, got, want)
		}
	}

	// TODO(mostrowski): bitset not implemented
	if got := yangBuiltinTypeToGoType(yang.Ybits); got != nil {
		t.Errorf("bitset: got : %s, want: nil", got)
	}
}

func TestYangToJSONType(t *testing.T) {
	tests := []struct {
		desc   string
		ykinds []yang.TypeKind
		want   reflect.Kind
	}{
		{
			desc: "to float",
			ykinds: []yang.TypeKind{
				yang.Yint8, yang.Yuint8,
				yang.Yint16, yang.Yuint16,
				yang.Yint32, yang.Yuint32,
			},
			want: reflect.Float64,
		},
		{
			desc: "to string",
			ykinds: []yang.TypeKind{
				yang.Yint64, yang.Yuint64,
				yang.Ydecimal64, yang.Yuint64,
				yang.Yenum, yang.Yidentityref, yang.Ystring,
			},
			want: reflect.String,
		},
		{
			desc: "to bool",
			ykinds: []yang.TypeKind{
				yang.Ybool,
			},
			want: reflect.Bool,
		},
		{
			desc: "to []interface{}",
			ykinds: []yang.TypeKind{
				yang.Yempty,
			},
			want: reflect.Slice,
		},
	}

	for _, tt := range tests {
		for _, yk := range tt.ykinds {
			if got, want := yangToJSONType(yk).Kind(), tt.want; got != want {
				t.Errorf("%s from %s: got : %s, want: %s", tt.desc, yk, got, want)
			}
		}
	}

	if got := yangToJSONType(yang.Yunion); got != nil {
		t.Errorf("got: %v, want: nil", got)
	}
}

type testEnum int64

const (
	Enum1 testEnum = 1
	Enum2 testEnum = 2
	Enum3 testEnum = 3
)

func (testEnum) IsYANGGoEnum() {}

func (testEnum) ΛMap() map[string]map[int64]ygot.EnumDefinition { return ΛEnum }

func (e testEnum) String() string {
	return ygot.EnumLogString(e, int64(e), "testEnum")
}

var ΛEnum = map[string]map[int64]ygot.EnumDefinition{
	"testEnum": {
		1: {Name: "test_enum1"},
		2: {Name: "test_enum2"},
		3: {Name: "test_enum3"},
	},
}

type testStruct struct {
	Test testEnum
}

func TestStringToType(t *testing.T) {
	ts := testStruct{}
	tests := []struct {
		s       string
		t       reflect.Type
		wantErr bool
	}{
		{s: "hehehe", t: reflect.TypeOf("")},
		{s: "123", t: reflect.TypeOf(uint16(10))},
		{s: "123", t: reflect.TypeOf(uint32(20))},
		{s: "123", t: reflect.TypeOf(int16(-30))},
		{s: "true", t: reflect.TypeOf(true)},
		{s: "false", t: reflect.TypeOf(false)},
		{s: "yes", t: reflect.TypeOf(false), wantErr: true},
		// invalid value for the type
		{s: "fortytwo", t: reflect.TypeOf(uint16(0)), wantErr: true},
		// overflowing value for the type
		{s: "257", t: reflect.TypeOf(uint8(0)), wantErr: true},
		{s: "test_enum3", t: reflect.TypeOf(ts.Test)},
		// invalid enum for the enum type
		{s: "fortytwo", t: reflect.TypeOf(ts.Test), wantErr: true},
	}

	for i, tt := range tests {
		v, e := StringToType(tt.t, tt.s)
		if (e != nil) != tt.wantErr {
			t.Errorf("#%d got %v, want error %v", i+1, e, tt.wantErr)
			continue
		}
		if e != nil {
			continue
		}
		if v.Type() != tt.t {
			t.Errorf("#%d got %v, want %v type", i+1, v.Type(), tt.t)
		}
	}
}

type allKeysListStruct struct {
<<<<<<< HEAD
	StringKey               *string         `path:"stringKey"`
	Int8Key                 *int8           `path:"int8Key"`
	Int16Key                *int16          `path:"int16Key"`
	Int32Key                *int32          `path:"int32Key"`
	Int64Key                *int64          `path:"int64Key"`
	Uint8Key                *uint8          `path:"uint8Key"`
	Uint16Key               *uint16         `path:"uint16Key"`
	Uint32Key               *uint32         `path:"uint32Key"`
	Uint64Key               *uint64         `path:"uint64Key"`
	Decimal64Key            *float64        `path:"decimal64Key"`
	BoolKey                 *bool           `path:"boolKey"`
	BinaryKey               Binary          `path:"binaryKey"`
	EnumKey                 EnumType        `path:"enumKey"`
	LeafrefKey              *uint64         `path:"leafrefKey"`
	LeafrefToLeafrefKey     *uint64         `path:"leafrefToLeafrefKey"`
	LeafrefToUnionKey       testutil.Union1 `path:"leafrefToUnionKey"`
	UnionKey                testutil.Union1 `path:"unionKey"`
	UnionLoneTypeKey        *uint32         `path:"unionLoneTypeKey"`
	LeafrefToUnionKeySimple testutil.Union2 `path:"leafrefToUnionKeySimple"`
	UnionKeySimple          testutil.Union2 `path:"unionKeySimple"`
=======
	StringKey           *string            `path:"stringKey"`
	Int8Key             *int8              `path:"int8Key"`
	Int16Key            *int16             `path:"int16Key"`
	Int32Key            *int32             `path:"int32Key"`
	Int64Key            *int64             `path:"int64Key"`
	Uint8Key            *uint8             `path:"uint8Key"`
	Uint16Key           *uint16            `path:"uint16Key"`
	Uint32Key           *uint32            `path:"uint32Key"`
	Uint64Key           *uint64            `path:"uint64Key"`
	Decimal64Key        *float64           `path:"decimal64Key"`
	BoolKey             *bool              `path:"boolKey"`
	BinaryKey           Binary             `path:"binaryKey"`
	EnumKey             EnumType           `path:"enumKey"`
	LeafrefKey          *uint64            `path:"leafrefKey"`
	LeafrefToLeafrefKey *uint64            `path:"leafrefToLeafrefKey"`
	LeafrefToUnionKey   testutil.TestUnion `path:"leafrefToUnionKey"`
	UnionKey            testutil.TestUnion `path:"unionKey"`
	UnionLoneTypeKey    *uint32            `path:"unionLoneTypeKey"`
>>>>>>> 6307ddd7
}

func (t *allKeysListStruct) To_TestUnion(i interface{}) (testutil.TestUnion, error) {
	switch v := i.(type) {
	case EnumType:
		return &Union1EnumType{v}, nil
	case int16:
		return &Union1Int16{v}, nil
	case string:
		return &Union1String{v}, nil
	default:
		return nil, fmt.Errorf("cannot convert %v to testutil.TestUnion, unknown union type, got: %T", i, i)
	}
}

func (*allKeysListStruct) To_Union2(i interface{}) (testutil.Union2, error) {
	if v, ok := i.(testutil.Union2); ok {
		return v, nil
	}
	switch v := i.(type) {
	case []byte:
		b := testutil.Binary(v)
		return &b, nil
	case int16:
		return testutil.Int16(v), nil
	case int64:
		return testutil.Int64(v), nil
	}
	return nil, fmt.Errorf("cannot convert %v to testutil.Union2, unknown union type, got: %T, want any of [EnumType, Binary, Int16, Int64]", i, i)
}

func (*allKeysListStruct) ΛEnumTypeMap() map[string][]reflect.Type {
	return map[string][]reflect.Type{
		"/struct-key-list/unionKey":       {reflect.TypeOf(EnumType(0))},
		"/struct-key-list/unionKeySimple": {reflect.TypeOf(EnumType(0))},
	}
}

func TestStringToKeyType(t *testing.T) {
	listSchema := &yang.Entry{
		Name:     "struct-key-list",
		Kind:     yang.DirectoryEntry,
		ListAttr: &yang.ListAttr{MinElements: &yang.Value{Name: "0"}},
		Key:      "every key, but irrelevant in this test",
		Config:   yang.TSTrue,
		Dir: map[string]*yang.Entry{
			"stringKey": {
				Kind: yang.LeafEntry,
				Name: "stringKey",
				Type: &yang.YangType{Kind: yang.Ystring},
			},
			"int8Key": {
				Kind: yang.LeafEntry,
				Name: "int8Key",
				Type: &yang.YangType{Kind: yang.Yint8},
			},
			"int16Key": {
				Kind: yang.LeafEntry,
				Name: "int16Key",
				Type: &yang.YangType{Kind: yang.Yint16},
			},
			"int32Key": {
				Kind: yang.LeafEntry,
				Name: "int32Key",
				Type: &yang.YangType{Kind: yang.Yint32},
			},
			"int64Key": {
				Kind: yang.LeafEntry,
				Name: "int64Key",
				Type: &yang.YangType{Kind: yang.Yint64},
			},
			"uint8Key": {
				Kind: yang.LeafEntry,
				Name: "uint8Key",
				Type: &yang.YangType{Kind: yang.Yuint8},
			},
			"uint16Key": {
				Kind: yang.LeafEntry,
				Name: "uint16Key",
				Type: &yang.YangType{Kind: yang.Yuint16},
			},
			"uint32Key": {
				Kind: yang.LeafEntry,
				Name: "uint32Key",
				Type: &yang.YangType{Kind: yang.Yuint32},
			},
			"uint64Key": {
				Kind: yang.LeafEntry,
				Name: "uint64Key",
				Type: &yang.YangType{Kind: yang.Yuint64},
			},
			"decimal64Key": {
				Kind: yang.LeafEntry,
				Name: "decimal64Key",
				Type: &yang.YangType{Kind: yang.Ydecimal64},
			},
			"boolKey": {
				Kind: yang.LeafEntry,
				Name: "boolKey",
				Type: &yang.YangType{Kind: yang.Ybool},
			},
			"binaryKey": {
				Kind: yang.LeafEntry,
				Name: "binaryKey",
				Type: &yang.YangType{Kind: yang.Ybinary},
			},
			"enumKey": {
				Kind: yang.LeafEntry,
				Name: "enumKey",
				Type: &yang.YangType{Kind: yang.Yenum},
			},
			"leafrefKey": {
				Kind: yang.LeafEntry,
				Name: "leafrefKey",
				Type: &yang.YangType{Kind: yang.Yleafref, Path: "../uint64Key"},
			},
			"leafrefToLeafrefKey": {
				Kind: yang.LeafEntry,
				Name: "leafrefToLeafrefKey",
				Type: &yang.YangType{Kind: yang.Yleafref, Path: "../leafrefKey"},
			},
			"leafrefToUnionKey": {
				Kind: yang.LeafEntry,
				Name: "leafrefToUnionKey",
				Type: &yang.YangType{Kind: yang.Yleafref, Path: "../unionKey"},
			},
			"unionKey": {
				Kind: yang.LeafEntry,
				Name: "unionKey",
				Type: &yang.YangType{
					Kind: yang.Yunion,
					Type: []*yang.YangType{
						{
							Name: "enum-type",
							Kind: yang.Yenum,
						},
						{
							Name: "string",
							Kind: yang.Ystring,
						},
						{
							Name: "int16",
							Kind: yang.Yint16,
						},
					},
				},
			},
			"unionLoneTypeKey": {
				Kind: yang.LeafEntry,
				Name: "unionLoneTypeKey",
				Type: &yang.YangType{
					Kind: yang.Yunion,
					Type: []*yang.YangType{
						{
							Name: "uint32",
							Kind: yang.Yuint32,
						},
					},
				},
			},
			"leafrefToUnionKeySimple": {
				Kind: yang.LeafEntry,
				Name: "leafrefToUnionKeySimple",
				Type: &yang.YangType{Kind: yang.Yleafref, Path: "../unionKeySimple"},
			},
			"unionKeySimple": {
				Kind: yang.LeafEntry,
				Name: "unionKeySimple",
				Type: &yang.YangType{
					Kind: yang.Yunion,
					Type: []*yang.YangType{
						{
							Name: "enum-type",
							Kind: yang.Yenum,
						},
						{
							Name: "int16",
							Kind: yang.Yint16,
						},
						{
							Name: "int64",
							Kind: yang.Yint64,
						},
						{
							Name: "binary",
							Kind: yang.Ybinary,
						},
					},
				},
			},
		},
	}
	addParents(listSchema)

	tests := []struct {
		name             string
		inSchema         *yang.Entry
		inParent         interface{}
		inFieldName      string
		in               string
		want             interface{}
		wantErrSubstring string
	}{{
		name:        "string",
		inSchema:    listSchema.Dir["stringKey"],
		inParent:    &allKeysListStruct{},
		inFieldName: "StringKey",
		in:          "hello, world!",
		want:        "hello, world!",
	}, {
		name:        "int8",
		inSchema:    listSchema.Dir["int8Key"],
		inParent:    &allKeysListStruct{},
		inFieldName: "Int8Key",
		in:          "-123",
		want:        int8(-123),
	}, {
		name:        "int16",
		inSchema:    listSchema.Dir["int16Key"],
		inParent:    &allKeysListStruct{},
		inFieldName: "Int16Key",
		in:          "-1234",
		want:        int16(-1234),
	}, {
		name:        "int32",
		inSchema:    listSchema.Dir["int32Key"],
		inParent:    &allKeysListStruct{},
		inFieldName: "Int32Key",
		in:          "-1234",
		want:        int32(-1234),
	}, {
		name:        "int64",
		inSchema:    listSchema.Dir["int64Key"],
		inParent:    &allKeysListStruct{},
		inFieldName: "Int64Key",
		in:          "-1234",
		want:        int64(-1234),
	}, {
		name:        "uint8",
		inSchema:    listSchema.Dir["uint8Key"],
		inParent:    &allKeysListStruct{},
		inFieldName: "Uint8Key",
		in:          "123",
		want:        uint8(123),
	}, {
		name:        "uint16",
		inSchema:    listSchema.Dir["uint16Key"],
		inParent:    &allKeysListStruct{},
		inFieldName: "Uint16Key",
		in:          "1234",
		want:        uint16(1234),
	}, {
		name:        "uint32",
		inSchema:    listSchema.Dir["uint32Key"],
		inParent:    &allKeysListStruct{},
		inFieldName: "Uint32Key",
		in:          "1234",
		want:        uint32(1234),
	}, {
		name:        "uint64",
		inSchema:    listSchema.Dir["uint64Key"],
		inParent:    &allKeysListStruct{},
		inFieldName: "Uint64Key",
		in:          "1234",
		want:        uint64(1234),
	}, {
		name:        "decimal64",
		inSchema:    listSchema.Dir["decimal64Key"],
		inParent:    &allKeysListStruct{},
		inFieldName: "Decimal64Key",
		in:          "2.718281828",
		want:        float64(2.718281828),
	}, {
		name:        "bool (true)",
		inSchema:    listSchema.Dir["boolKey"],
		inParent:    &allKeysListStruct{},
		inFieldName: "BoolKey",
		in:          "true",
		want:        true,
	}, {
		name:             "invalid bool",
		inSchema:         listSchema.Dir["boolKey"],
		inParent:         &allKeysListStruct{},
		inFieldName:      "BoolKey",
		in:               "yes",
		wantErrSubstring: `cannot convert "yes" to bool`,
	}, {
		name:        "bool (false)",
		inSchema:    listSchema.Dir["boolKey"],
		inParent:    &allKeysListStruct{},
		inFieldName: "BoolKey",
		in:          "false",
		want:        false,
	}, {
		name:        "binary",
		inSchema:    listSchema.Dir["binaryKey"],
		inParent:    &allKeysListStruct{},
		inFieldName: "BinaryKey",
		in:          "NDI=",
		want:        []byte("42"),
	}, {
		name:        "union lone type",
		inSchema:    listSchema.Dir["unionLoneTypeKey"],
		inParent:    &allKeysListStruct{},
		inFieldName: "UnionLoneTypeKey",
		in:          "42",
		want:        uint32(42),
	}, {
		name:        "enum",
		inSchema:    listSchema.Dir["enumKey"],
		inParent:    &allKeysListStruct{},
		inFieldName: "EnumKey",
		in:          "E_VALUE_FORTY_TWO",
		want:        EnumType(42),
	}, {
		name:        "union/enum",
		inSchema:    listSchema.Dir["unionKeySimple"],
		inParent:    &allKeysListStruct{},
		inFieldName: "UnionKeySimple",
		in:          "E_VALUE_FORTY_TWO",
		want:        EnumType(42),
	}, {
		name:        "union/binary",
		inSchema:    listSchema.Dir["unionKeySimple"],
		inParent:    &allKeysListStruct{},
		inFieldName: "UnionKeySimple",
		in:          base64testStringEncoded,
		want:        &testBinary,
	}, {
		name:        "union/int16",
		inSchema:    listSchema.Dir["unionKeySimple"],
		inParent:    &allKeysListStruct{},
		inFieldName: "UnionKeySimple",
		in:          "1234",
		want:        testutil.Int16(1234),
	}, {
		name:        "union/enum (wrapper union)",
		inSchema:    listSchema.Dir["unionKey"],
		inParent:    &allKeysListStruct{},
		inFieldName: "UnionKey",
		in:          "E_VALUE_FORTY_TWO",
		want:        &Union1EnumType{EnumType(42)},
	}, {
		// NOTE: it would be non-deterministic to test int16.
		name:        "union/string (wrapper union)",
		inSchema:    listSchema.Dir["unionKey"],
		inParent:    &allKeysListStruct{},
		inFieldName: "UnionKey",
		in:          "1234-1234",
		want:        &Union1String{"1234-1234"},
	}, {
		name:        "leafref",
		inSchema:    listSchema.Dir["leafrefKey"],
		inParent:    &allKeysListStruct{},
		inFieldName: "LeafrefKey",
		in:          "1234",
		want:        uint64(1234),
	}, {
		name:        "leafref to leafref",
		inSchema:    listSchema.Dir["leafrefToLeafrefKey"],
		inParent:    &allKeysListStruct{},
		inFieldName: "LeafrefToLeafrefKey",
		in:          "2345",
		want:        uint64(2345),
	}, {
		name:        "leafref to union",
		inSchema:    listSchema.Dir["leafrefToUnionKeySimple"],
		inParent:    &allKeysListStruct{},
		inFieldName: "LeafrefToUnionKeySimple",
		in:          "1234",
		want:        testutil.Int16(1234),
	}, {
		name:             "invalid: field name not part of union type",
		inSchema:         listSchema.Dir["unionKey"],
		inParent:         &allKeysListStruct{},
		inFieldName:      "NEKey",
		in:               "E_VALUE_FORTY_TWO",
		wantErrSubstring: `field "NEKey" not found in parent type`,
	}, {
		name:        "leafref to union (wrapper union)",
		inSchema:    listSchema.Dir["leafrefToUnionKey"],
		inParent:    &allKeysListStruct{},
		inFieldName: "LeafrefToUnionKey",
		in:          "2345-2345",
		want:        &Union1String{"2345-2345"},
	}, {
		name:             "invalid: struct is not a ptr when unmarshalling union",
		inSchema:         listSchema.Dir["unionKey"],
		inParent:         allKeysListStruct{},
		inFieldName:      "UnionKey",
		in:               "E_VALUE_FORTY_TWO",
		wantErrSubstring: "not a struct ptr",
	}, {
		name:             "invalid: field name not part of union type",
		inSchema:         listSchema.Dir["unionKey"],
		inParent:         &allKeysListStruct{},
		inFieldName:      "NEKey",
		in:               "E_VALUE_FORTY_TWO",
		wantErrSubstring: `field "NEKey" not found in parent type`,
	}, {
		name:             "invalid: string for float",
		inSchema:         listSchema.Dir["decimal64Key"],
		inParent:         &allKeysListStruct{},
		inFieldName:      "Decimal64Key",
		in:               "I am a float?",
		wantErrSubstring: "unable to convert",
	}, {
		name:             "invalid: too big for int8",
		inSchema:         listSchema.Dir["int8Key"],
		inParent:         &allKeysListStruct{},
		inFieldName:      "Int8Key",
		in:               "-1234",
		wantErrSubstring: "unable to convert",
	}, {
		name:             "invalid: negative for uint64",
		inSchema:         listSchema.Dir["uint64Key"],
		inParent:         &allKeysListStruct{},
		inFieldName:      "Uint64Key",
		in:               "-1234",
		wantErrSubstring: "unable to convert",
	}, {
		name:             "invalid: non-base64",
		inSchema:         listSchema.Dir["binaryKey"],
		inParent:         &allKeysListStruct{},
		inFieldName:      "BinaryKey",
		in:               "%",
		wantErrSubstring: "error in DecodeString",
	}}

	for _, tt := range tests {
		t.Run(tt.name, func(t *testing.T) {
			v, err := stringToKeyType(tt.inSchema, tt.inParent, tt.inFieldName, tt.in)
			if diff := errdiff.Substring(err, tt.wantErrSubstring); diff != "" {
				t.Fatalf("got %v, want error %v", err, tt.wantErrSubstring)
			}
			if err != nil {
				return
			}
			if diff := cmp.Diff(v.Interface(), tt.want); diff != "" {
				t.Errorf("(-got, +want):\n%s", diff)
			}
		})
	}
}

func TestDirectDescendantSchema(t *testing.T) {
	tests := []struct {
		desc    string
		s       interface{}
		w       string
		wantErr bool
	}{
		{
			desc: "simple schema tag",
			s: struct {
				f string `path:"key"`
			}{},
			w: "key",
		},
		{
			desc: "multiple schema tag",
			s: struct {
				f string `path:"config/key|key"`
			}{},
			w: "key",
		},
		{
			desc: "in the middle direct descendant",
			s: struct {
				f string `path:"config/key|key|state/key"`
			}{},
			w: "key",
		},
		{
			desc: "missing schema tag",
			s: struct {
				f string
			}{},
			wantErr: true,
		},
	}

	for i, tt := range tests {
		t.Run(tt.desc, func(t *testing.T) {
			k, e := directDescendantSchema(reflect.TypeOf(tt.s).Field(0))
			if (e != nil) != tt.wantErr {
				t.Fatalf("#%d got %v, want error %v", i, e, tt.wantErr)
			}
			if e != nil {
				return
			}
			if tt.w != k {
				t.Errorf("#%d got %v, want %v", i, k, tt.w)
			}
		})
	}
}<|MERGE_RESOLUTION|>--- conflicted
+++ resolved
@@ -243,47 +243,26 @@
 }
 
 type allKeysListStruct struct {
-<<<<<<< HEAD
-	StringKey               *string         `path:"stringKey"`
-	Int8Key                 *int8           `path:"int8Key"`
-	Int16Key                *int16          `path:"int16Key"`
-	Int32Key                *int32          `path:"int32Key"`
-	Int64Key                *int64          `path:"int64Key"`
-	Uint8Key                *uint8          `path:"uint8Key"`
-	Uint16Key               *uint16         `path:"uint16Key"`
-	Uint32Key               *uint32         `path:"uint32Key"`
-	Uint64Key               *uint64         `path:"uint64Key"`
-	Decimal64Key            *float64        `path:"decimal64Key"`
-	BoolKey                 *bool           `path:"boolKey"`
-	BinaryKey               Binary          `path:"binaryKey"`
-	EnumKey                 EnumType        `path:"enumKey"`
-	LeafrefKey              *uint64         `path:"leafrefKey"`
-	LeafrefToLeafrefKey     *uint64         `path:"leafrefToLeafrefKey"`
-	LeafrefToUnionKey       testutil.Union1 `path:"leafrefToUnionKey"`
-	UnionKey                testutil.Union1 `path:"unionKey"`
-	UnionLoneTypeKey        *uint32         `path:"unionLoneTypeKey"`
-	LeafrefToUnionKeySimple testutil.Union2 `path:"leafrefToUnionKeySimple"`
-	UnionKeySimple          testutil.Union2 `path:"unionKeySimple"`
-=======
-	StringKey           *string            `path:"stringKey"`
-	Int8Key             *int8              `path:"int8Key"`
-	Int16Key            *int16             `path:"int16Key"`
-	Int32Key            *int32             `path:"int32Key"`
-	Int64Key            *int64             `path:"int64Key"`
-	Uint8Key            *uint8             `path:"uint8Key"`
-	Uint16Key           *uint16            `path:"uint16Key"`
-	Uint32Key           *uint32            `path:"uint32Key"`
-	Uint64Key           *uint64            `path:"uint64Key"`
-	Decimal64Key        *float64           `path:"decimal64Key"`
-	BoolKey             *bool              `path:"boolKey"`
-	BinaryKey           Binary             `path:"binaryKey"`
-	EnumKey             EnumType           `path:"enumKey"`
-	LeafrefKey          *uint64            `path:"leafrefKey"`
-	LeafrefToLeafrefKey *uint64            `path:"leafrefToLeafrefKey"`
-	LeafrefToUnionKey   testutil.TestUnion `path:"leafrefToUnionKey"`
-	UnionKey            testutil.TestUnion `path:"unionKey"`
-	UnionLoneTypeKey    *uint32            `path:"unionLoneTypeKey"`
->>>>>>> 6307ddd7
+	StringKey               *string             `path:"stringKey"`
+	Int8Key                 *int8               `path:"int8Key"`
+	Int16Key                *int16              `path:"int16Key"`
+	Int32Key                *int32              `path:"int32Key"`
+	Int64Key                *int64              `path:"int64Key"`
+	Uint8Key                *uint8              `path:"uint8Key"`
+	Uint16Key               *uint16             `path:"uint16Key"`
+	Uint32Key               *uint32             `path:"uint32Key"`
+	Uint64Key               *uint64             `path:"uint64Key"`
+	Decimal64Key            *float64            `path:"decimal64Key"`
+	BoolKey                 *bool               `path:"boolKey"`
+	BinaryKey               Binary              `path:"binaryKey"`
+	EnumKey                 EnumType            `path:"enumKey"`
+	LeafrefKey              *uint64             `path:"leafrefKey"`
+	LeafrefToLeafrefKey     *uint64             `path:"leafrefToLeafrefKey"`
+	LeafrefToUnionKey       testutil.TestUnion  `path:"leafrefToUnionKey"`
+	UnionKey                testutil.TestUnion  `path:"unionKey"`
+	UnionLoneTypeKey        *uint32             `path:"unionLoneTypeKey"`
+	LeafrefToUnionKeySimple testutil.TestUnion2 `path:"leafrefToUnionKeySimple"`
+	UnionKeySimple          testutil.TestUnion2 `path:"unionKeySimple"`
 }
 
 func (t *allKeysListStruct) To_TestUnion(i interface{}) (testutil.TestUnion, error) {
@@ -299,8 +278,8 @@
 	}
 }
 
-func (*allKeysListStruct) To_Union2(i interface{}) (testutil.Union2, error) {
-	if v, ok := i.(testutil.Union2); ok {
+func (*allKeysListStruct) To_TestUnion2(i interface{}) (testutil.TestUnion2, error) {
+	if v, ok := i.(testutil.TestUnion2); ok {
 		return v, nil
 	}
 	switch v := i.(type) {
@@ -312,7 +291,7 @@
 	case int64:
 		return testutil.Int64(v), nil
 	}
-	return nil, fmt.Errorf("cannot convert %v to testutil.Union2, unknown union type, got: %T, want any of [EnumType, Binary, Int16, Int64]", i, i)
+	return nil, fmt.Errorf("cannot convert %v to testutil.TestUnion2, unknown union type, got: %T, want any of [EnumType, Binary, Int16, Int64]", i, i)
 }
 
 func (*allKeysListStruct) ΛEnumTypeMap() map[string][]reflect.Type {
