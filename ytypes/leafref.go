// Copyright 2017 Google Inc.
//
// Licensed under the Apache License, Version 2.0 (the "License");
// you may not use this file except in compliance with the License.
// You may obtain a copy of the License at
//
//      http://www.apache.org/licenses/LICENSE-2.0
//
// Unless required by applicable law or agreed to in writing, software
// distributed under the License is distributed on an "AS IS" BASIS,
// WITHOUT WARRANTIES OR CONDITIONS OF ANY KIND, either express or implied.
// See the License for the specific language governing permissions and
// limitations under the License.

package ytypes

import (
	"bytes"
	"fmt"
	"reflect"
	"strings"

	log "github.com/golang/glog"
	"github.com/openconfig/goyang/pkg/yang"
	"github.com/openconfig/ygot/util"
	"github.com/openconfig/ygot/ygot"

	gpb "github.com/openconfig/gnmi/proto/gnmi"
)

// ValidateLeafRefData traverses the entire tree with root value and the given
// corresponding schema. For the referring node A, the leafref will point to a
// value set B which may be empty. For each element in B:
// - if the element is a leaf, it checks whether A == B
// - if the element is a leaf list C, it check whether A is equal to
//   any of the elements of C.
// It returns nil if at least one equality check passes or an error otherwise.
// It also returns an error if any leafref points to a value outside of the tree
// rooted at value; therefore it should only be called on the root node of the
// entire data tree. The supplied LeafrefOptions specify particular behaviours
// of the leafref validation such as ignoring missing pointed to elements.
func ValidateLeafRefData(schema *yang.Entry, value interface{}, opt *LeafrefOptions) util.Errors {
	// If the IgnoreMissingData flag is set, then we do not need to iterate through nodes,
	// so immediately return no error.
	if opt != nil && opt.IgnoreMissingData {
		return nil
	}

	// validateLeafRefDataIterFunc is called on every node in the tree through
	// ForEachField below.
	validateLeafRefDataIterFunc := func(ni *util.NodeInfo, in, out interface{}) util.Errors {
		if util.IsValueNil(ni) || util.IsNilOrInvalidValue(ni.FieldValue) {
			return nil
		}
		schema := ni.Schema
		if schema == nil {
			return util.NewErrs(fmt.Errorf("schema is nil for value %s, type %T", util.ValueStr(value), value))
		}
		if !util.IsLeafRef(schema) || schema.IsLeafList() {
			return nil
		}

		pathQueryNode, ok := in.(*util.PathQueryNodeMemo)
		if !ok {
			return util.NewErrs(fmt.Errorf("expected input to validateLeafRefDataIterFunc to be type *util.PathQueryNodeMemo, but got %T", in))
		}
		gNMIPath, err := leafRefToGNMIPath(ni, schema.Type.Path, pathQueryNode)
		if err != nil {
			return util.NewErrs(err)
		}
		matchNodes, err := dataNodesAtPath(ni, gNMIPath, pathQueryNode)
		if err != nil {
			return util.NewErrs(err)
		}

		pathStr := util.StripModulePrefixesStr(schema.Type.Path)
		util.DbgPrint("Verifying leafref at %s, matching nodes are: %v", pathStr, util.ValueStrDebug(matchNodes))

		match, err := matchesNodes(ni, matchNodes)
		if err != nil {
			return leafrefErrOrLog(util.NewErrs(err), opt)
		}
		if !match {
			e := fmt.Errorf("field name %s value %s schema path %s has leafref path %s not equal to any target nodes",
				ni.StructField.Name, util.ValueStr(ni.FieldValue.Interface()), ni.Schema.Path(), pathStr)
			util.DbgPrint("ERR: %s", e)
			return leafrefErrOrLog(util.NewErrs(e), opt)
		}

		return nil
	}

	pathQueryRootNode := &util.PathQueryNodeMemo{Memo: util.PathQueryMemo{}}
	return util.ForEachField(schema, value, pathQueryRootNode, nil, validateLeafRefDataIterFunc)
}

// leafrefErrOrLog returns an error if the global ValidationOptions specifies
// that missing data should cause an error to be thrown. If the missing data is to
// be ignored by leafrefs, it logs the error that would have been returned if the
// Log field of the LeafrefOptions is set to true.
func leafrefErrOrLog(e util.Errors, opt *LeafrefOptions) util.Errors {
	if opt == nil {
		return e
	}

	if opt.Log {
		log.Errorf("%v", e)
	}

	return nil
}

// leafRefToGNMIPath takes a leafref path string and transforms any leafref
// path references of the form a[k1 = ../path/to/val and k2 = ...] to a GNMI
// path where the key values are the values being referenced i.e.
// ../path/to/val above is replaced with the actual value at that path.
func leafRefToGNMIPath(root *util.NodeInfo, path string, pathQueryNode *util.PathQueryNodeMemo) (*gpb.Path, error) {
	pv := util.SplitPath(path)
	out := &gpb.Path{}

	for _, p := range pv {
		prefix, k, v, err := extractKeyValue(p)
		if err != nil {
			return nil, err
		}
		gp := &gpb.PathElem{Name: prefix}

		switch {
		case k == "":
		// No kvs, path element is just the prefix.
		case isInQuotes(v):
			// Value should be treated as a literal, just strip off the quotes.
			gp.Key = map[string]string{k: v[1 : len(v)-1]}
		default:
			// The value is a path, need to replace it with the actual val at
			// the indicated path.
			// current() can only mean the unique current node in the subtree
			// branch of the node containing the leafref. It can be removed
			// since it is implicit.
			v = strings.TrimPrefix(v, "current()/")

			gp.Key = make(map[string]string)
			ns, err := dataNodesAtPath(root, pathNoKeysToGNMIPath(v), pathQueryNode)
			var j string
			switch len(ns) {
			case 0:
			case 1:
				if err != nil {
					return nil, err
				}
				rval := reflect.ValueOf(ns[0])
				if util.IsValuePtr(rval) {
					rval = rval.Elem()
				}
				// NOTE: Normally we'd like to use ygot.KeyValueAsString for conversion
				// to a key's PathElem string representation, but since this is just a
				// temporary path use during validation, we don't care if it is slightly
				// off -- only that it works to uniquely identify the key value.
				j = fmt.Sprint(rval)
			default:
				return nil, fmt.Errorf("expect single node to match value at path %s, got %d", v, len(ns))
			}

			gp.Key = map[string]string{k: j}
		}
		out.Elem = append(out.Elem, gp)
	}

	return out, nil
}

// dataNodesAtPath returns all nodes that match the given path from the given
// node.
func dataNodesAtPath(ni *util.NodeInfo, path *gpb.Path, pathQueryNode *util.PathQueryNodeMemo) ([]interface{}, error) {
	util.DbgPrint("DataNodeAtPath got leafref with path %s from node path %s, field name %s", path, ni.Schema.Path(), ni.StructField.Name)
	if path == nil || len(path.GetElem()) == 0 {
		return []interface{}{ni}, nil
	}
	root := getDataTreeRoot(ni)
	pathQueryRoot := pathQueryNode.GetRoot()
	if path.GetElem()[0].GetName() == "" {
		// absolute path
		path.Elem = path.GetElem()[1:]
	} else {
		// relative path, go up the data tree
		root = ni
		pathQueryRoot = pathQueryNode
		for len(path.GetElem()) != 0 && path.GetElem()[0].GetName() == ".." {
			if root.Parent == nil {
				return nil, fmt.Errorf("no parent for leafref path at %v, with remaining path %s", ni.Schema.Path(), path)
			}
<<<<<<< HEAD
			if !util.IsCompressedSchema(root.Schema) && ((root.Parent.Schema.IsList() && util.IsValueMap(root.Parent.FieldValue)) || (root.Parent.Schema.IsLeafList() && util.IsValueSlice(root.Parent.FieldValue))) {
				// If we are in an uncompressed schema, then we have one more level of the data tree than
				// the YANG expects, since our data tree layout is:
				// struct (parent container)
				//  --> map (the list)
				//  --> struct (the list member)
				//
				// In YANG, .. from the list member struct gets us to the parent container, but for us
				// we have only reached the map. This means that we end up over-consuming the ".."s. To
				// avoid this issue, if we are in an uncompressed schema, and in a list, and we find
				// that we're looking at the map, we consume another level of the data tree. This gets
				// us to the parent container with ".." as would be expected.
				//
				// This is NOT required for the compressed schema, because in this case, we have removed
				// a level of the data tree. So the parent container in the above example will have been
				// removed. This is enforced by ygen. In this case, we do want to consume the extra level
				// of ..s in the list case, such that we do not end up under-consuming them.
=======
			if (root.Parent.Schema.IsList() && util.IsValueMap(root.Parent.FieldValue)) || (root.Parent.Schema.IsLeafList() && util.IsValueSlice(root.Parent.FieldValue)) {
				// YANG lists and YANG leaf-lists are represented as Go maps and slices respectively.
				// Despite these being a single level in the YANG hierarchy, util.ForEachField actually
				// traverses these elements in two levels: first at the map/slice level, and then at the
				// element level. Since it does this by creating a "fake", or extra NodeInfo for each
				// element, we need to skip this level of NodeInfo and instead directly use the NodeInfo
				// of the parent (i.e. the map or slice) to avoid processing this extra NodeInfo.
>>>>>>> a605ab0e
				root = root.Parent
				pathQueryRoot = pathQueryRoot.Parent
				continue
			} else {
				path.Elem = removeParentDirPrefix(path.GetElem(), root.PathFromParent)
				util.DbgPrint("going up data tree from type %s to %s, schema path from parent is %v, remaining path %v",
					root.FieldValue.Type(), root.Parent.FieldValue.Type(), root.PathFromParent, path)
				root = root.Parent
				pathQueryRoot = pathQueryRoot.Parent
			}
		}
	}

	util.DbgPrint("root element type %s with remaining path %s", root.FieldValue.Type(), path)

	// Check whether we have already done a lookup for the path specified by 'path' from this node before
	// -- if so, return it from the cache rather than walking the tree again

	// Get the query path for this node.
	strPath, err := ygot.PathToString(path)
	if err != nil {
		return nil, err
	}

	// Now, check for a previous identical query in the memo map.
	qVal, ok := pathQueryRoot.Memo[strPath]
	if ok {
		return qVal.Nodes, qVal.Err
	}
	nodes, _, err := util.GetNodes(root.Schema, root.FieldValue.Interface(), path)
	pathQueryRoot.Memo[strPath] = util.PathQueryResult{Nodes: nodes, Err: err}
	return nodes, err
}

// removeParentDirPrefix removes the leading .. from path and returns the
// remaining path from the parent node, restoring any compressed out path
// elements along the way.
func removeParentDirPrefix(path []*gpb.PathElem, pathFromParent []string) []*gpb.PathElem {
	plen := len(pathFromParent)
	out := path
	for len(out) > 0 && out[0].GetName() == ".." && plen > 0 {
		out = out[1:]
		plen--
	}
	// If we are inside a compressed node, restore the compressed out part
	// of the path when we go up to the parent.
	for i := 0; i < plen; i++ {
		out = append([]*gpb.PathElem{{Name: pathFromParent[i]}}, out...)
	}
	return out
}

// matchesNodes reports whether ni matches any of the elements in matchNodes.
// matchNodes may contain one or more leaf-lists, in which case ni is compared
// against each value in the leaf-list.
func matchesNodes(ni *util.NodeInfo, matchNodes []interface{}) (bool, error) {
	// Handle source or destination being empty.
	pathStr := util.StripModulePrefixesStr(ni.Schema.Type.Path)
	if util.IsNilOrInvalidValue(ni.FieldValue) || util.IsValueNilOrDefault(ni.FieldValue.Interface()) {
		if len(matchNodes) == 0 {
			util.DbgPrint("OK: source value is nil, dest is empty or list")
			return true, nil
		}
		other := matchNodes[0]
		if util.IsValueNilOrDefault(other) {
			util.DbgPrint("OK: both values are nil for leafref")
			return true, nil
		}
		return true, nil
	}
	// ni is known not to be empty at this point.
	nii := ni.FieldValue.Interface()
	if len(matchNodes) == 0 {
		return false, util.NewErrs(util.DbgErr(fmt.Errorf("pointed-to value with path %s from field %s value %s schema %s is empty set",
			pathStr, ni.StructField.Name, util.ValueStr(nii), ni.Schema.Path())))
	}

	// Check if any of the matching data nodes is equal to the referring
	// node value. In the case that the referring node is a list, check that
	// each node in the list is also in the target list.
	sourceNodes := []interface{}{nii}
	if ni.FieldValue.Type().Kind() == reflect.Slice {
		sourceNodes = ni.FieldValue.Elem().Interface().([]interface{})
	}

	for _, sourceNode := range sourceNodes {
		for _, other := range matchNodes {
			if util.IsValueNilOrDefault(other) {
				continue
			}
			ov := reflect.ValueOf(other)
			switch {
			case util.IsValueScalar(ov):
				util.DbgPrint("comparing leafref values %s vs %s", util.ValueStrDebug(sourceNode), util.ValueStrDebug(other))
				if util.DeepEqualDerefPtrs(sourceNode, other) {
					util.DbgPrint("values are equal")
					return true, nil
				}
			case util.IsValueSlice(ov):
				sourceNode := ni.FieldValue.Interface()
				util.DbgPrint("checking whether value %s is leafref leaf-list %v", util.ValueStrDebug(sourceNode), util.ValueStrDebug(other))
				for i := 0; i < ov.Len(); i++ {
					if util.DeepEqualDerefPtrs(sourceNode, ov.Index(i).Interface()) {
						util.DbgPrint("value exists in list")
						return true, nil
					}
				}
			case util.IsValueStructPtr(ov):
				// TODO(robjs): clean this up.
				// This is an interface value, which is represented as a struct pointer.
				ovv := ov.Elem().FieldByIndex([]int{0})
				svv := ni.FieldValue.Elem().Elem().FieldByIndex([]int{0})
				if reflect.DeepEqual(ovv.Interface(), svv.Interface()) {
					return true, nil
				}
			}
		}
	}

	return false, nil
}

// getDataTreeRoot returns the root NodeInfo element for the current node.
func getDataTreeRoot(ni *util.NodeInfo) *util.NodeInfo {
	if ni == nil {
		return nil
	}
	cur := ni.Parent
	for cur.Parent != nil {
		cur = cur.Parent
	}
	return cur
}

// extractKeyValue parses a string containing a key-value of the form:
// prefix[key1 = current()/path] or prefix[key1 = "literal value"]
// It returns the prefix, key and value from the string, if they are present
// or empty strings otherwise.
func extractKeyValue(p string) (prefix string, k, v string, err error) {
	if p == "" {
		return "", "", "", nil
	}
	isKV, err := isKeyValue(p)
	if err != nil {
		return
	}
	if !isKV {
		return util.StripModulePrefix(p), "", "", nil
	}

	p1 := splitUnescapedUnquoted(p, '[')
	p2 := splitUnescapedUnquoted(p1[1], ']')
	kv := splitUnescapedUnquoted(p2[0], '=')
	if len(kv) != 2 {
		return "", "", "", fmt.Errorf("bad kv string %s", kv)
	}
	k = strings.TrimSpace(kv[0])
	v = strings.TrimSpace(kv[1])

	if !strings.HasPrefix(v, "current()/") && !isInQuotes(v) {
		return "", "", "", fmt.Errorf("bad kv string %s: value must be in quotes or begin with current()/", p2[0])
	}

	return util.StripModulePrefix(p1[0]), util.StripModulePrefix(k), util.StripModulePrefix(v), nil
}

// isKeyValue reports whether p contains a valid key-value leafref path element.
func isKeyValue(p string) (bool, error) {
	p1 := splitUnescapedUnquoted(p, '[')
	l1 := len(p1)
	pv := splitUnescapedUnquoted(p, ']')
	l2 := len(pv)

	switch {
	case l1 == 0 || l2 == 0:
		return false, fmt.Errorf("empty path element (%s)", p)
	case l1 == 1 && l2 == 1:
		return false, nil
	case l1 > 2 || l2 > 2 || l1 == 1 && l2 > 1 || l2 == 1 && l1 > 1:
		return false, fmt.Errorf("malformed path element %s ", p1)
	case pv[1] != "":
		return false, fmt.Errorf("trailing chars after [...]: %s", p)
	}

	return true, nil
}

// splitUnescaped splits source across splitCh. If splitCh is immedaitely
// preceded by \ it is skipped.
func splitUnescaped(source string, splitCh rune) []string {
	var prev rune
	var out []string
	var w bytes.Buffer
	doCompare := true

	for _, r := range source {
		if doCompare && r == splitCh && prev != '\\' {
			out = append(out, w.String())
			w.Reset()
		} else {
			w.WriteRune(r)
		}
		prev = r
	}

	if w.Len() != 0 {
		out = append(out, w.String())
	}
	// If split on last char, add trailing empty value.
	if prev == splitCh {
		out = append(out, "")
	}

	return out
}

// splitUnescapedUnquoted splits source across splitCh. If splitCh is
// immediately preceded by \ or inside unescaped quotes, it is skipped.
func splitUnescapedUnquoted(source string, splitCh rune) []string {
	var prev rune
	var out []string
	var w bytes.Buffer
	doCompare := true

	for _, r := range source {
		if r == '"' && prev != '\\' {
			doCompare = !doCompare
		}
		if doCompare && r == splitCh && prev != '\\' {
			out = append(out, w.String())
			w.Reset()
		} else {
			w.WriteRune(r)
		}
		prev = r
	}

	if w.Len() != 0 {
		out = append(out, w.String())
	}
	// If split on last char, add trailing empty value.
	if prev == splitCh {
		out = append(out, "")
	}

	return out
}

// splitUnquoted splits source source across splitStr. Any instance of splitStr
// inside quotes is ignored.
func splitUnquoted(source, splitStr string) []string {
	var prev rune
	var out []string
	var w bytes.Buffer
	doCompare := true

	for i, r := range source {
		// don't compare anything inside unquoted ".
		if r == '"' && prev != '\\' {
			doCompare = !doCompare
		}

		if doCompare && prev != '\\' && strings.HasPrefix(source[i:], splitStr) {
			// splitStr is included in all elements except the first, trim it.
			out = append(out, strings.TrimPrefix(w.String(), splitStr))
			w.Reset()
		} else {
			w.WriteRune(r)
		}
		prev = r
	}

	if w.Len() != 0 {
		out = append(out, w.String())
	}
	if strings.HasSuffix(source, splitStr) {
		out = append(out, "")
	}

	return out
}

// isInQuotes reports whether s starts and ends with the quote character.
func isInQuotes(s string) bool {
	return strings.HasPrefix(s, "\"") && strings.HasSuffix(s, "\"")
}

// pathNoKeysToGNMIPath converts the supplied path, which may not contain any
// keys, into a GNMI path.
func pathNoKeysToGNMIPath(path string) *gpb.Path {
	out := &gpb.Path{}
	for _, p := range strings.Split(path, "/") {
		out.Elem = append(out.Elem, &gpb.PathElem{Name: p})
	}
	return out
}

// pathMatchesPrefix reports whether prefix is a prefix of path.
func pathMatchesPrefix(path []string, prefix []string) bool {
	if len(path) < len(prefix) {
		return false
	}
	for i := range prefix {
		if prefix[i] != path[i] {
			return false
		}
	}

	return true
}<|MERGE_RESOLUTION|>--- conflicted
+++ resolved
@@ -189,25 +189,6 @@
 			if root.Parent == nil {
 				return nil, fmt.Errorf("no parent for leafref path at %v, with remaining path %s", ni.Schema.Path(), path)
 			}
-<<<<<<< HEAD
-			if !util.IsCompressedSchema(root.Schema) && ((root.Parent.Schema.IsList() && util.IsValueMap(root.Parent.FieldValue)) || (root.Parent.Schema.IsLeafList() && util.IsValueSlice(root.Parent.FieldValue))) {
-				// If we are in an uncompressed schema, then we have one more level of the data tree than
-				// the YANG expects, since our data tree layout is:
-				// struct (parent container)
-				//  --> map (the list)
-				//  --> struct (the list member)
-				//
-				// In YANG, .. from the list member struct gets us to the parent container, but for us
-				// we have only reached the map. This means that we end up over-consuming the ".."s. To
-				// avoid this issue, if we are in an uncompressed schema, and in a list, and we find
-				// that we're looking at the map, we consume another level of the data tree. This gets
-				// us to the parent container with ".." as would be expected.
-				//
-				// This is NOT required for the compressed schema, because in this case, we have removed
-				// a level of the data tree. So the parent container in the above example will have been
-				// removed. This is enforced by ygen. In this case, we do want to consume the extra level
-				// of ..s in the list case, such that we do not end up under-consuming them.
-=======
 			if (root.Parent.Schema.IsList() && util.IsValueMap(root.Parent.FieldValue)) || (root.Parent.Schema.IsLeafList() && util.IsValueSlice(root.Parent.FieldValue)) {
 				// YANG lists and YANG leaf-lists are represented as Go maps and slices respectively.
 				// Despite these being a single level in the YANG hierarchy, util.ForEachField actually
@@ -215,7 +196,6 @@
 				// element level. Since it does this by creating a "fake", or extra NodeInfo for each
 				// element, we need to skip this level of NodeInfo and instead directly use the NodeInfo
 				// of the parent (i.e. the map or slice) to avoid processing this extra NodeInfo.
->>>>>>> a605ab0e
 				root = root.Parent
 				pathQueryRoot = pathQueryRoot.Parent
 				continue
