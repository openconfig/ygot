--- conflicted
+++ resolved
@@ -785,60 +785,34 @@
 }
 
 type KeyStructMapCreation struct {
-<<<<<<< HEAD
-	Key1           string          `path:"key1"`
-	Key2           int32           `path:"key2"`
-	EnumKey        EnumType        `path:"key3"`
-	UnionKey       testutil.Union1 `path:"key4"`
-	UnionKeySimple testutil.Union2 `path:"key5"`
+	Key1           string              `path:"key1"`
+	Key2           int32               `path:"key2"`
+	EnumKey        EnumType            `path:"key3"`
+	UnionKey       testutil.TestUnion  `path:"key4"`
+	UnionKeySimple testutil.TestUnion2 `path:"key5"`
 }
 
 type ListElemStructMapCreation struct {
-	Key1           *string         `path:"key1"`
-	Key2           *int32          `path:"key2"`
-	EnumKey        EnumType        `path:"key3"`
-	UnionKey       testutil.Union1 `path:"key4"`
-	UnionKeySimple testutil.Union2 `path:"key5"`
-	LeafName       *int32          `path:"leaf-field"`
+	Key1           *string             `path:"key1"`
+	Key2           *int32              `path:"key2"`
+	EnumKey        EnumType            `path:"key3"`
+	UnionKey       testutil.TestUnion  `path:"key4"`
+	UnionKeySimple testutil.TestUnion2 `path:"key5"`
+	LeafName       *int32              `path:"leaf-field"`
 }
 
 type ListElemStructMapCreationLeafrefKeys struct {
-	Key1           *string         `path:"config/key1|key1"`
-	Key2           *int32          `path:"config/key2|key2"`
-	EnumKey        EnumType        `path:"config/key3|key3"`
-	UnionKey       testutil.Union1 `path:"config/key4|key4"`
-	UnionKeySimple testutil.Union2 `path:"config/key5|key5"`
-	LeafName       *int32          `path:"config/leaf-field"`
-}
-
-func (EnumType) IsUnion2() {}
-
-func (t *ListElemStructMapCreation) To_Union1(i interface{}) (testutil.Union1, error) {
-=======
-	Key1     string             `path:"key1"`
-	Key2     int32              `path:"key2"`
-	EnumKey  EnumType           `path:"key3"`
-	UnionKey testutil.TestUnion `path:"key4"`
-}
-
-type ListElemStructMapCreation struct {
-	Key1     *string            `path:"key1"`
-	Key2     *int32             `path:"key2"`
-	EnumKey  EnumType           `path:"key3"`
-	UnionKey testutil.TestUnion `path:"key4"`
-	LeafName *int32             `path:"leaf-field"`
-}
-
-type ListElemStructMapCreationLeafrefKeys struct {
-	Key1     *string            `path:"config/key1|key1"`
-	Key2     *int32             `path:"config/key2|key2"`
-	EnumKey  EnumType           `path:"config/key3|key3"`
-	UnionKey testutil.TestUnion `path:"config/key4|key4"`
-	LeafName *int32             `path:"config/leaf-field"`
-}
+	Key1           *string             `path:"config/key1|key1"`
+	Key2           *int32              `path:"config/key2|key2"`
+	EnumKey        EnumType            `path:"config/key3|key3"`
+	UnionKey       testutil.TestUnion  `path:"config/key4|key4"`
+	UnionKeySimple testutil.TestUnion2 `path:"config/key5|key5"`
+	LeafName       *int32              `path:"config/leaf-field"`
+}
+
+func (EnumType) IsTestUnion2() {}
 
 func (t *ListElemStructMapCreation) To_TestUnion(i interface{}) (testutil.TestUnion, error) {
->>>>>>> de5a51a6
 	switch v := i.(type) {
 	case EnumType:
 		return &Union1EnumType{v}, nil
@@ -849,8 +823,8 @@
 	}
 }
 
-func (*ListElemStructMapCreation) To_Union2(i interface{}) (testutil.Union2, error) {
-	if v, ok := i.(testutil.Union2); ok {
+func (*ListElemStructMapCreation) To_TestUnion2(i interface{}) (testutil.TestUnion2, error) {
+	if v, ok := i.(testutil.TestUnion2); ok {
 		return v, nil
 	}
 	switch v := i.(type) {
@@ -862,7 +836,7 @@
 	case int64:
 		return testutil.Int64(v), nil
 	}
-	return nil, fmt.Errorf("cannot convert %v to testutil.Union2, unknown union type, got: %T, want any of [EnumType, Binary, Int16, Int64]", i, i)
+	return nil, fmt.Errorf("cannot convert %v to testutil.TestUnion2, unknown union type, got: %T, want any of [EnumType, Binary, Int16, Int64]", i, i)
 }
 
 func (*ListElemStructMapCreation) ΛEnumTypeMap() map[string][]reflect.Type {
@@ -883,8 +857,8 @@
 	}
 }
 
-func (*ListElemStructMapCreationLeafrefKeys) To_Union2(i interface{}) (testutil.Union2, error) {
-	if v, ok := i.(testutil.Union2); ok {
+func (*ListElemStructMapCreationLeafrefKeys) To_TestUnion2(i interface{}) (testutil.TestUnion2, error) {
+	if v, ok := i.(testutil.TestUnion2); ok {
 		return v, nil
 	}
 	switch v := i.(type) {
@@ -896,7 +870,7 @@
 	case int64:
 		return testutil.Int64(v), nil
 	}
-	return nil, fmt.Errorf("cannot convert %v to testutil.Union2, unknown union type, got: %T, want any of [EnumType, Binary, Int16, Int64]", i, i)
+	return nil, fmt.Errorf("cannot convert %v to testutil.TestUnion2, unknown union type, got: %T, want any of [EnumType, Binary, Int16, Int64]", i, i)
 }
 
 func (*ListElemStructMapCreationLeafrefKeys) ΛEnumTypeMap() map[string][]reflect.Type {
@@ -1232,11 +1206,11 @@
 }
 
 type ListUnionStructSimple struct {
-	Key testutil.Union2 `path:"key"`
-}
-
-func (*ListUnionStructSimple) To_Union2(i interface{}) (testutil.Union2, error) {
-	if v, ok := i.(testutil.Union2); ok {
+	Key testutil.TestUnion2 `path:"key"`
+}
+
+func (*ListUnionStructSimple) To_TestUnion2(i interface{}) (testutil.TestUnion2, error) {
+	if v, ok := i.(testutil.TestUnion2); ok {
 		return v, nil
 	}
 	switch v := i.(type) {
@@ -1248,7 +1222,7 @@
 	case int64:
 		return testutil.Int64(v), nil
 	}
-	return nil, fmt.Errorf("cannot convert %v to testutil.Union2, unknown union type, got: %T, want any of [EnumType, Binary, Int16, Int64]", i, i)
+	return nil, fmt.Errorf("cannot convert %v to testutil.TestUnion2, unknown union type, got: %T, want any of [EnumType, Binary, Int16, Int64]", i, i)
 }
 
 func (*ListUnionStructSimple) ΛEnumTypeMap() map[string][]reflect.Type {
@@ -1438,7 +1412,7 @@
 					},
 				},
 			},
-			container: &simpleStruct{KeyList: map[testutil.Union2]*ListUnionStructSimple{}},
+			container: &simpleStruct{KeyList: map[testutil.TestUnion2]*ListUnionStructSimple{}},
 			want:      EnumType(42),
 		},
 		{
@@ -1483,7 +1457,7 @@
 					},
 				},
 			},
-			container: &simpleStruct{KeyList: map[testutil.Union2]*ListUnionStructSimple{}},
+			container: &simpleStruct{KeyList: map[testutil.TestUnion2]*ListUnionStructSimple{}},
 			want:      &testBinary,
 		},
 		{
@@ -1528,7 +1502,7 @@
 					},
 				},
 			},
-			container: &simpleStruct{KeyList: map[testutil.Union2]*ListUnionStructSimple{}},
+			container: &simpleStruct{KeyList: map[testutil.TestUnion2]*ListUnionStructSimple{}},
 			want:      testutil.Int64(-1234567890),
 		},
 		{
@@ -1573,7 +1547,7 @@
 					},
 				},
 			},
-			container:    &simpleStruct{KeyList: map[testutil.Union2]*ListUnionStructSimple{}},
+			container:    &simpleStruct{KeyList: map[testutil.TestUnion2]*ListUnionStructSimple{}},
 			errSubstring: "could not find suitable union type",
 		},
 		{
@@ -1896,13 +1870,13 @@
 }
 
 type unionKeyTestStructSimple struct {
-	UnionKey map[testutil.Union2]*unionKeyTestStructChildSimple `path:"union-key"`
+	UnionKey map[testutil.TestUnion2]*unionKeyTestStructChildSimple `path:"union-key"`
 }
 
 func (*unionKeyTestStructSimple) IsYANGGoStruct() {}
 
 type unionKeyTestStructChildSimple struct {
-	Key testutil.Union2 `path:"key"`
+	Key testutil.TestUnion2 `path:"key"`
 }
 
 func (*unionKeyTestStructChildSimple) IsYANGGoStruct() {}
@@ -1913,8 +1887,8 @@
 	}
 }
 
-func (*unionKeyTestStructChildSimple) To_Union2(i interface{}) (testutil.Union2, error) {
-	if v, ok := i.(testutil.Union2); ok {
+func (*unionKeyTestStructChildSimple) To_TestUnion2(i interface{}) (testutil.TestUnion2, error) {
+	if v, ok := i.(testutil.TestUnion2); ok {
 		return v, nil
 	}
 	switch v := i.(type) {
@@ -1926,7 +1900,7 @@
 	case int64:
 		return testutil.Int64(v), nil
 	}
-	return nil, fmt.Errorf("cannot convert %v to testutil.Union2, unknown union type, got: %T, want any of [EnumType, Binary, Int16, Int64]", i, i)
+	return nil, fmt.Errorf("cannot convert %v to testutil.TestUnion2, unknown union type, got: %T, want any of [EnumType, Binary, Int16, Int64]", i, i)
 }
 
 func TestUnmarshalUnionKeyedList(t *testing.T) {
