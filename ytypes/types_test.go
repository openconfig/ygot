// Copyright 2018 Google Inc.
//
// Licensed under the Apache License, Version 2.0 (the "License");
// you may not use this file except in compliance with the License.
// You may obtain a copy of the License at
//
//      http://www.apache.org/licenses/LICENSE-2.0
//
// Unless required by applicable law or agreed to in writing, software
// distributed under the License is distributed on an "AS IS" BASIS,
// WITHOUT WARRANTIES OR CONDITIONS OF ANY KIND, either express or implied.
// See the License for the specific language governing permissions and
// limitations under the License.

package ytypes

import (
	"reflect"
	"testing"

	"github.com/kylelemons/godebug/pretty"
	"github.com/openconfig/goyang/pkg/yang"
	"github.com/openconfig/ygot/ygot"
)

type schemaRoot struct{}

<<<<<<< HEAD
func (s *schemaRoot) ΛValidate(...ygot.ValidationOption) error { return nil }
func (s *schemaRoot) ΛEnumTypeMap() map[string][]reflect.Type  { return nil }
func (s *schemaRoot) IsYANGGoStruct()                          {}
=======
func (s *schemaRoot) Validate(...ygot.ValidationOption) error { return nil }
func (s *schemaRoot) ΛEnumTypeMap() map[string][]reflect.Type { return nil }
func (s *schemaRoot) IsYANGGoStruct()                         {}
func (*schemaRoot) ΛBelongingModule() string                  { return "" }
>>>>>>> c15884d0

func TestSchema(t *testing.T) {
	tests := []struct {
		desc           string
		in             *Schema
		wantRootSchema *yang.Entry
		wantValid      bool
	}{{
		desc: "simple valid schema",
		in: &Schema{
			Root: &schemaRoot{},
			SchemaTree: map[string]*yang.Entry{
				"schemaRoot": {Name: "test"},
			},
			Unmarshal: func([]byte, ygot.ValidatedGoStruct, ...UnmarshalOpt) error { return nil },
		},
		wantRootSchema: &yang.Entry{Name: "test"},
		wantValid:      true,
	}, {
		desc:      "invalid schema",
		in:        &Schema{},
		wantValid: false,
	}, {
		desc: "no such schema root",
		in: &Schema{
			Root:       &schemaRoot{},
			SchemaTree: map[string]*yang.Entry{},
			Unmarshal:  func([]byte, ygot.ValidatedGoStruct, ...UnmarshalOpt) error { return nil },
		},
		wantRootSchema: nil,
		wantValid:      true,
	}}

	for _, tt := range tests {
		t.Run(tt.desc, func(t *testing.T) {
			if got := tt.in.IsValid(); got != tt.wantValid {
				t.Errorf("did not get expected valid status, got: %v, want: %v", got, tt.wantValid)
			}

			if !tt.wantValid {
				return
			}

			if diff := pretty.Compare(tt.in.RootSchema(), tt.wantRootSchema); diff != "" {
				t.Errorf("did not get expected root schema, diff(-got,+want):\n%s", diff)
			}
		})
	}
}<|MERGE_RESOLUTION|>--- conflicted
+++ resolved
@@ -25,16 +25,10 @@
 
 type schemaRoot struct{}
 
-<<<<<<< HEAD
 func (s *schemaRoot) ΛValidate(...ygot.ValidationOption) error { return nil }
 func (s *schemaRoot) ΛEnumTypeMap() map[string][]reflect.Type  { return nil }
 func (s *schemaRoot) IsYANGGoStruct()                          {}
-=======
-func (s *schemaRoot) Validate(...ygot.ValidationOption) error { return nil }
-func (s *schemaRoot) ΛEnumTypeMap() map[string][]reflect.Type { return nil }
-func (s *schemaRoot) IsYANGGoStruct()                         {}
-func (*schemaRoot) ΛBelongingModule() string                  { return "" }
->>>>>>> c15884d0
+func (*schemaRoot) ΛBelongingModule() string                   { return "" }
 
 func TestSchema(t *testing.T) {
 	tests := []struct {
