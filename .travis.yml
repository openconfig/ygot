language: go
go:
        - 1.8.x
        - master
before_install:
        - ./scripts/install_protobuf.sh
        - export PATH=$PATH:$HOME/protobuf/bin
install:
        - go get -u github.com/golang/protobuf/protoc-gen-go
        - make install
script:
<<<<<<< HEAD
        - go test ./...
=======
        - go tool vet ./util
>>>>>>> a6c455e6
        - go tool vet -composites=false ./ygot
        - go tool vet ./ygen
        - go tool vet ./ytypes
        - diff -u <(echo -n) <(gofmt -d -s ./util)
        - diff -u <(echo -n) <(gofmt -d -s ./ygot)
        - diff -u <(echo -n) <(gofmt -d -s ./ygen)
        - diff -u <(echo -n) <(gofmt -d -s ./ytypes)
after_success:
        - ./scripts/coverage.sh<|MERGE_RESOLUTION|>--- conflicted
+++ resolved
@@ -9,11 +9,8 @@
         - go get -u github.com/golang/protobuf/protoc-gen-go
         - make install
 script:
-<<<<<<< HEAD
         - go test ./...
-=======
         - go tool vet ./util
->>>>>>> a6c455e6
         - go tool vet -composites=false ./ygot
         - go tool vet ./ygen
         - go tool vet ./ytypes
